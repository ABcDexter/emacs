/* Lisp object printing and output streams.

Copyright (C) 1985-1986, 1988, 1993-1995, 1997-2015 Free Software
Foundation, Inc.

This file is part of GNU Emacs.

GNU Emacs is free software: you can redistribute it and/or modify
it under the terms of the GNU General Public License as published by
the Free Software Foundation, either version 3 of the License, or
(at your option) any later version.

GNU Emacs is distributed in the hope that it will be useful,
but WITHOUT ANY WARRANTY; without even the implied warranty of
MERCHANTABILITY or FITNESS FOR A PARTICULAR PURPOSE.  See the
GNU General Public License for more details.

You should have received a copy of the GNU General Public License
along with GNU Emacs.  If not, see <http://www.gnu.org/licenses/>.  */


#include <config.h>
#include "sysstdio.h"

#include "lisp.h"
#include "character.h"
#include "buffer.h"
#include "charset.h"
#include "keyboard.h"
#include "frame.h"
#include "window.h"
#include "process.h"
#include "dispextern.h"
#include "termchar.h"
#include "intervals.h"
#include "blockinput.h"
#include "termhooks.h"		/* For struct terminal.  */
#include "font.h"

<<<<<<< HEAD
#ifdef HAVE_XWIDGETS
#include "xwidget.h"
#endif
Lisp_Object Qstandard_output;

static Lisp_Object Qtemp_buffer_setup_hook;

/* These are used to print like we read.  */

static Lisp_Object Qfloat_output_format;

=======
>>>>>>> 9a57bda3
#include <float.h>
#include <ftoastr.h>

/* Avoid actual stack overflow in print.  */
static ptrdiff_t print_depth;

/* Level of nesting inside outputting backquote in new style.  */
static ptrdiff_t new_backquote_output;

/* Detect most circularities to print finite output.  */
#define PRINT_CIRCLE 200
static Lisp_Object being_printed[PRINT_CIRCLE];

/* Last char printed to stdout by printchar.  */
static unsigned int printchar_stdout_last;

/* When printing into a buffer, first we put the text in this
   block, then insert it all at once.  */
static char *print_buffer;

/* Size allocated in print_buffer.  */
static ptrdiff_t print_buffer_size;
/* Chars stored in print_buffer.  */
static ptrdiff_t print_buffer_pos;
/* Bytes stored in print_buffer.  */
static ptrdiff_t print_buffer_pos_byte;

/* Vprint_number_table is a table, that keeps objects that are going to
   be printed, to allow use of #n= and #n# to express sharing.
   For any given object, the table can give the following values:
     t    the object will be printed only once.
     -N   the object will be printed several times and will take number N.
     N    the object has been printed so we can refer to it as #N#.
   print_number_index holds the largest N already used.
   N has to be striclty larger than 0 since we need to distinguish -N.  */
static ptrdiff_t print_number_index;
static void print_interval (INTERVAL interval, Lisp_Object printcharfun);

/* GDB resets this to zero on W32 to disable OutputDebugString calls.  */
bool print_output_debug_flag EXTERNALLY_VISIBLE = 1;


/* Low level output routines for characters and strings.  */

/* Lisp functions to do output using a stream
   must have the stream in a variable called printcharfun
   and must start with PRINTPREPARE, end with PRINTFINISH,
   and use PRINTDECLARE to declare common variables.
   Use PRINTCHAR to output one character,
   or call strout to output a block of characters.  */

#define PRINTDECLARE							\
   struct buffer *old = current_buffer;					\
   ptrdiff_t old_point = -1, start_point = -1;				\
   ptrdiff_t old_point_byte = -1, start_point_byte = -1;		\
   ptrdiff_t specpdl_count = SPECPDL_INDEX ();				\
   bool free_print_buffer = 0;						\
   bool multibyte							\
     = !NILP (BVAR (current_buffer, enable_multibyte_characters));	\
   Lisp_Object original

#define PRINTPREPARE							\
   original = printcharfun;						\
   if (NILP (printcharfun)) printcharfun = Qt;				\
   if (BUFFERP (printcharfun))						\
     {									\
       if (XBUFFER (printcharfun) != current_buffer)			\
	 Fset_buffer (printcharfun);					\
       printcharfun = Qnil;						\
     }									\
   if (MARKERP (printcharfun))						\
     {									\
       ptrdiff_t marker_pos;						\
       if (! XMARKER (printcharfun)->buffer)				\
         error ("Marker does not point anywhere");			\
       if (XMARKER (printcharfun)->buffer != current_buffer)		\
         set_buffer_internal (XMARKER (printcharfun)->buffer);		\
       marker_pos = marker_position (printcharfun);			\
       if (marker_pos < BEGV || marker_pos > ZV)			\
	 signal_error ("Marker is outside the accessible "		\
		       "part of the buffer", printcharfun);		\
       old_point = PT;							\
       old_point_byte = PT_BYTE;					\
       SET_PT_BOTH (marker_pos,						\
		    marker_byte_position (printcharfun));		\
       start_point = PT;						\
       start_point_byte = PT_BYTE;					\
       printcharfun = Qnil;						\
     }									\
   if (NILP (printcharfun))						\
     {									\
       Lisp_Object string;						\
       if (NILP (BVAR (current_buffer, enable_multibyte_characters))	\
	   && ! print_escape_multibyte)					\
         specbind (Qprint_escape_multibyte, Qt);			\
       if (! NILP (BVAR (current_buffer, enable_multibyte_characters))	\
	   && ! print_escape_nonascii)					\
         specbind (Qprint_escape_nonascii, Qt);				\
       if (print_buffer != 0)						\
	 {								\
	   string = make_string_from_bytes (print_buffer,		\
					    print_buffer_pos,		\
					    print_buffer_pos_byte);	\
	   record_unwind_protect (print_unwind, string);		\
	 }								\
       else								\
	 {								\
	   int new_size = 1000;						\
	   print_buffer = xmalloc (new_size);				\
	   print_buffer_size = new_size;				\
	   free_print_buffer = 1;					\
	 }								\
       print_buffer_pos = 0;						\
       print_buffer_pos_byte = 0;					\
     }									\
   if (EQ (printcharfun, Qt) && ! noninteractive)			\
     setup_echo_area_for_printing (multibyte);

#define PRINTFINISH							\
   if (NILP (printcharfun))						\
     {									\
       if (print_buffer_pos != print_buffer_pos_byte			\
	   && NILP (BVAR (current_buffer, enable_multibyte_characters)))\
	 {								\
	   USE_SAFE_ALLOCA;						\
	   unsigned char *temp = SAFE_ALLOCA (print_buffer_pos + 1);	\
	   copy_text ((unsigned char *) print_buffer, temp,		\
		      print_buffer_pos_byte, 1, 0);			\
	   insert_1_both ((char *) temp, print_buffer_pos,		\
			  print_buffer_pos, 0, 1, 0);			\
	   SAFE_FREE ();						\
	 }								\
       else								\
	 insert_1_both (print_buffer, print_buffer_pos,			\
			print_buffer_pos_byte, 0, 1, 0);		\
       signal_after_change (PT - print_buffer_pos, 0, print_buffer_pos);\
     }									\
   if (free_print_buffer)						\
     {									\
       xfree (print_buffer);						\
       print_buffer = 0;						\
     }									\
   unbind_to (specpdl_count, Qnil);					\
   if (MARKERP (original))						\
     set_marker_both (original, Qnil, PT, PT_BYTE);			\
   if (old_point >= 0)							\
     SET_PT_BOTH (old_point + (old_point >= start_point			\
			       ? PT - start_point : 0),			\
		  old_point_byte + (old_point_byte >= start_point_byte	\
				    ? PT_BYTE - start_point_byte : 0));	\
   set_buffer_internal (old);

#define PRINTCHAR(ch) printchar (ch, printcharfun)

/* This is used to restore the saved contents of print_buffer
   when there is a recursive call to print.  */

static void
print_unwind (Lisp_Object saved_text)
{
  memcpy (print_buffer, SDATA (saved_text), SCHARS (saved_text));
}


/* Print character CH using method FUN.  FUN nil means print to
   print_buffer.  FUN t means print to echo area or stdout if
   non-interactive.  If FUN is neither nil nor t, call FUN with CH as
   argument.  */

static void
printchar (unsigned int ch, Lisp_Object fun)
{
  if (!NILP (fun) && !EQ (fun, Qt))
    call1 (fun, make_number (ch));
  else
    {
      unsigned char str[MAX_MULTIBYTE_LENGTH];
      int len = CHAR_STRING (ch, str);

      QUIT;

      if (NILP (fun))
	{
	  ptrdiff_t incr = len - (print_buffer_size - print_buffer_pos_byte);
	  if (incr > 0)
	    print_buffer = xpalloc (print_buffer, &print_buffer_size,
				    incr, -1, 1);
	  memcpy (print_buffer + print_buffer_pos_byte, str, len);
	  print_buffer_pos += 1;
	  print_buffer_pos_byte += len;
	}
      else if (noninteractive)
	{
	  printchar_stdout_last = ch;
	  fwrite (str, 1, len, stdout);
	  noninteractive_need_newline = 1;
	}
      else
	{
	  bool multibyte_p
	    = !NILP (BVAR (current_buffer, enable_multibyte_characters));

	  setup_echo_area_for_printing (multibyte_p);
	  insert_char (ch);
	  message_dolog ((char *) str, len, 0, multibyte_p);
	}
    }
}


/* Output SIZE characters, SIZE_BYTE bytes from string PTR using
   method PRINTCHARFUN.  If SIZE < 0, use the string length of PTR for
   both SIZE and SIZE_BYTE.  PRINTCHARFUN nil means output to
   print_buffer.  PRINTCHARFUN t means output to the echo area or to
   stdout if non-interactive.  If neither nil nor t, call Lisp
   function PRINTCHARFUN for each character printed.  MULTIBYTE
   non-zero means PTR contains multibyte characters.

   In the case where PRINTCHARFUN is nil, it is safe for PTR to point
   to data in a Lisp string.  Otherwise that is not safe.  */

static void
strout (const char *ptr, ptrdiff_t size, ptrdiff_t size_byte,
	Lisp_Object printcharfun)
{
  if (size < 0)
    size_byte = size = strlen (ptr);

  if (NILP (printcharfun))
    {
      ptrdiff_t incr = size_byte - (print_buffer_size - print_buffer_pos_byte);
      if (incr > 0)
	print_buffer = xpalloc (print_buffer, &print_buffer_size, incr, -1, 1);
      memcpy (print_buffer + print_buffer_pos_byte, ptr, size_byte);
      print_buffer_pos += size;
      print_buffer_pos_byte += size_byte;
    }
  else if (noninteractive && EQ (printcharfun, Qt))
    {
      fwrite (ptr, 1, size_byte, stdout);
      noninteractive_need_newline = 1;
    }
  else if (EQ (printcharfun, Qt))
    {
      /* Output to echo area.  We're trying to avoid a little overhead
	 here, that's the reason we don't call printchar to do the
	 job.  */
      int i;
      bool multibyte_p
	= !NILP (BVAR (current_buffer, enable_multibyte_characters));

      setup_echo_area_for_printing (multibyte_p);
      message_dolog (ptr, size_byte, 0, multibyte_p);

      if (size == size_byte)
	{
	  for (i = 0; i < size; ++i)
	    insert_char ((unsigned char) *ptr++);
	}
      else
	{
	  int len;
	  for (i = 0; i < size_byte; i += len)
	    {
	      int ch = STRING_CHAR_AND_LENGTH ((const unsigned char *) ptr + i,
					       len);
	      insert_char (ch);
	    }
	}
    }
  else
    {
      /* PRINTCHARFUN is a Lisp function.  */
      ptrdiff_t i = 0;

      if (size == size_byte)
	{
	  while (i < size_byte)
	    {
	      int ch = ptr[i++];
	      PRINTCHAR (ch);
	    }
	}
      else
	{
	  while (i < size_byte)
	    {
	      /* Here, we must convert each multi-byte form to the
		 corresponding character code before handing it to
		 PRINTCHAR.  */
	      int len;
	      int ch = STRING_CHAR_AND_LENGTH ((const unsigned char *) ptr + i,
					       len);
	      PRINTCHAR (ch);
	      i += len;
	    }
	}
    }
}

/* Print the contents of a string STRING using PRINTCHARFUN.
   It isn't safe to use strout in many cases,
   because printing one char can relocate.  */

static void
print_string (Lisp_Object string, Lisp_Object printcharfun)
{
  if (EQ (printcharfun, Qt) || NILP (printcharfun))
    {
      ptrdiff_t chars;

      if (print_escape_nonascii)
	string = string_escape_byte8 (string);

      if (STRING_MULTIBYTE (string))
	chars = SCHARS (string);
      else if (! print_escape_nonascii
	       && (EQ (printcharfun, Qt)
		   ? ! NILP (BVAR (&buffer_defaults, enable_multibyte_characters))
		   : ! NILP (BVAR (current_buffer, enable_multibyte_characters))))
	{
	  /* If unibyte string STRING contains 8-bit codes, we must
	     convert STRING to a multibyte string containing the same
	     character codes.  */
	  Lisp_Object newstr;
	  ptrdiff_t bytes;

	  chars = SBYTES (string);
	  bytes = count_size_as_multibyte (SDATA (string), chars);
	  if (chars < bytes)
	    {
	      newstr = make_uninit_multibyte_string (chars, bytes);
	      memcpy (SDATA (newstr), SDATA (string), chars);
	      str_to_multibyte (SDATA (newstr), bytes, chars);
	      string = newstr;
	    }
	}
      else
	chars = SBYTES (string);

      if (EQ (printcharfun, Qt))
	{
	  /* Output to echo area.  */
	  ptrdiff_t nbytes = SBYTES (string);

	  /* Copy the string contents so that relocation of STRING by
	     GC does not cause trouble.  */
	  USE_SAFE_ALLOCA;
	  char *buffer = SAFE_ALLOCA (nbytes);
	  memcpy (buffer, SDATA (string), nbytes);

	  strout (buffer, chars, nbytes, printcharfun);

	  SAFE_FREE ();
	}
      else
	/* No need to copy, since output to print_buffer can't GC.  */
	strout (SSDATA (string), chars, SBYTES (string), printcharfun);
    }
  else
    {
      /* Otherwise, string may be relocated by printing one char.
	 So re-fetch the string address for each character.  */
      ptrdiff_t i;
      ptrdiff_t size = SCHARS (string);
      ptrdiff_t size_byte = SBYTES (string);
      struct gcpro gcpro1;
      GCPRO1 (string);
      if (size == size_byte)
	for (i = 0; i < size; i++)
	  PRINTCHAR (SREF (string, i));
      else
	for (i = 0; i < size_byte; )
	  {
	    /* Here, we must convert each multi-byte form to the
	       corresponding character code before handing it to PRINTCHAR.  */
	    int len;
	    int ch = STRING_CHAR_AND_LENGTH (SDATA (string) + i, len);
	    PRINTCHAR (ch);
	    i += len;
	  }
      UNGCPRO;
    }
}

DEFUN ("write-char", Fwrite_char, Swrite_char, 1, 2, 0,
       doc: /* Output character CHARACTER to stream PRINTCHARFUN.
PRINTCHARFUN defaults to the value of `standard-output' (which see).  */)
  (Lisp_Object character, Lisp_Object printcharfun)
{
  PRINTDECLARE;

  if (NILP (printcharfun))
    printcharfun = Vstandard_output;
  CHECK_NUMBER (character);
  PRINTPREPARE;
  PRINTCHAR (XINT (character));
  PRINTFINISH;
  return character;
}

/* Used from outside of print.c to print a block of SIZE
   single-byte chars at DATA on the default output stream.
   Do not use this on the contents of a Lisp string.  */

void
write_string (const char *data, int size)
{
  PRINTDECLARE;
  Lisp_Object printcharfun;

  printcharfun = Vstandard_output;

  PRINTPREPARE;
  strout (data, size, size, printcharfun);
  PRINTFINISH;
}

/* Used to print a block of SIZE single-byte chars at DATA on a
   specified stream PRINTCHARFUN.
   Do not use this on the contents of a Lisp string.  */

static void
write_string_1 (const char *data, int size, Lisp_Object printcharfun)
{
  PRINTDECLARE;

  PRINTPREPARE;
  strout (data, size, size, printcharfun);
  PRINTFINISH;
}


void
temp_output_buffer_setup (const char *bufname)
{
  ptrdiff_t count = SPECPDL_INDEX ();
  register struct buffer *old = current_buffer;
  register Lisp_Object buf;

  record_unwind_current_buffer ();

  Fset_buffer (Fget_buffer_create (build_string (bufname)));

  Fkill_all_local_variables ();
  delete_all_overlays (current_buffer);
  bset_directory (current_buffer, BVAR (old, directory));
  bset_read_only (current_buffer, Qnil);
  bset_filename (current_buffer, Qnil);
  bset_undo_list (current_buffer, Qt);
  eassert (current_buffer->overlays_before == NULL);
  eassert (current_buffer->overlays_after == NULL);
  bset_enable_multibyte_characters
    (current_buffer, BVAR (&buffer_defaults, enable_multibyte_characters));
  specbind (Qinhibit_read_only, Qt);
  specbind (Qinhibit_modification_hooks, Qt);
  Ferase_buffer ();
  XSETBUFFER (buf, current_buffer);

  run_hook (Qtemp_buffer_setup_hook);

  unbind_to (count, Qnil);

  specbind (Qstandard_output, buf);
}

static void print (Lisp_Object, Lisp_Object, bool);
static void print_preprocess (Lisp_Object);
static void print_preprocess_string (INTERVAL, Lisp_Object);
static void print_object (Lisp_Object, Lisp_Object, bool);

DEFUN ("terpri", Fterpri, Sterpri, 0, 2, 0,
       doc: /* Output a newline to stream PRINTCHARFUN.
If ENSURE is non-nil only output a newline if not already at the
beginning of a line.  Value is non-nil if a newline is printed.
If PRINTCHARFUN is omitted or nil, the value of `standard-output' is used.  */)
  (Lisp_Object printcharfun, Lisp_Object ensure)
{
  Lisp_Object val = Qnil;

  PRINTDECLARE;
  if (NILP (printcharfun))
    printcharfun = Vstandard_output;
  PRINTPREPARE;

  if (NILP (ensure))
    val = Qt;
  /* Difficult to check if at line beginning so abort.  */
  else if (FUNCTIONP (printcharfun))
    signal_error ("Unsupported function argument", printcharfun);
  else if (noninteractive && !NILP (printcharfun))
    val = printchar_stdout_last == 10 ? Qnil : Qt;
  else if (NILP (Fbolp ()))
    val = Qt;

  if (!NILP (val)) PRINTCHAR ('\n');
  PRINTFINISH;
  return val;
}

DEFUN ("prin1", Fprin1, Sprin1, 1, 2, 0,
       doc: /* Output the printed representation of OBJECT, any Lisp object.
Quoting characters are printed when needed to make output that `read'
can handle, whenever this is possible.  For complex objects, the behavior
is controlled by `print-level' and `print-length', which see.

OBJECT is any of the Lisp data types: a number, a string, a symbol,
a list, a buffer, a window, a frame, etc.

A printed representation of an object is text which describes that object.

Optional argument PRINTCHARFUN is the output stream, which can be one
of these:

   - a buffer, in which case output is inserted into that buffer at point;
   - a marker, in which case output is inserted at marker's position;
   - a function, in which case that function is called once for each
     character of OBJECT's printed representation;
   - a symbol, in which case that symbol's function definition is called; or
   - t, in which case the output is displayed in the echo area.

If PRINTCHARFUN is omitted, the value of `standard-output' (which see)
is used instead.  */)
  (Lisp_Object object, Lisp_Object printcharfun)
{
  PRINTDECLARE;

  if (NILP (printcharfun))
    printcharfun = Vstandard_output;
  PRINTPREPARE;
  print (object, printcharfun, 1);
  PRINTFINISH;
  return object;
}

/* a buffer which is used to hold output being built by prin1-to-string */
Lisp_Object Vprin1_to_string_buffer;

DEFUN ("prin1-to-string", Fprin1_to_string, Sprin1_to_string, 1, 2, 0,
       doc: /* Return a string containing the printed representation of OBJECT.
OBJECT can be any Lisp object.  This function outputs quoting characters
when necessary to make output that `read' can handle, whenever possible,
unless the optional second argument NOESCAPE is non-nil.  For complex objects,
the behavior is controlled by `print-level' and `print-length', which see.

OBJECT is any of the Lisp data types: a number, a string, a symbol,
a list, a buffer, a window, a frame, etc.

A printed representation of an object is text which describes that object.  */)
  (Lisp_Object object, Lisp_Object noescape)
{
  Lisp_Object printcharfun;
  bool prev_abort_on_gc;
  Lisp_Object save_deactivate_mark;
  ptrdiff_t count = SPECPDL_INDEX ();
  struct buffer *previous;

  specbind (Qinhibit_modification_hooks, Qt);

  {
    PRINTDECLARE;

    /* Save and restore this--we are altering a buffer
       but we don't want to deactivate the mark just for that.
       No need for specbind, since errors deactivate the mark.  */
    save_deactivate_mark = Vdeactivate_mark;
    prev_abort_on_gc = abort_on_gc;
    abort_on_gc = 1;

    printcharfun = Vprin1_to_string_buffer;
    PRINTPREPARE;
    print (object, printcharfun, NILP (noescape));
    /* Make Vprin1_to_string_buffer be the default buffer after PRINTFINISH */
    PRINTFINISH;
  }

  previous = current_buffer;
  set_buffer_internal (XBUFFER (Vprin1_to_string_buffer));
  object = Fbuffer_string ();
  if (SBYTES (object) == SCHARS (object))
    STRING_SET_UNIBYTE (object);

  /* Note that this won't make prepare_to_modify_buffer call
     ask-user-about-supersession-threat because this buffer
     does not visit a file.  */
  Ferase_buffer ();
  set_buffer_internal (previous);

  Vdeactivate_mark = save_deactivate_mark;

  abort_on_gc = prev_abort_on_gc;
  return unbind_to (count, object);
}

DEFUN ("princ", Fprinc, Sprinc, 1, 2, 0,
       doc: /* Output the printed representation of OBJECT, any Lisp object.
No quoting characters are used; no delimiters are printed around
the contents of strings.

OBJECT is any of the Lisp data types: a number, a string, a symbol,
a list, a buffer, a window, a frame, etc.

A printed representation of an object is text which describes that object.

Optional argument PRINTCHARFUN is the output stream, which can be one
of these:

   - a buffer, in which case output is inserted into that buffer at point;
   - a marker, in which case output is inserted at marker's position;
   - a function, in which case that function is called once for each
     character of OBJECT's printed representation;
   - a symbol, in which case that symbol's function definition is called; or
   - t, in which case the output is displayed in the echo area.

If PRINTCHARFUN is omitted, the value of `standard-output' (which see)
is used instead.  */)
  (Lisp_Object object, Lisp_Object printcharfun)
{
  PRINTDECLARE;

  if (NILP (printcharfun))
    printcharfun = Vstandard_output;
  PRINTPREPARE;
  print (object, printcharfun, 0);
  PRINTFINISH;
  return object;
}

DEFUN ("print", Fprint, Sprint, 1, 2, 0,
       doc: /* Output the printed representation of OBJECT, with newlines around it.
Quoting characters are printed when needed to make output that `read'
can handle, whenever this is possible.  For complex objects, the behavior
is controlled by `print-level' and `print-length', which see.

OBJECT is any of the Lisp data types: a number, a string, a symbol,
a list, a buffer, a window, a frame, etc.

A printed representation of an object is text which describes that object.

Optional argument PRINTCHARFUN is the output stream, which can be one
of these:

   - a buffer, in which case output is inserted into that buffer at point;
   - a marker, in which case output is inserted at marker's position;
   - a function, in which case that function is called once for each
     character of OBJECT's printed representation;
   - a symbol, in which case that symbol's function definition is called; or
   - t, in which case the output is displayed in the echo area.

If PRINTCHARFUN is omitted, the value of `standard-output' (which see)
is used instead.  */)
  (Lisp_Object object, Lisp_Object printcharfun)
{
  PRINTDECLARE;
  struct gcpro gcpro1;

  if (NILP (printcharfun))
    printcharfun = Vstandard_output;
  GCPRO1 (object);
  PRINTPREPARE;
  PRINTCHAR ('\n');
  print (object, printcharfun, 1);
  PRINTCHAR ('\n');
  PRINTFINISH;
  UNGCPRO;
  return object;
}

DEFUN ("external-debugging-output", Fexternal_debugging_output, Sexternal_debugging_output, 1, 1, 0,
       doc: /* Write CHARACTER to stderr.
You can call print while debugging emacs, and pass it this function
to make it write to the debugging output.  */)
  (Lisp_Object character)
{
  unsigned int ch;

  CHECK_NUMBER (character);
  ch = XINT (character);
  if (ASCII_CHAR_P (ch))
    {
      putc (ch, stderr);
#ifdef WINDOWSNT
      /* Send the output to a debugger (nothing happens if there isn't
	 one).  */
      if (print_output_debug_flag)
	{
	  char buf[2] = {(char) XINT (character), '\0'};
	  OutputDebugString (buf);
	}
#endif
    }
  else
    {
      unsigned char mbstr[MAX_MULTIBYTE_LENGTH];
      ptrdiff_t len = CHAR_STRING (ch, mbstr);
      Lisp_Object encoded_ch =
	ENCODE_SYSTEM (make_multibyte_string ((char *) mbstr, 1, len));

      fwrite (SSDATA (encoded_ch), SBYTES (encoded_ch), 1, stderr);
#ifdef WINDOWSNT
      if (print_output_debug_flag)
	OutputDebugString (SSDATA (encoded_ch));
#endif
    }

  return character;
}

/* This function is never called.  Its purpose is to prevent
   print_output_debug_flag from being optimized away.  */

extern void debug_output_compilation_hack (bool) EXTERNALLY_VISIBLE;
void
debug_output_compilation_hack (bool x)
{
  print_output_debug_flag = x;
}

#if defined (GNU_LINUX)

/* This functionality is not vitally important in general, so we rely on
   non-portable ability to use stderr as lvalue.  */

#define WITH_REDIRECT_DEBUGGING_OUTPUT 1

static FILE *initial_stderr_stream = NULL;

DEFUN ("redirect-debugging-output", Fredirect_debugging_output, Sredirect_debugging_output,
       1, 2,
       "FDebug output file: \nP",
       doc: /* Redirect debugging output (stderr stream) to file FILE.
If FILE is nil, reset target to the initial stderr stream.
Optional arg APPEND non-nil (interactively, with prefix arg) means
append to existing target file.  */)
  (Lisp_Object file, Lisp_Object append)
{
  if (initial_stderr_stream != NULL)
    {
      block_input ();
      fclose (stderr);
      unblock_input ();
    }
  stderr = initial_stderr_stream;
  initial_stderr_stream = NULL;

  if (STRINGP (file))
    {
      file = Fexpand_file_name (file, Qnil);
      initial_stderr_stream = stderr;
      stderr = emacs_fopen (SSDATA (file), NILP (append) ? "w" : "a");
      if (stderr == NULL)
	{
	  stderr = initial_stderr_stream;
	  initial_stderr_stream = NULL;
	  report_file_error ("Cannot open debugging output stream", file);
	}
    }
  return Qnil;
}
#endif /* GNU_LINUX */


/* This is the interface for debugging printing.  */

void
debug_print (Lisp_Object arg)
{
  Fprin1 (arg, Qexternal_debugging_output);
  fprintf (stderr, "\r\n");
}

void safe_debug_print (Lisp_Object) EXTERNALLY_VISIBLE;
void
safe_debug_print (Lisp_Object arg)
{
  int valid = valid_lisp_object_p (arg);

  if (valid > 0)
    debug_print (arg);
  else
    fprintf (stderr, "#<%s_LISP_OBJECT 0x%08"pI"x>\r\n",
	     !valid ? "INVALID" : "SOME",
	     XLI (arg));
}


DEFUN ("error-message-string", Ferror_message_string, Serror_message_string,
       1, 1, 0,
       doc: /* Convert an error value (ERROR-SYMBOL . DATA) to an error message.
See Info anchor `(elisp)Definition of signal' for some details on how this
error message is constructed.  */)
  (Lisp_Object obj)
{
  struct buffer *old = current_buffer;
  Lisp_Object value;
  struct gcpro gcpro1;

  /* If OBJ is (error STRING), just return STRING.
     That is not only faster, it also avoids the need to allocate
     space here when the error is due to memory full.  */
  if (CONSP (obj) && EQ (XCAR (obj), Qerror)
      && CONSP (XCDR (obj))
      && STRINGP (XCAR (XCDR (obj)))
      && NILP (XCDR (XCDR (obj))))
    return XCAR (XCDR (obj));

  print_error_message (obj, Vprin1_to_string_buffer, 0, Qnil);

  set_buffer_internal (XBUFFER (Vprin1_to_string_buffer));
  value = Fbuffer_string ();

  GCPRO1 (value);
  Ferase_buffer ();
  set_buffer_internal (old);
  UNGCPRO;

  return value;
}

/* Print an error message for the error DATA onto Lisp output stream
   STREAM (suitable for the print functions).
   CONTEXT is a C string describing the context of the error.
   CALLER is the Lisp function inside which the error was signaled.  */

void
print_error_message (Lisp_Object data, Lisp_Object stream, const char *context,
		     Lisp_Object caller)
{
  Lisp_Object errname, errmsg, file_error, tail;
  struct gcpro gcpro1;

  if (context != 0)
    write_string_1 (context, -1, stream);

  /* If we know from where the error was signaled, show it in
   *Messages*.  */
  if (!NILP (caller) && SYMBOLP (caller))
    {
      Lisp_Object cname = SYMBOL_NAME (caller);
      ptrdiff_t cnamelen = SBYTES (cname);
      USE_SAFE_ALLOCA;
      char *name = SAFE_ALLOCA (cnamelen);
      memcpy (name, SDATA (cname), cnamelen);
      message_dolog (name, cnamelen, 0, 0);
      message_dolog (": ", 2, 0, 0);
      SAFE_FREE ();
    }

  errname = Fcar (data);

  if (EQ (errname, Qerror))
    {
      data = Fcdr (data);
      if (!CONSP (data))
	data = Qnil;
      errmsg = Fcar (data);
      file_error = Qnil;
    }
  else
    {
      Lisp_Object error_conditions = Fget (errname, Qerror_conditions);
      errmsg = Fget (errname, Qerror_message);
      file_error = Fmemq (Qfile_error, error_conditions);
    }

  /* Print an error message including the data items.  */

  tail = Fcdr_safe (data);
  GCPRO1 (tail);

  /* For file-error, make error message by concatenating
     all the data items.  They are all strings.  */
  if (!NILP (file_error) && CONSP (tail))
    errmsg = XCAR (tail), tail = XCDR (tail);

  {
    const char *sep = ": ";

    if (!STRINGP (errmsg))
      write_string_1 ("peculiar error", -1, stream);
    else if (SCHARS (errmsg))
      Fprinc (errmsg, stream);
    else
      sep = NULL;

    for (; CONSP (tail); tail = XCDR (tail), sep = ", ")
      {
	Lisp_Object obj;

	if (sep)
	  write_string_1 (sep, 2, stream);
	obj = XCAR (tail);
	if (!NILP (file_error)
	    || EQ (errname, Qend_of_file) || EQ (errname, Quser_error))
	  Fprinc (obj, stream);
	else
	  Fprin1 (obj, stream);
      }
  }

  UNGCPRO;
}



/*
 * The buffer should be at least as large as the max string size of the
 * largest float, printed in the biggest notation.  This is undoubtedly
 * 20d float_output_format, with the negative of the C-constant "HUGE"
 * from <math.h>.
 *
 * On the vax the worst case is -1e38 in 20d format which takes 61 bytes.
 *
 * I assume that IEEE-754 format numbers can take 329 bytes for the worst
 * case of -1e307 in 20d float_output_format. What is one to do (short of
 * re-writing _doprnt to be more sane)?
 * 			-wsr
 * Given the above, the buffer must be least FLOAT_TO_STRING_BUFSIZE bytes.
 */

int
float_to_string (char *buf, double data)
{
  char *cp;
  int width;
  int len;

  /* Check for plus infinity in a way that won't lose
     if there is no plus infinity.  */
  if (data == data / 2 && data > 1.0)
    {
      static char const infinity_string[] = "1.0e+INF";
      strcpy (buf, infinity_string);
      return sizeof infinity_string - 1;
    }
  /* Likewise for minus infinity.  */
  if (data == data / 2 && data < -1.0)
    {
      static char const minus_infinity_string[] = "-1.0e+INF";
      strcpy (buf, minus_infinity_string);
      return sizeof minus_infinity_string - 1;
    }
  /* Check for NaN in a way that won't fail if there are no NaNs.  */
  if (! (data * 0.0 >= 0.0))
    {
      /* Prepend "-" if the NaN's sign bit is negative.
	 The sign bit of a double is the bit that is 1 in -0.0.  */
      static char const NaN_string[] = "0.0e+NaN";
      int i;
      union { double d; char c[sizeof (double)]; } u_data, u_minus_zero;
      bool negative = 0;
      u_data.d = data;
      u_minus_zero.d = - 0.0;
      for (i = 0; i < sizeof (double); i++)
	if (u_data.c[i] & u_minus_zero.c[i])
	  {
	    *buf = '-';
	    negative = 1;
	    break;
	  }

      strcpy (buf + negative, NaN_string);
      return negative + sizeof NaN_string - 1;
    }

  if (NILP (Vfloat_output_format)
      || !STRINGP (Vfloat_output_format))
  lose:
    {
      /* Generate the fewest number of digits that represent the
	 floating point value without losing information.  */
      len = dtoastr (buf, FLOAT_TO_STRING_BUFSIZE - 2, 0, 0, data);
      /* The decimal point must be printed, or the byte compiler can
	 get confused (Bug#8033). */
      width = 1;
    }
  else			/* oink oink */
    {
      /* Check that the spec we have is fully valid.
	 This means not only valid for printf,
	 but meant for floats, and reasonable.  */
      cp = SSDATA (Vfloat_output_format);

      if (cp[0] != '%')
	goto lose;
      if (cp[1] != '.')
	goto lose;

      cp += 2;

      /* Check the width specification.  */
      width = -1;
      if ('0' <= *cp && *cp <= '9')
	{
	  width = 0;
	  do
	    {
	      width = (width * 10) + (*cp++ - '0');
	      if (DBL_DIG < width)
		goto lose;
	    }
	  while (*cp >= '0' && *cp <= '9');

	  /* A precision of zero is valid only for %f.  */
	  if (width == 0 && *cp != 'f')
	    goto lose;
	}

      if (*cp != 'e' && *cp != 'f' && *cp != 'g')
	goto lose;

      if (cp[1] != 0)
	goto lose;

      len = sprintf (buf, SSDATA (Vfloat_output_format), data);
    }

  /* Make sure there is a decimal point with digit after, or an
     exponent, so that the value is readable as a float.  But don't do
     this with "%.0f"; it's valid for that not to produce a decimal
     point.  Note that width can be 0 only for %.0f.  */
  if (width != 0)
    {
      for (cp = buf; *cp; cp++)
	if ((*cp < '0' || *cp > '9') && *cp != '-')
	  break;

      if (*cp == '.' && cp[1] == 0)
	{
	  cp[1] = '0';
	  cp[2] = 0;
	  len++;
	}
      else if (*cp == 0)
	{
	  *cp++ = '.';
	  *cp++ = '0';
	  *cp++ = 0;
	  len += 2;
	}
    }

  return len;
}


static void
print (Lisp_Object obj, Lisp_Object printcharfun, bool escapeflag)
{
  new_backquote_output = 0;

  /* Reset print_number_index and Vprint_number_table only when
     the variable Vprint_continuous_numbering is nil.  Otherwise,
     the values of these variables will be kept between several
     print functions.  */
  if (NILP (Vprint_continuous_numbering)
      || NILP (Vprint_number_table))
    {
      print_number_index = 0;
      Vprint_number_table = Qnil;
    }

  /* Construct Vprint_number_table for print-gensym and print-circle.  */
  if (!NILP (Vprint_gensym) || !NILP (Vprint_circle))
    {
      /* Construct Vprint_number_table.
	 This increments print_number_index for the objects added.  */
      print_depth = 0;
      print_preprocess (obj);

      if (HASH_TABLE_P (Vprint_number_table))
	{ /* Remove unnecessary objects, which appear only once in OBJ;
	     that is, whose status is Qt.  */
	  struct Lisp_Hash_Table *h = XHASH_TABLE (Vprint_number_table);
	  ptrdiff_t i;

	  for (i = 0; i < HASH_TABLE_SIZE (h); ++i)
	    if (!NILP (HASH_HASH (h, i))
		&& EQ (HASH_VALUE (h, i), Qt))
	      Fremhash (HASH_KEY (h, i), Vprint_number_table);
	}
    }

  print_depth = 0;
  print_object (obj, printcharfun, escapeflag);
}

#define PRINT_CIRCLE_CANDIDATE_P(obj)					\
  (STRINGP (obj) || CONSP (obj)						\
   || (VECTORLIKEP (obj)						\
      && (VECTORP (obj) || COMPILEDP (obj)				\
	  || CHAR_TABLE_P (obj) || SUB_CHAR_TABLE_P (obj)		\
	  || HASH_TABLE_P (obj) || FONTP (obj)))			\
   || (! NILP (Vprint_gensym)						\
       && SYMBOLP (obj)							\
       && !SYMBOL_INTERNED_P (obj)))

/* Construct Vprint_number_table according to the structure of OBJ.
   OBJ itself and all its elements will be added to Vprint_number_table
   recursively if it is a list, vector, compiled function, char-table,
   string (its text properties will be traced), or a symbol that has
   no obarray (this is for the print-gensym feature).
   The status fields of Vprint_number_table mean whether each object appears
   more than once in OBJ: Qnil at the first time, and Qt after that.  */
static void
print_preprocess (Lisp_Object obj)
{
  int i;
  ptrdiff_t size;
  int loop_count = 0;
  Lisp_Object halftail;

  /* Avoid infinite recursion for circular nested structure
     in the case where Vprint_circle is nil.  */
  if (NILP (Vprint_circle))
    {
      /* Give up if we go so deep that print_object will get an error.  */
      /* See similar code in print_object.  */
      if (print_depth >= PRINT_CIRCLE)
	error ("Apparently circular structure being printed");

      for (i = 0; i < print_depth; i++)
	if (EQ (obj, being_printed[i]))
	  return;
      being_printed[print_depth] = obj;
    }

  print_depth++;
  halftail = obj;

 loop:
  if (PRINT_CIRCLE_CANDIDATE_P (obj))
    {
      if (!HASH_TABLE_P (Vprint_number_table))
	{
	  Lisp_Object args[2];
	  args[0] = QCtest;
	  args[1] = Qeq;
	  Vprint_number_table = Fmake_hash_table (2, args);
	}

      /* In case print-circle is nil and print-gensym is t,
	 add OBJ to Vprint_number_table only when OBJ is a symbol.  */
      if (! NILP (Vprint_circle) || SYMBOLP (obj))
	{
	  Lisp_Object num = Fgethash (obj, Vprint_number_table, Qnil);
	  if (!NILP (num)
	      /* If Vprint_continuous_numbering is non-nil and OBJ is a gensym,
		 always print the gensym with a number.  This is a special for
		 the lisp function byte-compile-output-docform.  */
	      || (!NILP (Vprint_continuous_numbering)
		  && SYMBOLP (obj)
		  && !SYMBOL_INTERNED_P (obj)))
	    { /* OBJ appears more than once.	Let's remember that.  */
	      if (!INTEGERP (num))
		{
		  print_number_index++;
		  /* Negative number indicates it hasn't been printed yet.  */
		  Fputhash (obj, make_number (- print_number_index),
			    Vprint_number_table);
		}
	      print_depth--;
	      return;
	    }
	  else
	    /* OBJ is not yet recorded.  Let's add to the table.  */
	    Fputhash (obj, Qt, Vprint_number_table);
	}

      switch (XTYPE (obj))
	{
	case Lisp_String:
	  /* A string may have text properties, which can be circular.  */
	  traverse_intervals_noorder (string_intervals (obj),
				      print_preprocess_string, Qnil);
	  break;

	case Lisp_Cons:
	  /* Use HALFTAIL and LOOP_COUNT to detect circular lists,
	     just as in print_object.  */
	  if (loop_count && EQ (obj, halftail))
	    break;
	  print_preprocess (XCAR (obj));
	  obj = XCDR (obj);
	  loop_count++;
	  if (!(loop_count & 1))
	    halftail = XCDR (halftail);
	  goto loop;

	case Lisp_Vectorlike:
	  size = ASIZE (obj);
	  if (size & PSEUDOVECTOR_FLAG)
	    size &= PSEUDOVECTOR_SIZE_MASK;
	  for (i = (SUB_CHAR_TABLE_P (obj)
		    ? SUB_CHAR_TABLE_OFFSET : 0); i < size; i++)
	    print_preprocess (AREF (obj, i));
	  if (HASH_TABLE_P (obj))
	    { /* For hash tables, the key_and_value slot is past
		 `size' because it needs to be marked specially in case
		 the table is weak.  */
	      struct Lisp_Hash_Table *h = XHASH_TABLE (obj);
	      print_preprocess (h->key_and_value);
	    }
	  break;

	default:
	  break;
	}
    }
  print_depth--;
}

static void
print_preprocess_string (INTERVAL interval, Lisp_Object arg)
{
  print_preprocess (interval->plist);
}

static void print_check_string_charset_prop (INTERVAL interval, Lisp_Object string);

#define PRINT_STRING_NON_CHARSET_FOUND 1
#define PRINT_STRING_UNSAFE_CHARSET_FOUND 2

/* Bitwise or of the above macros.  */
static int print_check_string_result;

static void
print_check_string_charset_prop (INTERVAL interval, Lisp_Object string)
{
  Lisp_Object val;

  if (NILP (interval->plist)
      || (print_check_string_result == (PRINT_STRING_NON_CHARSET_FOUND
					| PRINT_STRING_UNSAFE_CHARSET_FOUND)))
    return;
  for (val = interval->plist; CONSP (val) && ! EQ (XCAR (val), Qcharset);
       val = XCDR (XCDR (val)));
  if (! CONSP (val))
    {
      print_check_string_result |= PRINT_STRING_NON_CHARSET_FOUND;
      return;
    }
  if (! (print_check_string_result & PRINT_STRING_NON_CHARSET_FOUND))
    {
      if (! EQ (val, interval->plist)
	  || CONSP (XCDR (XCDR (val))))
	print_check_string_result |= PRINT_STRING_NON_CHARSET_FOUND;
    }
  if (NILP (Vprint_charset_text_property)
      || ! (print_check_string_result & PRINT_STRING_UNSAFE_CHARSET_FOUND))
    {
      int i, c;
      ptrdiff_t charpos = interval->position;
      ptrdiff_t bytepos = string_char_to_byte (string, charpos);
      Lisp_Object charset;

      charset = XCAR (XCDR (val));
      for (i = 0; i < LENGTH (interval); i++)
	{
	  FETCH_STRING_CHAR_ADVANCE (c, string, charpos, bytepos);
	  if (! ASCII_CHAR_P (c)
	      && ! EQ (CHARSET_NAME (CHAR_CHARSET (c)), charset))
	    {
	      print_check_string_result |= PRINT_STRING_UNSAFE_CHARSET_FOUND;
	      break;
	    }
	}
    }
}

/* The value is (charset . nil).  */
static Lisp_Object print_prune_charset_plist;

static Lisp_Object
print_prune_string_charset (Lisp_Object string)
{
  print_check_string_result = 0;
  traverse_intervals (string_intervals (string), 0,
		      print_check_string_charset_prop, string);
  if (! (print_check_string_result & PRINT_STRING_UNSAFE_CHARSET_FOUND))
    {
      string = Fcopy_sequence (string);
      if (print_check_string_result & PRINT_STRING_NON_CHARSET_FOUND)
	{
	  if (NILP (print_prune_charset_plist))
	    print_prune_charset_plist = list1 (Qcharset);
	  Fremove_text_properties (make_number (0),
				   make_number (SCHARS (string)),
				   print_prune_charset_plist, string);
	}
      else
	Fset_text_properties (make_number (0), make_number (SCHARS (string)),
			      Qnil, string);
    }
  return string;
}

static void
print_object (Lisp_Object obj, Lisp_Object printcharfun, bool escapeflag)
{
  char buf[max (sizeof "from..to..in " + 2 * INT_STRLEN_BOUND (EMACS_INT),
		max (sizeof " . #" + INT_STRLEN_BOUND (printmax_t),
		     40))];

  QUIT;

  /* Detect circularities and truncate them.  */
  if (NILP (Vprint_circle))
    {
      /* Simple but incomplete way.  */
      int i;

      /* See similar code in print_preprocess.  */
      if (print_depth >= PRINT_CIRCLE)
	error ("Apparently circular structure being printed");

      for (i = 0; i < print_depth; i++)
	if (EQ (obj, being_printed[i]))
	  {
	    int len = sprintf (buf, "#%d", i);
	    strout (buf, len, len, printcharfun);
	    return;
	  }
      being_printed[print_depth] = obj;
    }
  else if (PRINT_CIRCLE_CANDIDATE_P (obj))
    {
      /* With the print-circle feature.  */
      Lisp_Object num = Fgethash (obj, Vprint_number_table, Qnil);
      if (INTEGERP (num))
	{
	  EMACS_INT n = XINT (num);
	  if (n < 0)
	    { /* Add a prefix #n= if OBJ has not yet been printed;
		 that is, its status field is nil.  */
	      int len = sprintf (buf, "#%"pI"d=", -n);
	      strout (buf, len, len, printcharfun);
	      /* OBJ is going to be printed.  Remember that fact.  */
	      Fputhash (obj, make_number (- n), Vprint_number_table);
	    }
	  else
	    {
	      /* Just print #n# if OBJ has already been printed.  */
	      int len = sprintf (buf, "#%"pI"d#", n);
	      strout (buf, len, len, printcharfun);
	      return;
	    }
	}
    }

  print_depth++;

  switch (XTYPE (obj))
    {
    case_Lisp_Int:
      {
	int len = sprintf (buf, "%"pI"d", XINT (obj));
	strout (buf, len, len, printcharfun);
      }
      break;

    case Lisp_Float:
      {
	char pigbuf[FLOAT_TO_STRING_BUFSIZE];
	int len = float_to_string (pigbuf, XFLOAT_DATA (obj));
	strout (pigbuf, len, len, printcharfun);
      }
      break;

    case Lisp_String:
      if (!escapeflag)
	print_string (obj, printcharfun);
      else
	{
	  register ptrdiff_t i, i_byte;
	  struct gcpro gcpro1;
	  ptrdiff_t size_byte;
	  /* 1 means we must ensure that the next character we output
	     cannot be taken as part of a hex character escape.  */
	  bool need_nonhex = 0;
	  bool multibyte = STRING_MULTIBYTE (obj);

	  GCPRO1 (obj);

	  if (! EQ (Vprint_charset_text_property, Qt))
	    obj = print_prune_string_charset (obj);

	  if (string_intervals (obj))
	    {
	      PRINTCHAR ('#');
	      PRINTCHAR ('(');
	    }

	  PRINTCHAR ('\"');
	  size_byte = SBYTES (obj);

	  for (i = 0, i_byte = 0; i_byte < size_byte;)
	    {
	      /* Here, we must convert each multi-byte form to the
		 corresponding character code before handing it to PRINTCHAR.  */
	      int c;

	      FETCH_STRING_CHAR_ADVANCE (c, obj, i, i_byte);

	      QUIT;

	      if (c == '\n' && print_escape_newlines)
		{
		  PRINTCHAR ('\\');
		  PRINTCHAR ('n');
		}
	      else if (c == '\f' && print_escape_newlines)
		{
		  PRINTCHAR ('\\');
		  PRINTCHAR ('f');
		}
	      else if (multibyte
		       && (CHAR_BYTE8_P (c)
			   || (! ASCII_CHAR_P (c) && print_escape_multibyte)))
		{
		  /* When multibyte is disabled,
		     print multibyte string chars using hex escapes.
		     For a char code that could be in a unibyte string,
		     when found in a multibyte string, always use a hex escape
		     so it reads back as multibyte.  */
		  char outbuf[50];
		  int len;

		  if (CHAR_BYTE8_P (c))
		    len = sprintf (outbuf, "\\%03o", CHAR_TO_BYTE8 (c));
		  else
		    {
		      len = sprintf (outbuf, "\\x%04x", c);
		      need_nonhex = 1;
		    }
		  strout (outbuf, len, len, printcharfun);
		}
	      else if (! multibyte
		       && SINGLE_BYTE_CHAR_P (c) && ! ASCII_CHAR_P (c)
		       && print_escape_nonascii)
		{
		  /* When printing in a multibyte buffer
		     or when explicitly requested,
		     print single-byte non-ASCII string chars
		     using octal escapes.  */
		  char outbuf[5];
		  int len = sprintf (outbuf, "\\%03o", c);
		  strout (outbuf, len, len, printcharfun);
		}
	      else
		{
		  /* If we just had a hex escape, and this character
		     could be taken as part of it,
		     output `\ ' to prevent that.  */
		  if (need_nonhex)
		    {
		      need_nonhex = 0;
		      if ((c >= 'a' && c <= 'f')
			  || (c >= 'A' && c <= 'F')
			  || (c >= '0' && c <= '9'))
			strout ("\\ ", -1, -1, printcharfun);
		    }

		  if (c == '\"' || c == '\\')
		    PRINTCHAR ('\\');
		  PRINTCHAR (c);
		}
	    }
	  PRINTCHAR ('\"');

	  if (string_intervals (obj))
	    {
	      traverse_intervals (string_intervals (obj),
				  0, print_interval, printcharfun);
	      PRINTCHAR (')');
	    }

	  UNGCPRO;
	}
      break;

    case Lisp_Symbol:
      {
	bool confusing;
	unsigned char *p = SDATA (SYMBOL_NAME (obj));
	unsigned char *end = p + SBYTES (SYMBOL_NAME (obj));
	int c;
	ptrdiff_t i, i_byte;
	ptrdiff_t size_byte;
	Lisp_Object name;

	name = SYMBOL_NAME (obj);

	if (p != end && (*p == '-' || *p == '+')) p++;
	if (p == end)
	  confusing = 0;
	/* If symbol name begins with a digit, and ends with a digit,
	   and contains nothing but digits and `e', it could be treated
	   as a number.  So set CONFUSING.

	   Symbols that contain periods could also be taken as numbers,
	   but periods are always escaped, so we don't have to worry
	   about them here.  */
	else if (*p >= '0' && *p <= '9'
		 && end[-1] >= '0' && end[-1] <= '9')
	  {
	    while (p != end && ((*p >= '0' && *p <= '9')
				/* Needed for \2e10.  */
				|| *p == 'e' || *p == 'E'))
	      p++;
	    confusing = (end == p);
	  }
	else
	  confusing = 0;

	size_byte = SBYTES (name);

	if (! NILP (Vprint_gensym) && !SYMBOL_INTERNED_P (obj))
	  {
	    PRINTCHAR ('#');
	    PRINTCHAR (':');
	  }
	else if (size_byte == 0)
	  {
	    PRINTCHAR ('#');
	    PRINTCHAR ('#');
	    break;
	  }

	for (i = 0, i_byte = 0; i_byte < size_byte;)
	  {
	    /* Here, we must convert each multi-byte form to the
	       corresponding character code before handing it to PRINTCHAR.  */
	    FETCH_STRING_CHAR_ADVANCE (c, name, i, i_byte);
	    QUIT;

	    if (escapeflag)
	      {
		if (c == '\"' || c == '\\' || c == '\''
		    || c == ';' || c == '#' || c == '(' || c == ')'
		    || c == ',' || c == '.' || c == '`'
		    || c == '[' || c == ']' || c == '?' || c <= 040
		    || confusing)
		  PRINTCHAR ('\\'), confusing = 0;
	      }
	    PRINTCHAR (c);
	  }
      }
      break;

    case Lisp_Cons:
      /* If deeper than spec'd depth, print placeholder.  */
      if (INTEGERP (Vprint_level)
	  && print_depth > XINT (Vprint_level))
	strout ("...", -1, -1, printcharfun);
      else if (print_quoted && CONSP (XCDR (obj)) && NILP (XCDR (XCDR (obj)))
	       && (EQ (XCAR (obj), Qquote)))
	{
	  PRINTCHAR ('\'');
	  print_object (XCAR (XCDR (obj)), printcharfun, escapeflag);
	}
      else if (print_quoted && CONSP (XCDR (obj)) && NILP (XCDR (XCDR (obj)))
	       && (EQ (XCAR (obj), Qfunction)))
	{
	  PRINTCHAR ('#');
	  PRINTCHAR ('\'');
	  print_object (XCAR (XCDR (obj)), printcharfun, escapeflag);
	}
      else if (print_quoted && CONSP (XCDR (obj)) && NILP (XCDR (XCDR (obj)))
	       && ((EQ (XCAR (obj), Qbackquote))))
	{
	  print_object (XCAR (obj), printcharfun, 0);
	  new_backquote_output++;
	  print_object (XCAR (XCDR (obj)), printcharfun, escapeflag);
	  new_backquote_output--;
	}
      else if (print_quoted && CONSP (XCDR (obj)) && NILP (XCDR (XCDR (obj)))
	       && new_backquote_output
	       && ((EQ (XCAR (obj), Qbackquote)
		    || EQ (XCAR (obj), Qcomma)
		    || EQ (XCAR (obj), Qcomma_at)
		    || EQ (XCAR (obj), Qcomma_dot))))
	{
	  print_object (XCAR (obj), printcharfun, 0);
	  new_backquote_output--;
	  print_object (XCAR (XCDR (obj)), printcharfun, escapeflag);
	  new_backquote_output++;
	}
      else
	{
	  PRINTCHAR ('(');

	  {
	    printmax_t i, print_length;
	    Lisp_Object halftail = obj;

	    /* Negative values of print-length are invalid in CL.
	       Treat them like nil, as CMUCL does.  */
	    if (NATNUMP (Vprint_length))
	      print_length = XFASTINT (Vprint_length);
	    else
	      print_length = TYPE_MAXIMUM (printmax_t);

	    i = 0;
	    while (CONSP (obj))
	      {
		/* Detect circular list.  */
		if (NILP (Vprint_circle))
		  {
		    /* Simple but incomplete way.  */
		    if (i != 0 && EQ (obj, halftail))
		      {
			int len = sprintf (buf, " . #%"pMd, i / 2);
			strout (buf, len, len, printcharfun);
			goto end_of_list;
		      }
		  }
		else
		  {
		    /* With the print-circle feature.  */
		    if (i != 0)
		      {
			Lisp_Object num = Fgethash (obj, Vprint_number_table, Qnil);
			if (INTEGERP (num))
			  {
			    strout (" . ", 3, 3, printcharfun);
			    print_object (obj, printcharfun, escapeflag);
			    goto end_of_list;
			  }
		      }
		  }

		if (i)
		  PRINTCHAR (' ');

		if (print_length <= i)
		  {
		    strout ("...", 3, 3, printcharfun);
		    goto end_of_list;
		  }

		i++;
		print_object (XCAR (obj), printcharfun, escapeflag);

		obj = XCDR (obj);
		if (!(i & 1))
		  halftail = XCDR (halftail);
	      }
	  }

	  /* OBJ non-nil here means it's the end of a dotted list.  */
	  if (!NILP (obj))
	    {
	      strout (" . ", 3, 3, printcharfun);
	      print_object (obj, printcharfun, escapeflag);
	    }

	end_of_list:
	  PRINTCHAR (')');
	}
      break;

    case Lisp_Vectorlike:
      if (PROCESSP (obj))
	{
	  if (escapeflag)
	    {
	      strout ("#<process ", -1, -1, printcharfun);
	      print_string (XPROCESS (obj)->name, printcharfun);
	      PRINTCHAR ('>');
	    }
	  else
	    print_string (XPROCESS (obj)->name, printcharfun);
	}
      else if (BOOL_VECTOR_P (obj))
	{
	  ptrdiff_t i;
	  int len;
	  unsigned char c;
	  struct gcpro gcpro1;
	  EMACS_INT size = bool_vector_size (obj);
	  ptrdiff_t size_in_chars = bool_vector_bytes (size);
	  ptrdiff_t real_size_in_chars = size_in_chars;
	  GCPRO1 (obj);

	  PRINTCHAR ('#');
	  PRINTCHAR ('&');
	  len = sprintf (buf, "%"pI"d", size);
	  strout (buf, len, len, printcharfun);
	  PRINTCHAR ('\"');

	  /* Don't print more characters than the specified maximum.
	     Negative values of print-length are invalid.  Treat them
	     like a print-length of nil.  */
	  if (NATNUMP (Vprint_length)
	      && XFASTINT (Vprint_length) < size_in_chars)
	    size_in_chars = XFASTINT (Vprint_length);

	  for (i = 0; i < size_in_chars; i++)
	    {
	      QUIT;
	      c = bool_vector_uchar_data (obj)[i];
	      if (c == '\n' && print_escape_newlines)
		{
		  PRINTCHAR ('\\');
		  PRINTCHAR ('n');
		}
	      else if (c == '\f' && print_escape_newlines)
		{
		  PRINTCHAR ('\\');
		  PRINTCHAR ('f');
		}
	      else if (c > '\177')
		{
		  /* Use octal escapes to avoid encoding issues.  */
		  PRINTCHAR ('\\');
		  PRINTCHAR ('0' + ((c >> 6) & 3));
		  PRINTCHAR ('0' + ((c >> 3) & 7));
		  PRINTCHAR ('0' + (c & 7));
		}
	      else
		{
		  if (c == '\"' || c == '\\')
		    PRINTCHAR ('\\');
		  PRINTCHAR (c);
		}
	    }

	  if (size_in_chars < real_size_in_chars)
	    strout (" ...", 4, 4, printcharfun);
	  PRINTCHAR ('\"');

	  UNGCPRO;
	}
      else if (SUBRP (obj))
	{
	  strout ("#<subr ", -1, -1, printcharfun);
	  strout (XSUBR (obj)->symbol_name, -1, -1, printcharfun);
	  PRINTCHAR ('>');
	}
#ifdef HAVE_XWIDGETS
      else if (XWIDGETP (obj))
	{
	  strout ("#<xwidget ", -1, -1, printcharfun);
	  PRINTCHAR ('>');
	}
      else if (XWIDGET_VIEW_P (obj))
	{
	  strout ("#<xwidget-view ", -1, -1, printcharfun);
	  PRINTCHAR ('>');
	}
#endif
      else if (WINDOWP (obj))
	{
	  int len;
	  strout ("#<window ", -1, -1, printcharfun);
	  len = sprintf (buf, "%d", XWINDOW (obj)->sequence_number);
	  strout (buf, len, len, printcharfun);
	  if (BUFFERP (XWINDOW (obj)->contents))
	    {
	      strout (" on ", -1, -1, printcharfun);
	      print_string (BVAR (XBUFFER (XWINDOW (obj)->contents), name),
			    printcharfun);
	    }
	  PRINTCHAR ('>');
	}
      else if (TERMINALP (obj))
	{
	  int len;
	  struct terminal *t = XTERMINAL (obj);
	  strout ("#<terminal ", -1, -1, printcharfun);
	  len = sprintf (buf, "%d", t->id);
	  strout (buf, len, len, printcharfun);
	  if (t->name)
	    {
	      strout (" on ", -1, -1, printcharfun);
	      strout (t->name, -1, -1, printcharfun);
	    }
	  PRINTCHAR ('>');
	}
      else if (HASH_TABLE_P (obj))
	{
	  struct Lisp_Hash_Table *h = XHASH_TABLE (obj);
	  ptrdiff_t i;
	  ptrdiff_t real_size, size;
	  int len;
#if 0
	  void *ptr = h;
	  strout ("#<hash-table", -1, -1, printcharfun);
	  if (SYMBOLP (h->test))
	    {
	      PRINTCHAR (' ');
	      PRINTCHAR ('\'');
	      strout (SDATA (SYMBOL_NAME (h->test)), -1, -1, printcharfun);
	      PRINTCHAR (' ');
	      strout (SDATA (SYMBOL_NAME (h->weak)), -1, -1, printcharfun);
	      PRINTCHAR (' ');
	      len = sprintf (buf, "%"pD"d/%"pD"d", h->count, ASIZE (h->next));
	      strout (buf, len, len, printcharfun);
	    }
	  len = sprintf (buf, " %p>", ptr);
	  strout (buf, len, len, printcharfun);
#endif
	  /* Implement a readable output, e.g.:
	    #s(hash-table size 2 test equal data (k1 v1 k2 v2)) */
	  /* Always print the size.  */
	  len = sprintf (buf, "#s(hash-table size %"pD"d", ASIZE (h->next));
	  strout (buf, len, len, printcharfun);

	  if (!NILP (h->test.name))
	    {
	      strout (" test ", -1, -1, printcharfun);
	      print_object (h->test.name, printcharfun, escapeflag);
	    }

	  if (!NILP (h->weak))
	    {
	      strout (" weakness ", -1, -1, printcharfun);
	      print_object (h->weak, printcharfun, escapeflag);
	    }

	  if (!NILP (h->rehash_size))
	    {
	      strout (" rehash-size ", -1, -1, printcharfun);
	      print_object (h->rehash_size, printcharfun, escapeflag);
	    }

	  if (!NILP (h->rehash_threshold))
	    {
	      strout (" rehash-threshold ", -1, -1, printcharfun);
	      print_object (h->rehash_threshold, printcharfun, escapeflag);
	    }

	  strout (" data ", -1, -1, printcharfun);

	  /* Print the data here as a plist. */
	  real_size = HASH_TABLE_SIZE (h);
	  size = real_size;

	  /* Don't print more elements than the specified maximum.  */
	  if (NATNUMP (Vprint_length)
	      && XFASTINT (Vprint_length) < size)
	    size = XFASTINT (Vprint_length);

	  PRINTCHAR ('(');
	  for (i = 0; i < size; i++)
	    if (!NILP (HASH_HASH (h, i)))
	      {
		if (i) PRINTCHAR (' ');
		print_object (HASH_KEY (h, i), printcharfun, escapeflag);
		PRINTCHAR (' ');
		print_object (HASH_VALUE (h, i), printcharfun, escapeflag);
	      }

	  if (size < real_size)
	    strout (" ...", 4, 4, printcharfun);

	  PRINTCHAR (')');
	  PRINTCHAR (')');

	}
      else if (BUFFERP (obj))
	{
	  if (!BUFFER_LIVE_P (XBUFFER (obj)))
	    strout ("#<killed buffer>", -1, -1, printcharfun);
	  else if (escapeflag)
	    {
	      strout ("#<buffer ", -1, -1, printcharfun);
	      print_string (BVAR (XBUFFER (obj), name), printcharfun);
	      PRINTCHAR ('>');
	    }
	  else
	    print_string (BVAR (XBUFFER (obj), name), printcharfun);
	}
      else if (WINDOW_CONFIGURATIONP (obj))
	{
	  strout ("#<window-configuration>", -1, -1, printcharfun);
	}
      else if (FRAMEP (obj))
	{
	  int len;
	  void *ptr = XFRAME (obj);
	  Lisp_Object frame_name = XFRAME (obj)->name;

	  strout ((FRAME_LIVE_P (XFRAME (obj))
		   ? "#<frame " : "#<dead frame "),
		  -1, -1, printcharfun);
	  if (!STRINGP (frame_name))
	    {
	      /* A frame could be too young and have no name yet;
		 don't crash.  */
	      if (SYMBOLP (frame_name))
		frame_name = Fsymbol_name (frame_name);
	      else	/* can't happen: name should be either nil or string */
		frame_name = build_string ("*INVALID*FRAME*NAME*");
	    }
	  print_string (frame_name, printcharfun);
	  len = sprintf (buf, " %p>", ptr);
	  strout (buf, len, len, printcharfun);
	}
      else if (FONTP (obj))
	{
	  int i;

	  if (! FONT_OBJECT_P (obj))
	    {
	      if (FONT_SPEC_P (obj))
		strout ("#<font-spec", -1, -1, printcharfun);
	      else
		strout ("#<font-entity", -1, -1, printcharfun);
	      for (i = 0; i < FONT_SPEC_MAX; i++)
		{
		  PRINTCHAR (' ');
		  if (i < FONT_WEIGHT_INDEX || i > FONT_WIDTH_INDEX)
		    print_object (AREF (obj, i), printcharfun, escapeflag);
		  else
		    print_object (font_style_symbolic (obj, i, 0),
				  printcharfun, escapeflag);
		}
	    }
	  else
	    {
	      strout ("#<font-object ", -1, -1, printcharfun);
	      print_object (AREF (obj, FONT_NAME_INDEX), printcharfun,
			    escapeflag);
	    }
	  PRINTCHAR ('>');
	}
      else
	{
	  ptrdiff_t size = ASIZE (obj);
	  if (COMPILEDP (obj))
	    {
	      PRINTCHAR ('#');
	      size &= PSEUDOVECTOR_SIZE_MASK;
	    }
	  if (CHAR_TABLE_P (obj) || SUB_CHAR_TABLE_P (obj))
	    {
	      /* We print a char-table as if it were a vector,
		 lumping the parent and default slots in with the
		 character slots.  But we add #^ as a prefix.  */

	      /* Make each lowest sub_char_table start a new line.
		 Otherwise we'll make a line extremely long, which
		 results in slow redisplay.  */
	      if (SUB_CHAR_TABLE_P (obj)
		  && XSUB_CHAR_TABLE (obj)->depth == 3)
		PRINTCHAR ('\n');
	      PRINTCHAR ('#');
	      PRINTCHAR ('^');
	      if (SUB_CHAR_TABLE_P (obj))
		PRINTCHAR ('^');
	      size &= PSEUDOVECTOR_SIZE_MASK;
	    }
	  if (size & PSEUDOVECTOR_FLAG)
	    goto badtype;

	  PRINTCHAR ('[');
	  {
	    int i, idx = SUB_CHAR_TABLE_P (obj) ? SUB_CHAR_TABLE_OFFSET : 0;
	    register Lisp_Object tem;
	    ptrdiff_t real_size = size;

	    /* For a sub char-table, print heading non-Lisp data first.  */
	    if (SUB_CHAR_TABLE_P (obj))
	      {
		i = sprintf (buf, "%d %d", XSUB_CHAR_TABLE (obj)->depth,
			     XSUB_CHAR_TABLE (obj)->min_char);
		strout (buf, i, i, printcharfun);
	      }

	    /* Don't print more elements than the specified maximum.  */
	    if (NATNUMP (Vprint_length)
		&& XFASTINT (Vprint_length) < size)
	      size = XFASTINT (Vprint_length);

	    for (i = idx; i < size; i++)
	      {
		if (i) PRINTCHAR (' ');
		tem = AREF (obj, i);
		print_object (tem, printcharfun, escapeflag);
	      }
	    if (size < real_size)
	      strout (" ...", 4, 4, printcharfun);
	  }
	  PRINTCHAR (']');
	}
      break;

    case Lisp_Misc:
      switch (XMISCTYPE (obj))
	{
	case Lisp_Misc_Marker:
	  strout ("#<marker ", -1, -1, printcharfun);
	  /* Do you think this is necessary?  */
	  if (XMARKER (obj)->insertion_type != 0)
	    strout ("(moves after insertion) ", -1, -1, printcharfun);
	  if (! XMARKER (obj)->buffer)
	    strout ("in no buffer", -1, -1, printcharfun);
	  else
	    {
	      int len = sprintf (buf, "at %"pD"d", marker_position (obj));
	      strout (buf, len, len, printcharfun);
	      strout (" in ", -1, -1, printcharfun);
	      print_string (BVAR (XMARKER (obj)->buffer, name), printcharfun);
	    }
	  PRINTCHAR ('>');
	  break;

	case Lisp_Misc_Overlay:
	  strout ("#<overlay ", -1, -1, printcharfun);
	  if (! XMARKER (OVERLAY_START (obj))->buffer)
	    strout ("in no buffer", -1, -1, printcharfun);
	  else
	    {
	      int len = sprintf (buf, "from %"pD"d to %"pD"d in ",
				 marker_position (OVERLAY_START (obj)),
				 marker_position (OVERLAY_END   (obj)));
	      strout (buf, len, len, printcharfun);
	      print_string (BVAR (XMARKER (OVERLAY_START (obj))->buffer, name),
			    printcharfun);
	    }
	  PRINTCHAR ('>');
	  break;

	  /* Remaining cases shouldn't happen in normal usage, but let's
	     print them anyway for the benefit of the debugger.  */

	case Lisp_Misc_Free:
	  strout ("#<misc free cell>", -1, -1, printcharfun);
	  break;

	case Lisp_Misc_Save_Value:
	  {
	    int i;
	    struct Lisp_Save_Value *v = XSAVE_VALUE (obj);

	    strout ("#<save-value ", -1, -1, printcharfun);

	    if (v->save_type == SAVE_TYPE_MEMORY)
	      {
		ptrdiff_t amount = v->data[1].integer;

#if GC_MARK_STACK

		/* valid_lisp_object_p is reliable, so try to print up
		   to 8 saved objects.  This code is rarely used, so
		   it's OK that valid_lisp_object_p is slow.  */

		int limit = min (amount, 8);
		Lisp_Object *area = v->data[0].pointer;

		i = sprintf (buf, "with %"pD"d objects", amount);
		strout (buf, i, i, printcharfun);

		for (i = 0; i < limit; i++)
		  {
		    Lisp_Object maybe = area[i];
		    int valid = valid_lisp_object_p (maybe);

		    if (0 < valid)
		      {
			PRINTCHAR (' ');
			print_object (maybe, printcharfun, escapeflag);
		      }
		    else
		      strout (valid ? " <some>" : " <invalid>",
			      -1, -1, printcharfun);
		  }
		if (i == limit && i < amount)
		  strout (" ...", 4, 4, printcharfun);

#else /* not GC_MARK_STACK */

		/* There is no reliable way to determine whether the objects
		   are initialized, so do not try to print them.  */

		i = sprintf (buf, "with %"pD"d objects", amount);
		strout (buf, i, i, printcharfun);

#endif /* GC_MARK_STACK */
	      }
	    else
	      {
		/* Print each slot according to its type.  */
		int index;
		for (index = 0; index < SAVE_VALUE_SLOTS; index++)
		  {
		    if (index)
		      PRINTCHAR (' ');

		    switch (save_type (v, index))
		      {
		      case SAVE_UNUSED:
			i = sprintf (buf, "<unused>");
			break;

		      case SAVE_POINTER:
			i = sprintf (buf, "<pointer %p>",
				     v->data[index].pointer);
			break;

		      case SAVE_FUNCPOINTER:
			i = sprintf (buf, "<funcpointer %p>",
				     ((void *) (intptr_t)
				      v->data[index].funcpointer));
			break;

		      case SAVE_INTEGER:
			i = sprintf (buf, "<integer %"pD"d>",
				     v->data[index].integer);
			break;

		      case SAVE_OBJECT:
			print_object (v->data[index].object, printcharfun,
				      escapeflag);
			continue;

		      default:
			emacs_abort ();
		      }

		    strout (buf, i, i, printcharfun);
		  }
	      }
	    PRINTCHAR ('>');
	  }
	  break;

	default:
	  goto badtype;
	}
      break;

    default:
    badtype:
      {
	int len;
	/* We're in trouble if this happens!
	   Probably should just emacs_abort ().  */
	strout ("#<EMACS BUG: INVALID DATATYPE ", -1, -1, printcharfun);
	if (MISCP (obj))
	  len = sprintf (buf, "(MISC 0x%04x)", (int) XMISCTYPE (obj));
	else if (VECTORLIKEP (obj))
	  len = sprintf (buf, "(PVEC 0x%08"pD"x)", ASIZE (obj));
	else
	  len = sprintf (buf, "(0x%02x)", (int) XTYPE (obj));
	strout (buf, len, len, printcharfun);
	strout (" Save your buffers immediately and please report this bug>",
		-1, -1, printcharfun);
      }
    }

  print_depth--;
}


/* Print a description of INTERVAL using PRINTCHARFUN.
   This is part of printing a string that has text properties.  */

static void
print_interval (INTERVAL interval, Lisp_Object printcharfun)
{
  if (NILP (interval->plist))
    return;
  PRINTCHAR (' ');
  print_object (make_number (interval->position), printcharfun, 1);
  PRINTCHAR (' ');
  print_object (make_number (interval->position + LENGTH (interval)),
		printcharfun, 1);
  PRINTCHAR (' ');
  print_object (interval->plist, printcharfun, 1);
}

/* Initialize debug_print stuff early to have it working from the very
   beginning.  */

void
init_print_once (void)
{
  /* The subroutine object for external-debugging-output is kept here
     for the convenience of the debugger.  */
  DEFSYM (Qexternal_debugging_output, "external-debugging-output");

  defsubr (&Sexternal_debugging_output);
}

void
syms_of_print (void)
{
  DEFSYM (Qtemp_buffer_setup_hook, "temp-buffer-setup-hook");

  DEFVAR_LISP ("standard-output", Vstandard_output,
	       doc: /* Output stream `print' uses by default for outputting a character.
This may be any function of one argument.
It may also be a buffer (output is inserted before point)
or a marker (output is inserted and the marker is advanced)
or the symbol t (output appears in the echo area).  */);
  Vstandard_output = Qt;
  DEFSYM (Qstandard_output, "standard-output");

  DEFVAR_LISP ("float-output-format", Vfloat_output_format,
	       doc: /* The format descriptor string used to print floats.
This is a %-spec like those accepted by `printf' in C,
but with some restrictions.  It must start with the two characters `%.'.
After that comes an integer precision specification,
and then a letter which controls the format.
The letters allowed are `e', `f' and `g'.
Use `e' for exponential notation \"DIG.DIGITSeEXPT\"
Use `f' for decimal point notation \"DIGITS.DIGITS\".
Use `g' to choose the shorter of those two formats for the number at hand.
The precision in any of these cases is the number of digits following
the decimal point.  With `f', a precision of 0 means to omit the
decimal point.  0 is not allowed with `e' or `g'.

A value of nil means to use the shortest notation
that represents the number without losing information.  */);
  Vfloat_output_format = Qnil;
  DEFSYM (Qfloat_output_format, "float-output-format");

  DEFVAR_LISP ("print-length", Vprint_length,
	       doc: /* Maximum length of list to print before abbreviating.
A value of nil means no limit.  See also `eval-expression-print-length'.  */);
  Vprint_length = Qnil;

  DEFVAR_LISP ("print-level", Vprint_level,
	       doc: /* Maximum depth of list nesting to print before abbreviating.
A value of nil means no limit.  See also `eval-expression-print-level'.  */);
  Vprint_level = Qnil;

  DEFVAR_BOOL ("print-escape-newlines", print_escape_newlines,
	       doc: /* Non-nil means print newlines in strings as `\\n'.
Also print formfeeds as `\\f'.  */);
  print_escape_newlines = 0;

  DEFVAR_BOOL ("print-escape-nonascii", print_escape_nonascii,
	       doc: /* Non-nil means print unibyte non-ASCII chars in strings as \\OOO.
\(OOO is the octal representation of the character code.)
Only single-byte characters are affected, and only in `prin1'.
When the output goes in a multibyte buffer, this feature is
enabled regardless of the value of the variable.  */);
  print_escape_nonascii = 0;

  DEFVAR_BOOL ("print-escape-multibyte", print_escape_multibyte,
	       doc: /* Non-nil means print multibyte characters in strings as \\xXXXX.
\(XXXX is the hex representation of the character code.)
This affects only `prin1'.  */);
  print_escape_multibyte = 0;

  DEFVAR_BOOL ("print-quoted", print_quoted,
	       doc: /* Non-nil means print quoted forms with reader syntax.
I.e., (quote foo) prints as 'foo, (function foo) as #'foo.  */);
  print_quoted = 0;

  DEFVAR_LISP ("print-gensym", Vprint_gensym,
	       doc: /* Non-nil means print uninterned symbols so they will read as uninterned.
I.e., the value of (make-symbol \"foobar\") prints as #:foobar.
When the uninterned symbol appears within a recursive data structure,
and the symbol appears more than once, in addition use the #N# and #N=
constructs as needed, so that multiple references to the same symbol are
shared once again when the text is read back.  */);
  Vprint_gensym = Qnil;

  DEFVAR_LISP ("print-circle", Vprint_circle,
	       doc: /* Non-nil means print recursive structures using #N= and #N# syntax.
If nil, printing proceeds recursively and may lead to
`max-lisp-eval-depth' being exceeded or an error may occur:
\"Apparently circular structure being printed.\"  Also see
`print-length' and `print-level'.
If non-nil, shared substructures anywhere in the structure are printed
with `#N=' before the first occurrence (in the order of the print
representation) and `#N#' in place of each subsequent occurrence,
where N is a positive decimal integer.  */);
  Vprint_circle = Qnil;

  DEFVAR_LISP ("print-continuous-numbering", Vprint_continuous_numbering,
	       doc: /* Non-nil means number continuously across print calls.
This affects the numbers printed for #N= labels and #M# references.
See also `print-circle', `print-gensym', and `print-number-table'.
This variable should not be set with `setq'; bind it with a `let' instead.  */);
  Vprint_continuous_numbering = Qnil;

  DEFVAR_LISP ("print-number-table", Vprint_number_table,
	       doc: /* A vector used internally to produce `#N=' labels and `#N#' references.
The Lisp printer uses this vector to detect Lisp objects referenced more
than once.

When you bind `print-continuous-numbering' to t, you should probably
also bind `print-number-table' to nil.  This ensures that the value of
`print-number-table' can be garbage-collected once the printing is
done.  If all elements of `print-number-table' are nil, it means that
the printing done so far has not found any shared structure or objects
that need to be recorded in the table.  */);
  Vprint_number_table = Qnil;

  DEFVAR_LISP ("print-charset-text-property", Vprint_charset_text_property,
	       doc: /* A flag to control printing of `charset' text property on printing a string.
The value must be nil, t, or `default'.

If the value is nil, don't print the text property `charset'.

If the value is t, always print the text property `charset'.

If the value is `default', print the text property `charset' only when
the value is different from what is guessed in the current charset
priorities.  */);
  Vprint_charset_text_property = Qdefault;

  /* prin1_to_string_buffer initialized in init_buffer_once in buffer.c */
  staticpro (&Vprin1_to_string_buffer);

  defsubr (&Sprin1);
  defsubr (&Sprin1_to_string);
  defsubr (&Serror_message_string);
  defsubr (&Sprinc);
  defsubr (&Sprint);
  defsubr (&Sterpri);
  defsubr (&Swrite_char);
#ifdef WITH_REDIRECT_DEBUGGING_OUTPUT
  defsubr (&Sredirect_debugging_output);
#endif

  DEFSYM (Qprint_escape_newlines, "print-escape-newlines");
  DEFSYM (Qprint_escape_multibyte, "print-escape-multibyte");
  DEFSYM (Qprint_escape_nonascii, "print-escape-nonascii");

  print_prune_charset_plist = Qnil;
  staticpro (&print_prune_charset_plist);
}<|MERGE_RESOLUTION|>--- conflicted
+++ resolved
@@ -37,7 +37,6 @@
 #include "termhooks.h"		/* For struct terminal.  */
 #include "font.h"
 
-<<<<<<< HEAD
 #ifdef HAVE_XWIDGETS
 #include "xwidget.h"
 #endif
@@ -49,8 +48,6 @@
 
 static Lisp_Object Qfloat_output_format;
 
-=======
->>>>>>> 9a57bda3
 #include <float.h>
 #include <ftoastr.h>
 
