--- conflicted
+++ resolved
@@ -1,12 +1,10 @@
-<<<<<<< HEAD
+2011-04-27  Paul Eggert  <eggert@cs.ucla.edu>
+
+	* doprnt.c (doprnt): Support "ll" length modifier, for long long.
+
 2011-04-27  Juanma Barranquero  <lekktu@gmail.com>
 
 	* makefile.w32-in: Update dependencies.
-=======
-2011-04-27  Paul Eggert  <eggert@cs.ucla.edu>
-
-	* doprnt.c (doprnt): Support "ll" length modifier, for long long.
->>>>>>> b71a1728
 
 2011-04-27  Eli Zaretskii  <eliz@gnu.org>
 
