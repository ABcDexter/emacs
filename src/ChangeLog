--- conflicted
+++ resolved
@@ -1,4 +1,37 @@
-<<<<<<< HEAD
+2014-07-09  Eli Zaretskii  <eliz@gnu.org>
+
+	* xdisp.c (move_it_to): Adjust calculation of line_start_x to what
+	x_produce_glyphs does when it generates a stretch glyph that
+	represents a TAB.  (Bug#17969)
+
+	* xdisp.c (pos_visible_p): If CHARPOS is at beginning of window,
+	and there is a display property at that position, don't call
+	move_it_to to move to a position before window start.  (Bug#17942)
+	Fix condition for finding CHARPOS by the first call to move_it_to.
+	(Bug#17944)
+
+2014-07-09  Stefan Monnier  <monnier@iro.umontreal.ca>
+
+	* syntax.c (find_defun_start): Try the cache even
+	if !open_paren_in_column_0_is_defun_start.
+	(back_comment): If find_defun_start was pessimistic, use the
+	scan_sexps_forward result to improve the cache (bug#16526).
+
+2014-07-09  Eli Zaretskii  <eliz@gnu.org>
+
+	* xdisp.c (redisplay_window): If redisplay of a window ends up
+	with point in a partially visible line at end of the window, make
+	sure the amended position of point actually has smaller Y
+	coordinate; if not, give up and scroll the display.  (Bug#17905)
+
+	* window.c (window_scroll_pixel_based): When point ends up at the
+	last fully visible line, don't let move_it_to stop at the left
+	edge of the line and dupe us into thinking point is inside the
+	scroll margin.
+
+	* w32.c (network_interface_info): Make sure the argument is a
+	Lisp string.
+
 2014-07-08  Paul Eggert  <eggert@cs.ucla.edu>
 
 	* process.c (read_and_dispose_of_process_output): Fix typo
@@ -102,56 +135,6 @@
 	Prefer convenient xmalloc and xfree.
 
 2014-07-03  Eli Zaretskii  <eliz@gnu.org>
-=======
-2014-07-08  Eli Zaretskii  <eliz@gnu.org>
-
-	* xdisp.c (move_it_to): Adjust calculation of line_start_x to what
-	x_produce_glyphs does when it generates a stretch glyph that
-	represents a TAB.  (Bug#17969)
-
-2014-07-05  Eli Zaretskii  <eliz@gnu.org>
-
-	* xdisp.c (pos_visible_p): If CHARPOS is at beginning of window,
-	and there is a display property at that position, don't call
-	move_it_to to move to a position before window start.  (Bug#17942)
-	Fix condition for finding CHARPOS by the first call to move_it_to.
-	(Bug#17944)
-
-2014-07-05  Stefan Monnier  <monnier@iro.umontreal.ca>
-
-	* syntax.c (find_defun_start): Try the cache even
-	if !open_paren_in_column_0_is_defun_start.
-	(back_comment): If find_defun_start was pessimistic, use the
-	scan_sexps_forward result to improve the cache (bug#16526).
-
-2014-07-04  Daniel Colascione  <dancol@dancol.org>
-
-	Backport from trunk.
-	* xfns.c (create_frame_xic): Pass XNStatusAttributes to XCreateIC
-	only if xic_style calls for it.  This change allows Emacs to work
-	with ibus.  Also, don't leak resources if create_frame_xic fails,
-	and stop caching xic_style across different displays (Bug#17928).
-	(supported_xim_styles): Make const.
-	(best_xim_style): Remove first parameter: it's always just
-	supported_xim_styles.  Change to look at supported_xim_styles directly.
-
-2014-07-04  Eli Zaretskii  <eliz@gnu.org>
-
-	* xdisp.c (redisplay_window): If redisplay of a window ends up
-	with point in a partially visible line at end of the window, make
-	sure the amended position of point actually has smaller Y
-	coordinate; if not, give up and scroll the display.  (Bug#17905)
-
-	* window.c (window_scroll_pixel_based): When point ends up at the
-	last fully visible line, don't let move_it_to stop at the left
-	edge of the line and dupe us into thinking point is inside the
-	scroll margin.
-
-	* w32.c (network_interface_info): Make sure the argument is a
-	Lisp string.
-
-2014-07-01  Eli Zaretskii  <eliz@gnu.org>
->>>>>>> d8899d09
 
 	* dispnew.c (prepare_desired_row): Accept 2 additional arguments:
 	the window whose glyph row is being prepared and a flag whether it
