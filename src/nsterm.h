--- conflicted
+++ resolved
@@ -887,13 +887,9 @@
 extern unsigned long ns_get_rgb_color (struct frame *f,
                                        float r, float g, float b, float a);
 
-<<<<<<< HEAD
 extern void ns_init_events ();
 extern void ns_finish_events ();
 
-/* From nsterm.m, needed in nsfont.m. */
-=======
->>>>>>> c1c2cee7
 #ifdef __OBJC__
 /* From nsterm.m, needed in nsfont.m. */
 extern void
