--- conflicted
+++ resolved
@@ -10011,12 +10011,9 @@
         /* gtk_init does set_locale.  Fix locale before and after.  */
         fixup_locale ();
         gtk_init (&argc, &argv2);
-<<<<<<< HEAD
-#endif
-=======
+#endif
         fixup_locale ();
 
->>>>>>> 5bc93c67
         g_log_remove_handler ("GLib", id);
 
         xg_initialize ();
