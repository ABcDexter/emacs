--- conflicted
+++ resolved
@@ -1,24 +1,3 @@
-<<<<<<< HEAD
-2013-07-30  Xue Fuqiao  <xfq.free@gmail.com>
-
-	* vc/vc.el (vc-ignore): New function.
-
-	* vc/vc-svn.el (vc-svn-ignore): New function.
-
-	* vc/vc-hg.el (vc-hg-ignore): New function.
-
-	* vc/vc-git.el (vc-git-ignore): New function.
-
-	* vc/vc-dir.el (vc-dir-mode-map): Add key binding for vc-dir-ignore
-	(vc-dir-ignore): New function.
-
-	* vc/vc-cvs.el (vc-cvs-ignore): New function.
-	(cvs-append-to-ignore): Moved from pcvs.el.
-
-	* vc/vc-bzr.el (vc-bzr-ignore): New function.
-
-	* vc/pcvs.el (vc-cvs): Require 'vc-cvs.
-=======
 2013-07-29  Eli Zaretskii  <eliz@gnu.org>
 
 	* frame.el (frame-notice-user-settings): Avoid inflooping when the
@@ -183,7 +162,26 @@
 	this is a workaround for bug#14949.
 	(desktop--make-frame): On cl-delete-if call, check parameter name,
 	not full parameter.
->>>>>>> 86b192c1
+
+2013-07-30  Xue Fuqiao  <xfq.free@gmail.com>
+
+	* vc/vc.el (vc-ignore): New function.
+
+	* vc/vc-svn.el (vc-svn-ignore): New function.
+
+	* vc/vc-hg.el (vc-hg-ignore): New function.
+
+	* vc/vc-git.el (vc-git-ignore): New function.
+
+	* vc/vc-dir.el (vc-dir-mode-map): Add key binding for vc-dir-ignore
+	(vc-dir-ignore): New function.
+
+	* vc/vc-cvs.el (vc-cvs-ignore): New function.
+	(cvs-append-to-ignore): Moved from pcvs.el.
+
+	* vc/vc-bzr.el (vc-bzr-ignore): New function.
+
+	* vc/pcvs.el (vc-cvs): Require 'vc-cvs.
 
 2013-07-24  Juanma Barranquero  <lekktu@gmail.com>
 
