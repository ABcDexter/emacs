<<<<<<< HEAD
2004-04-29  Miles Bader  <miles@gnu.org>

	* emacs-lisp/bytecomp.el (byte-compile-top-level): Add new entries
	to `byte-compile-lexical-environment' at the start, not end.
	(byte-compile-delay-out): Correctly default STACK-ADJUST to zero.

	* emacs-lisp/byte-opt.el (byte-opt-update-stack-params): Don't
	crash on no-op lapcode entries (car is nil).

	* emacs-lisp/byte-lexbind.el (byte-compile-make-lambda-lexenv):
	Push a lexvar onto lexenv, not a vinfo!

2004-04-11  Miles Bader  <miles@gnu.org>

	* emacs-lisp/bytecomp.el (byte-compile-top-level): Correctly
	analyze lexically-bound arguments.

	* emacs-lisp/byte-lexbind.el (byte-compile-lforminfo-analyze):
	Use `append' instead of `nconc'.

	* emacs-lisp/byte-lexbind.el (byte-compile-make-lvarinfo): Don't
	use backquote to make a mutable data-structure.
	(byte-compile-lvarinfo-num-refs, byte-compile-lvarinfo-num-sets):
	Renamed to use `num-' instead of `num'.
	(byte-compile-make-lambda-lexenv): Adjusted accordingly.

2004-04-10  Miles Bader  <miles@gnu.org>

	* emacs-lisp/byte-lexbind.el (byte-compile-compute-lforminfo):
	Look at variable's global specialp state too.

2004-04-09  Miles Bader  <miles@gnu.org>

	* emacs-lisp/byte-opt.el (byte-optimize-lapcode): Default
	initial-stack-depth to 0.
	(byte-optimize-lapcode): Discard the right number of values in
	the stack-set+discard-->discard optimization.

2004-04-02  Miles Bader  <miles@gnu.org>

	* emacs-lisp/lisp-mode.el (eval-last-sexp-1): Setup the lexical
	environment if lexical-binding is enabled.

2003-10-14  Miles Bader  <miles@gnu.org>

	* emacs-lisp/macroexp.el (macroexpand-all-1): Special-case
	`backquote-list*' to avoid stack overflows.

2003-04-04  Miles Bader  <miles@gnu.org>

	* help-fns.el (help-function-arglist): Handle interpreted closures.

2002-11-20  Miles Bader  <miles@gnu.org>

	* emacs-lisp/bytecomp.el (byte-compile-stack-adjustment):
	Correctly handle discardN* operators.
	* emacs-lisp/byte-opt.el (byte-optimize-lapcode): Fix stack-depth
	tracking errors.

2002-08-26  Miles Bader  <miles@gnu.org>

	* international/mule.el (make-char): Macroexpand call to
	charset-id constructed by `byte-compile' hook.

	* emacs-lisp/macroexp.el (macroexpand-all-1): Expand defconst value.

	* emacs-lisp/byte-opt.el (byte-opt-update-stack-params): New macro.
	(byte-optimize-lapcode): Keep track of stack-depth in final pass too.
	Add more optimizations for lexical binding.
	(byte-compile-inline-expand): Macroexpand result of inlining.

	* emacs-lisp/bytecomp.el (byte-compile-lambda): Update call to
	byte-compile-closure-initial-lexenv-p.
	(byte-discardN-preserve-tos): Alias to byte-discardN.
	(byte-compile-push-binding-init): Don't push unused variables on
	init-lexenv.
	(byte-compile-push-binding-init): Don't use LFORMINFO if it's nil.
	(byte-compile-lambda): Don't look at lexical environment unless
	we're using lexical binding.
	(byte-compile-defmacro): Correctly generate macros.

	* emacs-lisp/byte-lexbind.el (byte-compile-unbind): Optimize the
	dynamic-bindings-only case.
	(byte-compile-bind): Don't special-case unused lexical variables.

	* emacs-lisp/disass.el (disassemble-1): Print arg for discardN ops.

2002-08-19  Miles Bader  <miles@gnu.org>

	* emacs-lisp/byte-opt.el (byte-decompile-bytecode-1): Handle
	`byte-discardN-preserve-tos' pseudo-op.
	(byte-compile-side-effect-and-error-free-ops): Add `byte-stack-ref'.
	(byte-compile-side-effect-free-ops): Add `byte-vec-ref'.
	(byte-optimize-lapcode): Add some cases for stack-set/ref ops.
	Add tracking of stack-depth.  Unfinished code to collapse
	lexical-unbinding sequences.

	* emacs-lisp/bytecomp.el (byte-compile-lapcode): Handle
	`byte-discardN-preserve-tos' pseudo-op.
	(byte-compile-top-level): If there are lexical args, output a TAG
	op to record the initial stack-depth for the optimizer.

2002-08-17  Miles Bader  <miles@gnu.org>

	* emacs-lisp/bytecomp.el (byte-discardN): Add byte-defop.
	(byte-compile-lapcode): Include byte-discardN.
	(byte-compile-lambda): Fixup closure detection.
	(byte-compile-top-level): Handle arguments for a lexical lambda.
	(byte-compile-lexical-variable-ref, byte-compile-variable-ref)
	(byte-compile-variable-set): Use byte-compile-stack-set/ref.
	(byte-compile-discard): Add new parameters NUM and PRESERVE-TOS.
	(byte-compile-stack-ref, byte-compile-stack-set): New functions.
	(byte-compile-push-binding-init): Get the variable list properly
	from LFORMINFO.

	* emacs-lisp/byte-lexbind.el (byte-compile-lforminfo-analyze):
	Ignore setq'd variables we're not interested in.
	(byte-compile-make-lambda-lexenv): Add assertion that closed-over
	variables be heap allocated.
	(byte-compile-closure-initial-lexenv-p): Renamed from
	byte-compile-closure-lexenv-p.
	(byte-compile-non-stack-bindings-p): Get the variable list
	properly from LFORMINFO.
	(byte-compile-maybe-push-heap-environment): Handle the
	no-closed-over-variables case correctly.
	(byte-compile-bind): Use byte-compile-stack-set/ref.
	Don't bother modifying INIT-LEXENV as no one will see the changes.
	(byte-compile-unbind): Call `byte-compile-discard' to handle
	unbinding lexical bindings.

	* emacs-lisp/disass.el (disassemble-internal): Handle closures.
	(disassemble-1): Handle new bytecodes.
	* emacs-lisp/byte-opt.el (disassemble-offset): Handle new bytecodes.

2002-06-16  Miles Bader  <miles@gnu.org>

	* emacs-lisp/macroexp.el (macroexp-accumulate): New macro.
	(macroexpand-all-forms, macroexpand-all-clauses): Use it.
	* Makefile.in (compile): Undo previous change.

2002-06-14  Miles Bader  <miles@gnu.org>

	* Makefile.in (COMPILE_FIRST): Add `emacs-lisp/macroexp.el'.
	(compile): Add a special case that compiles `emacs-lisp/macroexp.el'
	with an increased max-lisp-eval-depth.

	* emacs-lisp/bytecomp.el: Provide `bytecomp-preload', at the
	beginning of the file.  Require `byte-lexbind' at compile time.
	Add a few doc string.
	(byte-compile-push-bytecodes)
	(byte-compile-push-bytecode-const2): New macros.
	(byte-compile-lapcode): Use them.  Do general code cleanup.
	(byte-compile-initial-macro-environment): Expand macros in
	byte-compile-eval before passing to byte-compile-top-level.
	(byte-compile): Use the `byte-compile-initial-macro-environment'.

	* emacs-lisp/byte-lexbind.el: Require `bytecomp-preload' instead of
	`bytecomp'.
	(byte-compile-bind): Use `byte-compile-dynamic-variable-bind' to bind
	dynamic variables.
	(byte-compile-maybe-push-heap-environment): Fix function name typo.

2002-06-13  Miles Bader  <miles@gnu.org>

	Byte compiler lexical binding support (not finished yet):
	* emacs-lisp/bytecomp.el: Require `macroexp'.
	(byte-compile-lexical-environment) 
	(byte-compile-current-heap-environment) 
	(byte-compile-current-num-closures): New variables.
	(0, 178, 179, 180, 181): New byte-opcodes.
	(byte-compile-lapcode): Handle stack-ref/set opcodes.  Signal an
	error if a delay-output placeholder is not filled in yet.
	(byte-compile-file-form, byte-compile): Expand all macros with
	`macroexpand-all'.
	(byte-compile-file-form-defsubst, byte-compile-form): Don't expand
	macros here.
	(byte-compile-make-lambda-lexenv): Autoload.
	(byte-compile-lambda): Initial code for handling lexically-bound
	arguments and closures; doesn't work yet.
	(byte-compile-closure-code-p, byte-compile-make-closure) 
	(byte-compile-closure): New functions.
	(byte-compile-check-variable, byte-compile-dynamic-variable-op) 
	(byte-compile-dynamic-variable-bind) 
	(byte-compile-lexical-variable-ref, byte-compile-variable-set): 
	New functions.
	(byte-compile-variable-ref): Remove second argument.  Now only
	handles real variable references (not setting or binding).
	(byte-compile-push-unknown-constant) 
	(byte-compile-resolve-unknown-constant): New functions.
	(byte-compile-funarg, byte-compile-funarg-2): Functions removed.
	(byte-compile-function-form): Use either `byte-compile-constant'
	or `byte-compile-closure'.
	(byte-compile-setq): Use `byte-compile-variable-set' instead of
	`byte-compile-variable-ref'.
	(apply, mapcar, mapatoms, mapconcat, mapc, sort):
	`byte-defop-compiler-1's removed.
	(byte-compile-while): Make sure lexically-bound variables inside
	the loop don't get stored in an environment outside the loop.
	(byte-compile-compute-lforminfo): Autoload.
	(byte-compile-push-binding-init): New function.
	(byte-compile-let, byte-compile-let*): Handle lexical binding.
	(byte-compile-defun): Use `byte-compile-closure' to do the work.
	(byte-compile-defmacro): Use `byte-compile-make-closure'.
	(byte-compile-defvar): Expand the generated call to `push' since
	we're past macroexpansion already.
	(byte-compile-stack-adjustment): New function.
	(byte-compile-out): Make second arg optional.  Rewrite for clarity.
	(byte-compile-delay-out, byte-compile-delayed-out): New functions.

	* emacs-lisp/byte-opt.el (byte-optimize-form-code-walker): Don't
	expand macros here.

	* emacs-lisp/macroexp.el (macroexpand-all-1): Expand defmacro forms.

	* emacs-lisp/byte-lexbind.el (byte-compile-make-lvarinfo) 
	(byte-compile-lforminfo-add-var) 
	(byte-compile-lforminfo-note-closure) 
	(byte-compile-compute-lforminfo) 
	(byte-compile-lforminfo-from-lambda) 
	(byte-compile-lforminfo-analyze) 
	(byte-compile-heapenv-add-accessible-env) 
	(byte-compile-heapenv-ensure-access) 
	(byte-compile-rearrange-let-clauses, byte-compile-bind) 
	(byte-compile-unbind): Fix a bunch of typos.

2002-06-12  Miles Bader  <miles@gnu.org>

	* emacs-lisp/byte-lexbind.el, emacs-lisp/macroexp.el: New files.

	* subr.el (functionp): Function removed (now a subr).
	* help-fns.el (describe-function-1): Handle interpreted closures.

2004-06-03  Karl Fogel  <kfogel@red-bean.com>
=======
2004-06-06  Juanma Barranquero  <lektu@terra.es>

	* help-fns.el (help-argument-name): Inherit from italic face only
	if the frame supports it.

2004-06-06  Jan Dj,Ad(Brv  <jan.h.d@swipnet.se>

	* toolbar/alias.pbm, toolbar/close.pbm, toolbar/copy.pbm,
	* toolbar/cut.pbm, toolbar/help.pbm, toolbar/home.pbm
	* toolbar/index.pbm, toolbar/jump_to.pbm, toolbar/left_arrow.pbm
	* toolbar/new.pbm, toolbar/open.pbm, toolbar/paste.pbm
	* toolbar/preferences.pbm, toolbar/print.pbm, toolbar/right_arrow.pbm
	* toolbar/save.pbm, toolbar/saveas.pbm, toolbar/search.pbm
	* toolbar/spell.pbm, toolbar/undo.pbm, toolbar/up_arrow.pbm:
	New conversions from xpm files.

	* toolbar/README: New file.

2004-06-06  Richard M. Stallman  <rms@gnu.org>

	* isearch.el (isearch-mode-map): Undo previous change.

2004-06-05  Juri Linkov  <juri@jurta.org>

	* bindings.el (debug-ignored-errors): Add regexps for history
	related messages.  Remove $ from "No further undo information".
	Move Ediff's messages to ediff.el.

	* ediff.el: Move Ediff's debug-ignored-errors from bindings.el.

	* cus-edit.el (custom-display): Add `min-colors'.

	* custom.el (defface): Add `supports' to docstring.

	* help-fns.el (help-argument-name): Add :group 'help.

2004-06-05  Luc Teirlinck  <teirllm@auburn.edu>

	* find-dired.el (find-ls-subdir-switches): New user option.
	(find-dired): No longer call `abbreviate-file-name' on DIR.
	Set `dired-subdir-switches' buffer-locally.

	* locate.el: Merge the two `Commentary' sections.
	(locate-ls-subdir-switches): New user option.
	(locate): Update for other changes.
	(locate-mode-map): Restore Dired binding for mouse-2.
	Bind `locate-mouse-view-file' to M-mouse-2.
	Bind `l' to `locate-do-redisplay'.
	(locate-main-listing-line-p, locate-do-redisplay): New functions.
	(locate-mouse-view-file, locate-tags, locate-find-directory):
	Print message if used outside main listing.
	(locate-mode): Update docstring.  Make `*Locate*' buffer read-only.
	Various changes to support inserted subdirectories.
	(locate-insert-header): Change header of *Locate* buffer.

	* dired-aux.el (dired-do-redisplay, dired-maybe-insert-subdir):
	Change interactive default switches.
	(dired-rename-subdir-2): Update `dired-switches-alist'.
	(dired-insert-subdir, dired-kill-subdir):
	Handle `dired-switches-alist'.  Do not mark buffer modified.
	(dired-insert-subdir-validate): Handle `dired-subdir-switches'.
	(dired-insert-subdir-doinsert): Omit messages.
	Handle `dired-subdir-switches'.
	(dired-hide-subdir, dired-hide-all): Do not mark buffer modified.

	* dired.el (dired-subdir-switches, dired-switches-alist):
	New vars.
	(dired-insert-old-subdirs): Do not repeatedly delete and reinsert
	subdirs if -R switch is used for a subdir.
	(dired-mode): Set `dired-switches-alist'.
	(dired-build-subdir-alist): Only print number of directories in
	echo area when invoked interactively.

2004-06-05  Lars Hansen  <larsh@math.ku.dk>

	* dired-x.el (dired-omit-mode): Rename from
	dired-omit-files-p.  Use define-minor-mode to define it.
	(dired-omit-files-p): Add as alias for dired-omit-mode.
	(dired-omit-toggle): Delete.  Replaced by dired-omit-mode and
	dired-mark-omitted.
	(dired-mark-omitted): Add.  Bind to M-O.

2004-06-05  Kenichi Handa  <handa@m17n.org>

	* ps-print.el: Fix typos (kein'ichi -> ken'ichi)

>>>>>>> 12d5b185
2004-06-05  Juanma Barranquero  <lektu@terra.es>

	* help-fns.el (help-argument-name): Reintroduce face.
	(help-default-arg-highlight): Use it, now that
	`face-differs-from-default-p' can be trusted.

2004-06-05  Matt Hodges  <matt@stchem.bham.ac.uk>  (tiny change)

	* textmodes/table.el: Sentence commands added to Point Motion
	group; kill and backward-kill commands added to Extraction group.

2004-06-04  Mario Lang  <mlang@delysid.org>

	* battery.el (battery-linux-proc-acpi): mA was hardcored, but some
	systems appear to use mW, make the code handle this.  Fix a
	division-by-zero bug while at it, and handle kernels with
	a slightly different layout in /proc/acpi.

2004-06-04  Karl Fogel  <kfogel@red-bean.com>

	* vc-svn.el (vc-svn-checkin): Use 'nconc' instead of 'list*',
	because the latter is a CL-ism.  This fixes the bug reported by
	Shawn Boyette <mdxi@collapsar.net> in
        http://lists.gnu.org/archive/html/emacs-devel/2004-05/msg00442.html.

2004-06-04  Miles Bader  <miles@gnu.org>

	* faces.el (display-supports-face-attributes-p): Function moved to
	C code.  Previously only the tty-related portion of this function
	was done in C; however the previous attempt to do a halfway-proper
	job for non-tty displays in lisp didn't work properly because of
	funny conditions during Emacs startup.
	(face-differs-from-default-p): Simplify, now that
	display-supports-face-attributes-p works properly on all display
	types.  Remove :stipple from comparison; it doesn't really work
	in emacs anyway.

2004-06-04  Miles Bader  <miles@gnu.org>

	* faces.el (face-differs-from-default-p): Use a different
	implementation, so we can really check whether FACE displays
	differently or not.

2004-06-04  Miles Bader  <miles@gnu.org>

	* faces.el (display-supports-face-attributes-p): Implement a
	`different from default' check for non-tty displays.

2004-06-03  David Kastrup  <dak@gnu.org>

	* woman.el (woman-mapcan): More concise code.
	(woman-topic-all-completions, woman-topic-all-completions-1)
	(woman-topic-all-completions-merge): Replace by a simpler and
	much faster implementation based on O(n log n) sort/merge instead
	of the old O(n^2) behavior.

2004-06-03  Miles Bader  <miles@gnu.org>

	* subr.el (read-number): Use canonical format for default in prompt.

	* minibuf-eldef.el (minibuffer-default-in-prompt-regexps): Add
	regexp for " [...]" style defaults.

2004-06-02  Romain Francoise  <romain@orebokech.com>

	* ibuf-ext.el (ibuffer-jump-to-buffer): Add support for filter
	groups: if the user asks for a hidden buffer, open the
	corresponding filter group to expose it.

	* ibuffer.el (ibuffer-mode-map): Add key binding `M-g' to
	`ibuffer-jump-to-buffer'.
	(ibuffer-jump-offer-only-visible-buffers): New user option.

2004-06-02  Juanma Barranquero  <lektu@terra.es>

	* faces.el (frame-update-faces): Add empty docstring so the one
	for `ignore' doesn't show through.

	* subr.el (process-kill-without-query): Remove spurious "\n" on
	obsolescence string.
	(focus-frame, unfocus-frame): Add obsolescence declaration and
	empty docstring.

	* international/mule.el (register-char-codings): Make alias for
	`ignore'.  Move docstring to obsolescence info and remove
	redundancy.

2004-06-02  Kim F. Storm  <storm@cua.dk>

	* frame.el (blink-cursor-start): Turn cursor off initially so blink
	starts after blink-cursor-delay rather than 2*blink-cursor-delay.

2004-05-31  Stefan Monnier  <monnier@iro.umontreal.ca>

	* vc-arch.el (vc-arch-state): Don't assume the file exists.

2004-05-31  Lars Hansen  <larsh@math.ku.dk>

	* desktop.el (desktop-save): Don't save minor modes without a
	known mode initialization function.

2004-05-30  Luc Teirlinck  <teirllm@auburn.edu>

	* replace.el (query-replace-interactive): Convert defvar -> defcustom.

	* autorevert.el: Update `Commentary' section.

2004-05-30  Juanma Barranquero  <lektu@terra.es>

	* dos-fns.el (convert-standard-filename):
	* files.el (convert-standard-filename):
	* w32-fns.el (convert-standard-filename):
	Rework docstring (wording by Eli Zaretskii and Kai Grossjohann).

2004-05-30  Kai Grossjohann  <kai.grossjohann@gmx.net>

	Sync with Tramp.

	* net/tramp.el (tramp-let-maybe): Reverse args of `get'.
	(tramp-let-maybe): Move to an earlier spot in the file.
	Patch by Andreas Schwab.

2004-05-30  Andreas Schwab  <schwab@suse.de>

	* dired.el (dired-get-filename): Don't use dired-re-dot.

2004-05-30  Richard M. Stallman  <rms@gnu.org>

	* files.el (find-file): Doc fix.

	* font-lock.el (lisp-font-lock-keywords-2): Add multiple-value-bind.

2004-05-30  Nick Roberts  <nickrob@gnu.org>

	* progmodes/gdb-ui.el (gdb-current-frame, gud-watch)
	(gdb-locals-mode, gdb-frame-handler): Display current frame in the
	modeline of the locals buffer.
	(gdb-goto-breakpoint): Handle gdbmi.
	(gdb-get-frame-number): Change for gdbmi.

2004-05-30  Michael Albinus  <michael.albinus@gmx.de>

	* files.el (file-remote-p): Apply file name handler for operation
	`file-remote-p'.  It isn' a property any longer.
	(file-relative-name): `fh' and `fd' get the required value via
	`find-file-name-handler' already.

	* ange-ftp.el (ange-ftp-file-remote-p): New defun.
	(top): Remove setting of `file-remote-p' property for
	`ange-ftp-hook-function'.  Add `ange-ftp' property to `file-remote-p'.

2004-05-29  Michael Albinus  <michael.albinus@gmx.de>

	Version 2.0.41 of Tramp released.

	* tramp.el (tramp-wait-for-regexp, tramp-wait-for-output):
	Throw away if process has died.
	Reported by Luc Teirlinck <teirllm@dms.auburn.edu>.
	(tramp-out-of-band-prompt-regexp): Rename to
	`tramp-process-alive-regexp', because its usage is widen.
	(tramp-actions-copy-out-of-band): Apply it.
	(tramp-actions-before-shell, tramp-multi-actions):
	Add `tramp-action-process-alive' action.
	(tramp-action-process-alive): New defun.
	(tramp-file-name-handler-alist, tramp-file-name-for-operation):
	Add entry for `file-remote-p'.
	(tramp-handle-file-remote-p): New defun.
	(top): Remove setting of `file-remote-p'.  Don't set
	`inhibit-file-name-handlers' and `inhibit-file-name-operation'.

	* tramp-smb.el (tramp-smb-file-name-handler-alist): Add entry for
	`file-remote-p'.

	* tramp-uu.el (tramp-uuencode-region): Padding characters aren't
	counted for (last) line.  [They should or they shouldn't?  --Stef]
	Reported by Aaron Ucko <ucko@ncbi.nlm.nih.gov>.

2004-05-29  Kai Grossjohann  <kai.grossjohann@gmx.net>

	* tramp.el (tramp-initial-commands): Add "unset HISTFILE"; this is
	not really necessary but seems to keep the shell history smaller
	in some cases.  It is no substitute for setting HISTFILE and
	HISTSIZE from tramp-open-connection-setup-interactive-shell,
	though.  Suggested by Luc Teirlinck.
	(tramp-open-connection-setup-interactive-shell): Export variables
	HISTFILE and HISTSIZE, do not just set them.  From Luc Teirlinck.
	(tramp-set-process-query-on-exit-flag): New compat function.
	(tramp-open-connection-multi, tramp-open-connection-su)
	(tramp-open-connection-rsh, tramp-open-connection-telnet)
	(tramp-do-copy-or-rename-file-out-of-band): Use it.
	(tramp-let-maybe): New macro, let-binds a variable only if it
	isn't obsolete.
	(tramp-check-ls-commands, tramp-handle-expand-file-name)
	(tramp-handle-file-truename): Use it.
	(tramp-completion-file-name-regexp-unified): Avoid matching
	filenames starting with "/:" -- those are reserved for
	file-name-non-special.

	* tramp-smb.el (tramp-smb-open-connection):
	Use tramp-set-process-query-on-exit-flag compat function.

2004-05-29  Richard M. Stallman  <rms@gnu.org>

	* net/browse-url.el (browse-url-interactive-arg): Doc fix.

	* emacs-lisp/lisp-mode.el (prin1-char): Catch errors from `string'.
	(eval-last-sexp-print-value): Print char equivalent regardless
	of standard-output value.

	* thumbs.el (thumbs-subst-char-in-string): Delete.
	(thumbs-thumbname): Use subst-char-in-string.
	(thumbs-resize-image): Use condition-case, not ignore-errors.
	(thumbs-kill-buffer): Likewise.

	* thumbs.el: Don't include cl.  Don't bother with old Emacs versions.
	(thumbs-mode): Make buffer read-only.
	(thumbs-make-thumb): Unconditionally accept an existing file.
	(thumbs-insert-thumb): Add thumb-image-file property to the image.
	(thumbs-do-thumbs-insertion): Be smarter about where to put newlines.
	(thumbs-show-thumbs-list): Error if images not supported.
	(thumbs-save-current-image): Improve prompt string.
	(thumbs-mode-map): Define u, R, x.
	(thumbs-unmark): New command.
	(thumbs-emboss-image): Minor cleanup.
	(thumbs-forward-char, thumbs-backward-char): Skip chars with no image.
	(thumbs-rename-images): New command.
	(thumbs-show-image-num): Rewrite.  Don't rename the buffer.

	* thumbs.el (thumbs-current-image): New function.
	(thumbs-file-list, thumbs-file-alist): New functions.
	(thumbs-find-image): Delete arg L.
	Don't set up thumbs-fileL as buffer-local global var.
	(thumbs-find-image-at-point): Use thumbs-current-image.
	(thumbs-set-image-at-point-to-root-window): Likewise.
	(thumbs-delete-images): Use thumbs-current-image, thumbs-file-alist.
	Record and warn about errors.  Update thumbs-markedL for deletions.
	(thumbs-next-image, thumbs-previous-image): Use thumbs-file-alist.
	(thumbs-redraw-buffer): Use thumbs-file-list.
	(thumbs-mark): Use thumbs-current-image.
	(thumbs-show-name): Use thumbs-current-image.

	* imenu.el (imenu--menubar-select): Set imenu-menubar-modified-tick
	and imenu--last-menubar-index-alist.

	* subr.el (with-selected-window): Undo previous change.

2004-05-29  John Paul Wallington  <jpw@gnu.org>

	* thumbs.el (thumbs-show-name): Do nothing if no image at point.
	(thumbs-mouse-find-image): New command.
	(thumbs-mode-map): Bind it to mouse-2.
	(thumbs-mode): Make mode-class special.
	(thumbs-view-image-mode): Likewise.

2004-05-29  Pavel Kobiakov  <pk_at_work@yahoo.com>

	* flymake.el: New file.

2004-05-28  Luc Teirlinck  <teirllm@auburn.edu>

	* files.el (find-file-noselect-1): Do not bind
	`inhibit-read-only' to t during execution of
	`find-file-not-found-functions'.

2004-05-28  Stefan Monnier  <monnier@iro.umontreal.ca>

	* vc-mcvs.el (vc-mcvs-print-log, vc-mcvs-diff):
	* vc-arch.el (vc-arch-diff): Add optional `buffer' arg.

2004-05-28  Juri Linkov  <juri@jurta.org>

	* simple.el (eval-expression-print-format): New fun.

	* simple.el (eval-expression):
	* emacs-lisp/lisp-mode.el (eval-last-sexp-print-value):
	* emacs-lisp/edebug.el (edebug-compute-previous-result)
	(edebug-eval-expression): Print additionally the value returned by
	`eval-expression-print-format'.

	* emacs-lisp/lisp.el (insert-pair-alist): New var.
	(insert-pair): Make arguments optional.  Find character pair
	from `insert-pair-alist' according to the last input event.
	(insert-parentheses): Make arguments optional.
	(raise-sexp, delete-pair): New funs.

	* emacs-lisp/lisp-mode.el (indent-pp-sexp): New fun.
	(emacs-lisp-mode-map, lisp-interaction-mode-map):
	Bind C-M-q to `indent-pp-sexp'.

	* emacs-lisp/pp.el (pp-buffer): New fun created from the code in
	`pp-to-string' modified to be able to format text with newlines.
	(pp-to-string): Move the buffer-formatting part of the code to
	`pp-buffer'.  Call `pp-buffer'.

	* info.el (Info-desktop-buffer-misc-data): Don't save information
	about virtual files.
	(Info-restore-desktop-buffer): Restore Info buffers in prepared
	buffers with names obtained from the desktop file instead of the
	default *info* buffer.

2004-05-28  Stefan Monnier  <monnier@iro.umontreal.ca>

	* subr.el (with-selected-window): Only save/restore the selected window.

	* progmodes/compile.el (compilation-error-regexp-alist):
	Use expand-file-name and data-directory.

	* progmodes/grep.el (grep-tree): Rework previous fix.

	* mouse.el (mouse-set-region-1): Use temporary transient-mark-mode
	after the user marked text with the mouse.

	* startup.el (command-line): Keep the first regexp of
	auto-save-file-name-transforms intact.

2004-05-28  Juanma Barranquero  <lektu@terra.es>

	* cus-edit.el (customize-face, customize-face-other-window)
	(custom-face-edit-delete): Make arguments match their use in
	docstring.
	(custom-unloaded-symbol-p, custom-unloaded-widget-p): Fix typo in
	docstring.

	* cvs-status.el (cvs-tree-merge, cvs-tags->tree): Use `butlast',
	not `cvs-butlast'.

	* pcvs-util.el (cvs-butlast, cvs-nbutlast): Remove (`butlast' and
	`nbutlast' are in subr.el).

	* w32-fns.el (w32-using-nt, w32-shell-dos-semantics)
	(set-w32-system-coding-system): Doc fixes.

	* textmodes/artist.el (artist-last, artist-remove-nulls): Simplify.
	(artist-draw-ellipse-general, artist-draw-ellipse-with-0-height):
	Make arguments match their use in docstring.
	(artist-draw-region-trim-line-endings)
	(artist-mouse-choose-operation): Fix typo in docstring.
	(artist-key-set-point-common): Doc fix.

2004-05-28  Simon Josefsson  <jas@extundo.com>

	* mail/smtpmail.el (smtpmail-open-stream):
	Bind starttls-extra-arguments too, if starttls.el uses GNUTLS.

2004-05-26  Simon Josefsson  <jas@extundo.com>

	* starttls.el: Merge with my GNUTLS based starttls.el.
	(starttls-gnutls-program, starttls-use-gnutls)
	(starttls-extra-arguments, starttls-process-connection-type)
	(starttls-connect, starttls-failure, starttls-success): New variables.
	(starttls-program, starttls-extra-args): Doc fix.
	(starttls-negotiate-gnutls, starttls-open-stream-gnutls): New funs.
	(starttls-negotiate, starttls-open-stream): Check `starttls-use-gnutls'
	and pass on to corresponding *-gnutls function if it is set.

2004-05-27  Luc Teirlinck  <teirllm@auburn.edu>

	* autorevert.el (auto-revert-handler): Disable auto-reverting of
	remote files.

2004-05-27  Michael Albinus  <michael.albinus@gmx.de>

	* files.el (file-name-non-special): There are more operations
	which need handling: `find-backup-file-name',
	`insert-file-contents', `verify-visited-file-modtime',
	`write-region'.  Rename t value of method to `add'.  Add new
	methods `quote' and `unquote-then-quote' to file-arg-indices.

2004-05-25  Juri Linkov  <juri@jurta.org>

	* info.el (Info-toc): Call Info-mode on intermediate buffer.
	(Info-index-nodes): Enclose code in condition-case to catch errors.
	(Info-index-node): Don't search all index nodes if request is only
	for the current node and file is not in the cache of index nodes.
	(Info-mode-map): Bind Info-copy-current-node-name to `w'
	for consistency with dired-copy-filename-as-kill.
	Bind `S' to Info-search-case-sensitively.
	(Info-copy-current-node-name): New arg.  With zero prefix arg put
	the name inside a function call to `info'.  Display copied text in
	the echo area.

2004-05-25  Sam Steingold  <sds@gnu.org>

	* emacs-lisp/lisp-mode.el (lisp-find-tag-default): New function:
	strip the package prefix from the symbol name, if any.
	Make it the `find-tag-default-function' for `lisp-mode'.

2004-05-25  John Paul Wallington  <jpw@gnu.org>

	* gs.el (gs-load-image): Use `set-process-query-on-exit-flag'
	instead of obsolete `process-kill-without-query'.

	* textmodes/texinfmt.el (texinfo-indexvar-alist):
	Declare as variable, not constant.

2004-05-25  Luc Teirlinck  <teirllm@auburn.edu>

	* files.el (find-file-noselect-1): Fix bug introduced by
	Revision 1.694.  As a side effect, `inhibit-read-only'
	is again, by default, t during execution of
	`find-file-not-found-functions'.
	(insert-directory): Check that lines were really inserted by
	the --dired switch, before erasing them.

2004-05-24  Nick Roberts  <nickrob@gnu.org>

	* progmodes/gdb-ui.el (gdb-breakpoints-mode, gdb-frames-mode)
	(gdb-locals-mode): Check gud-minor-mode in gud-comint-buffer.
	(gdb-var-update, gdb-var-update-handler, gdb-var-delete)
	(gdb-edit-value, gdb-speedbar-expand-node): Handle new value for
	gud-minor-mode (gdbmi).

2004-05-24  Yoichi NAKAYAMA  <yoichi@geiin.org>  (tiny change)

	* net/browse-url.el (browse-url-interactive-arg): Enable user to
	explicitly select the text to be taken as URL.

2004-05-23  Juri Linkov  <juri@jurta.org>

	* info.el (Info-index-nodes): New var and fun.
	(Info-goto-index, Info-index, info-apropos)
	(Info-find-emacs-command-nodes): Rewrite to use Info-index-nodes.
	(Info-index): Fix docstring.  Store and restore Info-history-list.
	(Info-complete-nodes): New var.
	(Info-complete-menu-item): Use it.
	(Info-index-node): New fun.
	(Info-final-node, Info-forward-node, Info-backward-node)
	(Info-build-toc, Info-try-follow-nearest-node, Info-fontify-node):
	Use Info-index-node.
	(Info-extract-menu-item, Info-extract-menu-counting): Set second
	arg of `Info-extract-menu-node-name' to non-nil for index nodes.
	(Info-find-node-2): If a node with period in its name not found,
	try to find a node without the name part after period.
	(Info-select-node): Call Info-fontify-node only if
	Info-fontify-maximum-menu-size is not nil.
	(info-apropos): Set Info-fontify-maximum-menu-size to nil.
	(Info-find-emacs-command-nodes, Info-goto-emacs-command-node):
	Preserve Info-history-list.
	(Info-toc): Set Info-current-file.
	(Info-build-toc): Move point to the beginning of the buffer.
	Add main-file variable.
	(Info-dir-remove-duplicates, Info-history, Info-toc, info-apropos):
	Use backslashed representation of the control character ^_.

	* textmodes/texinfmt.el (texinfo-print-index): Print index line
	numbers in the new Texinfo 4.7 format.

	* add-log.el (change-log-font-lock-keywords): Remove `:' from
	regexps for function and variable names.

	* descr-text.el (describe-property-list): Add [show] button for
	`syntax-table' property with action to pp to a separate buffer.
	(describe-char): Replace search-forward by re-search-forward with
	whitespace regexp after "character:" to not fail in too narrow windows.

	* simple.el (next-error-find-buffer): Add a rule to return
	next-error capable buffer if one window on the selected frame
	displays such buffer.

2004-05-23  Nick Roberts  <nickrob@gnu.org>

	* progmodes/gdb-ui.el (gdb-server-prefix): New variable.
	(gud-watch, gdb-send-item, gdb-breakpoints-mode, gdb-frames-mode)
	(gdb-locals-mode, gdb-send-item, gdb-toggle-breakpoint)
	(gdb-delete-breakpoint, gdb-frames-select, gdb-threads-buffer)
	(gdb-registers-buffer, gdb-reset, gdb-assembler-buffer):
	Handle new value for gud-minor-mode (gdbmi).
	(gdb-buffer-type, gdb-input-queue, gdb-prompting)
	(gdb-output-sink, gdb-current-item, gdb-pending-triggers):
	Change from local to global gdb variable set.
	(gdb-ann3): Initialise above gdb variable set.
	(gdb-var-update, gdb-var-update-handler, gdb-enqueue-input)
	(gdb-dequeue-input, gdb-source, gdb-pre-prompt, gdb-prompt)
	(gdb-subprompt, gdb-starting, gdb-stopping, gdb-frame-begin)
	(gdb-stopped, gdb-post-prompt, gdb-concat-output)
	(def-gdb-auto-update-trigger, def-gdb-auto-update-handler)
	(gdb-info-locals-handler, gdb-invalidate-assembler)
	(gdb-get-current-frame, gdb-frame-handler): Handle gdb variable
	set as global variables.
	(gdb-get-create-buffer): Don't make gud-comint buffer-local.
	Handle gdbmi.
	(gdb-info-breakpoints-custom): Fix regexp.
	(def-gdb-var): Delete.

	* progmodes/gud.el (gud-menu-map, gud-speedbar-menu-items)
	(gud-speedbar-buttons, gud-sentinel, gud-display-line)
	(gud-basic-call): Handle new value for gud-minor-mode (gdbmi) for
	a new mode.  The file (gdb-mi.el) for this mode will be included
	with the GDB distribution (6.2 onwards) and will use GDB/MI as its
	primary interface.

2004-05-23  Jesper Harder  <harder@ifa.au.dk>

	* progmodes/grep.el (grep-tree): Ensure that DIR argument is
	interpreted as a directory.

2004-05-22  Richard M. Stallman  <rms@gnu.org>

	* textmodes/paragraphs.el (sentence-end): Match unicode curly quotes
	as a close quote.

	* textmodes/bibtex.el: Use assoc-string, not assoc-ignore-case.

	* progmodes/idlw-shell.el (idlwave-shell-get-object-class):
	Use assoc-string, not assoc-ignore-case.

	* progmodes/ada-mode.el: Use assoc-string, not assoc-ignore-case.

	* emacs-lisp/lisp.el (mark-defun, narrow-to-defun):
	If moving back then fwd gets a defun that ends before point,
	try again moving fwd then back.

	* files.el (file-name-non-special): Allow t in file-arg-indices
	to mean requote the return value.  Use `identity' as an element
	rather than as the whole value.

	* gs.el (gs-options): Add -dSAFER.  Mark it risky.

2004-05-22  Juanma Barranquero  <lektu@terra.es>

	* help-fns.el (help-add-fundoc-usage): Use %S only for output of
	`help-make-usage'.
	(help-highlight-arguments): Skip function name before searching
	for arguments.

2004-05-21  Juanma Barranquero  <lektu@terra.es>

	* allout.el (allout-chart-subtree, allout-rebullet-topic-grunt):
	Don't mention in the docstring these arguments meant for
	internal (recursive) use only.
	(allout-char-spec): Comment out (it's not implemented).
	(allout-old-expose-topic, allout-exposure): Fix docstring and add
	obsolescence declaration.
	(allout-flatten-exposed-to-buffer)
	(allout-indented-exposed-to-buffer): Fix typos in docstring.
	(my-mark-marker): Doc fix.
	(produce-allout-mode-map, allout-sibling-index)
	(allout-isearch-expose, allout-distinctive-bullet)
	(allout-open-topic, allout-reindent-body)
	(allout-rebullet-heading, allout-process-exposed)
	(allout-insert-listified, allout-latex-verb-quote)
	(allout-insert-latex-header, allout-insert-latex-trailer):
	Make arguments match their use in docstring.
	(allout-primary-bullet, allout-old-style-prefixes)
	(allout-inhibit-protection, allout-init, allout-mode)
	(allout-before-change-protect, allout-flag-region):
	Use "Emacs" instead of "emacs" in docstrings.

2004-05-21  Masayuki Ataka  <ataka@milk.freemail.ne.jp>  (tiny change)

	* international/characters.el: Modify syntax of more characters.

2004-05-21  Masatake YAMATO  <jet@gyve.org>

	* progmodes/etags.el (tags-apropos, list-tags): Require apropos.
	(etags-tags-completion-table): Show parsing progress.

2004-05-20  Luc Teirlinck  <teirllm@auburn.edu>

	* locate.el (locate-prompt-for-command): Shorten first line of
	docstring.
	(locate-mode): Expand docstring and include keymap summary.

	* files.el (find-file-noselect-1): Limit the scope of the
	`inhibit-read-only' binding.  Make sure that `inhibit-read-only'
	is, by default, nil during the execution of
	`find-file-not-found-functions' and `find-file-hook'.

2004-05-20  Michael Mauger  <mmaug@yahoo.com>

	* facemenu.el (facemenu-color-name-equal): New function.
	(list-colors-display): Use it to compare colors instead of
	facemenu-color-equal.

2004-05-20  Dan Nicolaescu  <dann@ics.uci.edu>

	* compare-w.el (compare-windows-face): Use min-colors instead of
	checking for tty or pc types.

2004-05-19  Stefan Monnier  <monnier@iro.umontreal.ca>

	* simple.el (do-auto-fill): Remove unused vars `bol' and `opoint'.
	(completion-setup-function): Use with-current-buffer.
	Properly save excursion.  Simplify.
	Don't assume there is necessarily a `mouse-face' property somewhere.

	* progmodes/gud.el (gud-reset): Use unless & with-current-buffer.

	* progmodes/gdb-ui.el (gdb-reset): Use unless.  Fix regexp.

	* emacs-lisp/bytecomp.el (byte-compile-log): Use backquotes.
	(byte-compile-log-1): Don't call (byte-goto-log-buffer).
	Use with-current-buffer.
	(byte-goto-log-buffer): Delete.
	(byte-compile-log-file): Call compilation-forget-errors.

2004-05-19  Takaaki Ota  <Takaaki.Ota@am.sony.com>  (tiny change)

	* net/ldap.el (ldap-search-internal): Avoid mixing standard error
	output messages into the search result.

2004-05-19  Masatake YAMATO  <jet@gyve.org>

	* wid-edit.el (widget-radio-button-notify): Revert my last
	change.  Reported by Katsumi Yamaoka <yamaoka@jpl.org>.

2004-05-19  Kenichi Handa  <handa@m17n.org>

	* international/characters.el: Fix syntax (open/close) of CJK chars.

2004-05-18  Karl Chen  <quarl@hkn.eecs.berkeley.edu>  (tiny change)

	* help-mode.el (help-go-back): Don't depend on position of back button.

2004-05-18  Stefan Monnier  <monnier@iro.umontreal.ca>

	* files.el (auto-save-file-name-transforms): Make sure ange-ftp temp
	files files don't contain an accidental additional /.

	* textmodes/tex-mode.el (tex-compilation-parse-errors): Save excursion
	in source buffer.

2004-05-18  Masatake YAMATO  <jet@gyve.org>

	* wid-edit.el (widget-radio-button-notify): Don't pass `widget'
	to widget-apply.  :action method assumes 2 arguments, not 3.

2004-05-17  Glenn Morris  <gmorris@ast.cam.ac.uk>

	* progmodes/f90.el (f90-end-block-re, f90-start-block-re):
	New constants.
	(hs-special-modes-alist): Add an f90-mode entry.

2004-05-17  Sam Steingold  <sds@gnu.org>

	* emacs-lisp/cl-indent.el (common-lisp-indent-function-1):
	Indent "without-" forms just like "with-" and "do-".  Use regexp-opt.

2004-05-16  Kim F. Storm  <storm@cua.dk>

	* emacs-lisp/timer.el (timer-event-handler): Fix last change.

2004-05-15  John Wiegley  <johnw@newartisans.com>

	* eshell/esh-io.el (eshell-get-target): Whitespace changes.
	(eshell-output-object-to-target): Improve output speed 20% by not
	calling `eshell-stringify' if something is already known to be a string.

2004-05-15  Alex Ott  <ott@jet.msk.su>

	* textmodes/ispell.el (ispell-local-dictionary-alist):
	Add windows-1251 to the choice of coding systems.
	(ispell-dictionary-alist-6): Add support for "russianw.aff",
	encoded in cp1251.

2004-05-15  Dan Nicolaescu  <dann@ics.uci.edu>

	* progmodes/compile.el (compilation-warning-face)
	(compilation-info-face): Use min-colors.

2004-05-15  Jan Dj,Ad(Brv  <jan.h.d@swipnet.se>

	* toolbar/close.pbm, toolbar/close.xpm, toolbar/copy.pbm
	* toolbar/copy.xpm, toolbar/cut.pbm, toolbar/cut.xpm
	* toolbar/help.pbm, toolbar/help.xpm, toolbar/home.pbm
	* toolbar/home.xpm, toolbar/index.pbm, toolbar/index.xpm
	* toolbar/jump_to.pbm, toolbar/jump_to.xpm, toolbar/left_arrow.pbm
	* toolbar/left_arrow.xpm, toolbar/new.pbm, toolbar/new.xpm
	* toolbar/open.pbm, toolbar/open.xpm, toolbar/paste.pbm
	* toolbar/paste.xpm, toolbar/preferences.pbm, toolbar/preferences.xpm
	* toolbar/print.pbm, toolbar/print.xpm, toolbar/right_arrow.pbm
	* toolbar/right_arrow.xpm, toolbar/save.pbm, toolbar/save.xpm
	* toolbar/saveas.pbm, toolbar/saveas.xpm, toolbar/search.pbm
	* toolbar/search.xpm, toolbar/spell.pbm, toolbar/spell.xpm
	* toolbar/undo.pbm, toolbar/undo.xpm, toolbar/up_arrow.pbm
	* toolbar/up_arrow.xpm: New icons from GTK+ version 2.

2004-05-15  Kim F. Storm  <storm@cua.dk>

	* emacs-lisp/timer.el (timer-activate): Add optional arg triggered-p.
	Use it to set triggered-p element of timer.
	(timer-event-handler): Set triggered-p element non-nil while running
	the timer function.

2004-05-14  David Ponce  <david@dponce.com>

	* tree-widget.el: New file.

2004-05-13  Marcelo Toledo  <marcelo@marcelotoledo.org>

	* language/european.el ("Brazilian Portuguese"): Add support for
	Brazilian Portuguese.

2004-05-13  John Wiegley  <johnw@newartisans.com>

	* iswitchb.el (iswitchb-use-virtual-buffers): Only turn on
	`recentf-mode' if this variable has been customized to t.

	* eshell/esh-test.el (eshell-test): Call the function
	`emacs-version' rather than trying to build a custom version string.

2004-05-13  Stefan Monnier  <monnier@iro.umontreal.ca>

	* net/telnet.el (telnet-mode): Use define-derived-mode.
	Don't modify the global value of comint-prompt-regexp.

2004-05-13  John Paul Wallington  <jpw@gnu.org>

	* version.el (emacs-version): Check for `gtk' feature before
	`x-toolkit' feature.

2004-05-13  Juanma Barranquero  <lektu@terra.es>

	* files.el (file-truename): Don't mention COUNTER and PREV-DIRS
	arguments in the docstring, they're used only in recursive calls.

	* help-fns.el (help-arg-highlighting-function)
	(help-argument-name): Delete.
	(help-default-arg-highlight): New function.
	(help-do-arg-highlighting): Use it.

2004-05-13  Glenn Morris  <gmorris@ast.cam.ac.uk>

	* calendar/appt.el (appt-disp-window):
	Use `calendar-set-mode-line' for a centered mode-line.

2004-05-13  Takaaki Ota  <Takaaki.Ota@am.sony.com>  (tiny change)

	* calendar/appt.el (appt-disp-window): Do not split window
	excessively when `split-height-threshold' is low.

2004-05-12  Nick Roberts  <nickrob@gnu.org>

	* progmodes/gud.el (gud-mode): Add gud-kill-buffer-hook to
	kill-buffer-hook here and make it local.
	(gud-kill-buffer-hook): Use kill-process for a sure kill.

2004-05-12  Daniel Pfeiffer  <occitan@esperanto.org>

	* progmodes/compile.el (compilation-set-window-height):
	Use save-excursion to protect against misplaced marker.

2004-05-12  Jan Dj,Ad(Brv  <jan.h.d@swipnet.se>

	* custom.el (defface): Document that type can have value gtk.

	* faces.el (face-spec-set-match-display): Handle type gtk in display.

2004-05-12  Kenichi Handa  <handa@m17n.org>

	* descr-text.el: Require quail at comile time.
	(describe-char): If an input method is on and it supports the
	character, show how to input it.

	* international/quail.el (quail-install-decode-map): Accept a
	char-table whose subtype is `quail-decode-map'.
	(quail-store-decode-map-key, quail-gen-decode-map1)
	(quail-gen-decode-map, quail-find-key1, quail-find-key)
	(quail-show-key): New functions.

2004-05-12  Juanma Barranquero  <lektu@terra.es>

	* generic.el (define-generic-mode): Remove redundant arglist info.

	* help-fns.el (help-split-fundoc, help-add-fundoc-usage):
	Make arguments match their use in docstring.
	(help-arg-highlighting-function): New variable.
	(help-argument-name): Mention it in the docstring.
	(help-do-arg-highlight): Use it.  Expand regexp to accept also
	ARG-xxx and xxx-ARG references.

2004-05-11  Yoichi NAKAYAMA  <yoichi@geiin.org>  (tiny change)

	* mail/rfc2368.el (rfc2368-parse-mailto-url): Make the results of
	parsing "mailto:addr1%2C%20addr2", "mailto:?to=addr1%2C%20addr2",
	and "mailto:addr1?to=addr2" equal.

2004-05-11  Alexander Pohoyda  <alexander.pohoyda@gmx.net>  (tiny change)

	* man.el (Man-getpage-in-background): Use shell-file-name
	and shell-command-switch variables instead of hard-coded values.

2004-05-11  Eli Zaretskii  <eliz@gnu.org>

	* iimage.el: New file.

2004-05-11  Juanma Barranquero  <lektu@terra.es>

	* custom.el (custom-initialize-default, defcustom):
	Fix typo in docstring.

	* files.el (set-visited-file-name, file-expand-wildcards):
	Fix docstring.

2004-05-10  Stefan Monnier  <monnier@iro.umontreal.ca>

	* emacs-lisp/lisp-mode.el (prin1-char): Use eventp.

	* subr.el (eventp): Be more discriminating with integers.

2004-05-10  Daniel Pfeiffer  <occitan@esperanto.org>

	* progmodes/compile.el (compile): Add universal prefix arg.
	(compilation-error-regexp-alist-alist): Add edg patterns.

2004-05-10  Sam Steingold  <sds@gnu.org>

	* textmodes/ispell.el (ispell-message):
	Use `message-cite-prefix-regexp' instead of `message-yank-prefix'.

2004-05-10  Dave Love  <fx@gnu.org>

	* progmodes/python.el (help-buffer): Autoload when compiling.
	(python-after-info-look): Don't assume Info-goto-node returns non-nil.
	(run-python): Prepend to any existing PYTHONPATH.

2004-05-10  Nick Roberts  <nick@nick.uklinux.net>

	* progmodes/gdb-ui.el (gdb-annotation-rules): Add nquery annotation
	for pending breakpoints.

2004-05-10  Richard M. Stallman  <rms@gnu.org>

	* mail/unrmail.el (unrmail): Mostly rewritten.  Parses the file
	directly without calling any functions in Rmail.
	(unrmail-unprune): Function deleted.

2004-05-10  Stefan Monnier  <monnier@iro.umontreal.ca>

	* progmodes/python.el (inferior-python-mode-map): Remove erroneous
	C-c C-z binding.

2004-05-10  Kenichi Handa  <handa@m17n.org>

	* descr-text.el (describe-char): Fix previous change.  Don't make
	a unibyte character to multibyte in the *Help* buffer.

2004-05-10  Miles Bader  <miles@gnu.org>

	* lisp/progmodes/gud.el (gud-common-init): Only consider an existing
	buffer an error if the debugger process is actually running.

2004-05-10  Juanma Barranquero  <lektu@terra.es>

	* help-fns.el (help-argument-name): Default to italic.
	(help-highlight-arguments): Return always (usage . doc), even when
	usage is nil.

	* ibuf-macs.el (define-ibuffer-column, define-ibuffer-sorter)
	(define-ibuffer-filter): Add usage info.
	(define-ibuffer-op): Add usage info (but CL-style defaults for
	keyword args are not shown).

	* subr.el (remove-overlays, read-passwd): Fix docstring.
	(start-process-shell-command): Fix docstring.  Put usage info in a
	format usable by `describe-function'.
	(open-network-stream, open-network-stream-nowait)
	(open-network-stream-server): Fix docstring.

2004-05-09  Jason Rumney  <jasonr@gnu.org>

	* international/code-pages (cp932, cp936, cp949, c950): Remove.
	Only define cp125* if windows-125* is already defined.

	* language/korean.el (cp949): Add alias.

	* language/chinese.el (cp936, cp950): Add aliases.

	* language/japanese.el (cp932): Add alias.

	* term/w32-win.el: Require code-pages.

	* international/mule-cmds.el (set-locale-environment):
	On MS-Windows use ansi code-page for default coding-systems.
	Set up paper sizes for Windows 3 letter languages.

	* international/code-pages.el (cp932, cp936, cp949, cp950):
	Add aliases.  Also add cp125* if not already defined.

2004-05-09  Juanma Barranquero  <lektu@terra.es>

	* help-fns.el (help-highlight-arguments): Don't try to highlight
	missing or autoloaded arglists.  Accept structured arguments, like
	the first ones of `do' and `flet'.

	* pcvs.el (cvs-mode-run, cvs-is-within-p): Fix typo in docstring.
	(cvs-get-marked): Remove redundant arglist info.

	* net/quickurl.el (quickurl, quickurl-browse-url, quickurl-read):
	Don't use CL-style default args.

2004-05-08  Andreas Schwab  <schwab@suse.de>

	* emacs-lisp/checkdoc.el (checkdoc-minor-mode): Doc fix.

	* international/subst-ksc.el: Fix references to utf-translate-cjk
	into utf-translate-cjk-mode.
	* international/subst-big5.el: Likewise.
	* international/subst-gb2312.el: Likewise.
	* international/subst-jis.el: Likewise.
	* international/utf-16.el: Likewise.
	* international/utf-8.el: Likewise.

2004-05-08  John Wiegley  <johnw@newartisans.com>

	* iswitchb.el (iswitchb-use-virtual-buffers): Add support for
	"virtual buffers" (off by default), which makes it possible to
	switch to the "virtual" buffers of recently visited files.  When a
	buffer name search fails, and this option is on, iswitchb will
	look at the list of recently visited files, and permit matching
	against those names.  When the user hits RET on a match, it will
	revisit that file.
	(iswitchb-read-buffer): Add two optional arguments, which makes
	isearchb.el possible.
	(iswitchb-completions, iswitchb-set-matches, iswitchb-prev-match)
	(iswitchb-next-match): Add support for virtual buffers.

	* isearchb.el: This module extends iswitchb to provide "as you
	type" buffer selection.

	* textmodes/flyspell.el (flyspell-highlight-incorrect-region):
	Ignore the read-only property when flyspell highlighting is on.
	Not ignoring it leads to a series of confusing errors.
	(flyspell-highlight-duplicate-region): Ignore read-only, as above,
	but also make sure to call flyspell-incorrect-hook.
	(flyspell-maybe-correct-transposition): Perform transposition test
	by bit twiddling a string, rather than using a temp buffer.
	(flyspell-maybe-correct-doubling): Use a string rather than a temp
	buffer.  This is also the original version of the code, which
	could not be checked in before due to a previous lack of
	assignment papers.  This version has seen heavy usage on my system
	for several years now.

	* calendar/cal-bahai.el: New file, which adds support for the
	Baha'i calendar to Emacs.  This calendar is based on a solar year
	of 19 months of 19 days, with 4 intercalary days.  Each year
	begins on March 21, with the calendar starting in 1844.

	* calendar/cal-menu.el, calendar/calendar.el,
	calendar/diary-lib.el, calendar/holidays.el: Added support for
	using cal-bahai.el.

	* eshell/em-glob.el (eshell-glob-initialize): Move initialization
	of `eshell-glob-chars-regexp' into `eshell-glob-regexp', so that
	function can be used outside of eshell buffers.
	(eshell-glob-regexp): Initialize `eshell-glob-chars-regexp' here.

2004-05-08  Juanma Barranquero  <lektu@terra.es>

	* help-fns.el (help-do-arg-highlight): Temporarily set ?\- to be a
	word constituent so FOO-ARG is not recognized as an arg.
	(help-highlight-arguments): Don't skip lists in mandatory arguments.

	* simple.el (next-error): Fix typo in docstring.
	(open-line): Make argument names match their use in docstring.
	(split-line): Fix docstring.

	* emacs-lisp/cl-macs.el (do, do*): Put usage info in a format
	usable by `describe-function'.
	(gensym, gentemp, typep, ignore-errors): Make argument names match
	their use in docstring.

	* progmodes/python.el (python-describe-symbol): Pass INTERACTIVE-P
	argument to `help-setup-xref'.

2004-05-07  Kai Grossjohann  <kai@emptydomain.de>

	Version 2.0.40 of Tramp released.

	* net/tramp.el (tramp-completion-mode, tramp-md5-function):
	Use symbol-function to invoke functions only known on some Emacs
	flavors.  This avoids byte-compiler warnings.  Reported by Kevin
	Scaldeferri <kevin@scaldeferri.com>.
	(tramp-do-copy-or-rename-file-via-buffer): Rename from
	tramp-do-copy-or-rename-via-buffer (without `file'), to make it
	consistent with the other tramp-do-* functions.
	(tramp-do-copy-or-rename-file): Calls adjusted.
	(tramp-process-initial-commands): Avoid liveness check on shell --
	we know that it must be alive since we're opening a connection at
	this moment.
	(tramp-last-cmd): New internal variable.
	(tramp-process-echoes): New tunable.
	(tramp-send-command): Set tramp-last-cmd.
	(tramp-wait-for-output): Delete echo, if applicable.
	(tramp-read-passwd): Construct the key for the password cache in a
	way that works for multi methods, too.
	(tramp-bug): Add backup-directory-alist and
	bkup-backup-directory-info to bug reports, with Tramp counterparts.

2004-05-07  Michael Albinus  <michael.albinus@gmx.de>

	* net/tramp*.el: Suppress byte-compiler warnings where possible.

	* net/tramp.el (tramp-out-of-band-prompt-regexp)
	(tramp-actions-copy-out-of-band): New defcustoms.
	(tramp-do-copy-or-rename-file-out-of-band): Asynchronous process
	used instead of a synchronous one.  Allows password entering.
	(tramp-action-out-of-band): New defun.
	(tramp-open-connection-rsh, tramp-method-out-of-band-p):
	Remove restriction with password from doc string.
	(tramp-bug): Add variables `tramp-terminal-prompt-regexp',
	`tramp-out-of-band-prompt-regexp',
	`tramp-actions-copy-out-of-band', `password-cache' and
	`password-cache-expiry'.
	(toplevel): Remove todo item wrt ssh-agent.  Obsolete due to
	password caching.
	(tramp-touch): FILE can be a local file, too.
	(TODO): Remove items done.
	(tramp-handle-insert-directory): Properly quote file name also if
	not full-directory-p.  Handle wildcard case.  Reported by Andreas
	Schwab <schwab@suse.de>.
	(tramp-do-copy-or-rename-file-via-buffer): Set permissions of the
	new file.
	(tramp-handle-file-local-copy, tramp-handle-write-region):
	The permissions of the temporary file are set if filename exists.
	Reported by Ted Stern <stern@cray.com>.
	(tramp-backup-directory-alist)
	(tramp-bkup-backup-directory-info): New defcustoms.
	(tramp-file-name-handler-alist): Add entry for `find-backup-file-name'.
	(tramp-handle-find-backup-file-name): New function.
	Implements Tramp's find-backup-file-name.

	* net/tramp-smb.el (tramp-smb-file-name-handler-alist): Add entry
	for `find-backup-file-name'.

	* net/tramp-vc.el (tramp-vc-workfile-unchanged-p): Correct typo
	("file" -> "filename").  Reported by Kim F. Storm <storm@cua.dk>.

2004-05-07  Lars Hansen  <larsh@math.ku.dk>

	* desktop.el (desktop-buffer-mode-handlers): Fix docstring.

2004-05-07  Juanma Barranquero  <lektu@terra.es>

	* subr.el (lambda): Add arglist description to docstring.
	(declare): Fix typo in docstring.
	(open-network-stream): Fix docstring.
	(process-kill-without-query): Fix docstring and add obsolescence info.
	(last, butlast, nbutlast): Make arguments match their use in docstring.
	(insert-buffer-substring-no-properties): Likewise.
	(insert-buffer-substring-as-yank): Likewise.
	(split-string): Fix docstring.

	* emacs-lisp/byte-run.el (make-obsolete, make-obsolete-variable):
	Make argument names match their use in docstring.

	* emacs-lisp/re-builder.el (reb-auto-update): Fix typo in docstring.

2004-05-06  Nick Roberts  <nickrob@gnu.org>

	* progmodes/gdb-ui.el: Improve/extend documentation strings.
	Fit first sentence on one line for apropos-command.

2004-05-06  Stefan Monnier  <monnier@iro.umontreal.ca>

	Changes largely merged in from Dave Love's code.
	* progmodes/python.el: Doc fixes.
	(python-mode-map): Add python-complete-symbol.
	(python-comment-line-p, python-beginning-of-string): Use syntax-ppss.
	(python-comment-indent, python-complete-symbol)
	(python-symbol-completions, python-partial-symbol)
	(python-try-complete): New.
	(python-indent-line): Remove optional arg.  Use python-block-end-p.
	(python-check): Bind compilation-error-regexp-alist.
	(inferior-python-mode): Use rx.  Move keybindings to top level.
	Set comint-input-filter.
	(python-preoutput-filter): Use rx.
	(python-input-filter): Re-introduce.
	(python-proc): Start new process if necessary.
	Check python-buffer non-nil.
	(view-return-to-alist): Defvar.
	(python-send-receive): New.
	(python-eldoc-function): Use it.
	(python-mode-running): Don't defvar.
	(python-mode): Set comment-indent-function.
	Maybe update hippie-expand-try-functions-list.
	(python-indentation-levels): Initialize differently.
	(python-block-end-p): New.
	(python-indent-line): Use it.
	(python-compilation-regexp-alist): Augment.
	(run-python): Import `emacs' module to Python rather than loading
	code directly.  Set python-buffer differently.
	(python-send-region): Use emacs.eexecfile.  Fix orig-start calculation.
	Use python-proc.
	(python-send-command): Go to end of comint buffer.
	(python-load-file): Use python-proc, emacs.eimport.
	(python-describe-symbol): Simplify interactive form.
	Use emacs.help.  Do use temp-buffer-show-hook.
	Call print-help-return-message.
	(hippie-exp): Require when compiling.
	(python-preoutput-continuation): Use rx.

	* diff-mode.el (diff-make-unified): Fix regexp.

2004-05-06  Romain Francoise  <romain@orebokech.com>  (tiny change)

	* ibuffer.el (ibuffer-redisplay-engine): Do not remove folded
	filter groups from the buffer when rebuilding the Ibuffer buffer
	and `ibuffer-show-empty-filter-groups' is nil.

2004-05-06  Vinicius Jose Latorre  <viniciusjl@ig.com.br>

	* ps-print.el (ps-print-quote): Call ps-value-string.
	(ps-setup): Call ps-comment-string.
	(ps-value-string, ps-comment-string): New funs.

2004-05-06  Juanma Barranquero  <lektu@terra.es>

	* ehelp.el (electric-help-command-loop): Check whether the last
	character is visible, not (point-max).

	* help-fns.el (help-argument-name): Default to bold; don't inherit
	from font-lock-variable-name-face.
	(help-do-arg-highlight): Grok also ARGth occurrences in the docstring.

2004-05-05  Kenichi Handa  <handa@m17n.org>

	* descr-text.el (describe-char): Copy the character with text
	properties and overlays into the first line, and call
	describe-text-properties on it.

2004-05-05  Stephen Eglen  <stephen@anc.ed.ac.uk>

	* iswitchb.el (iswitchb-global-map): Fix typo.
	Remove unwanted ###autoloads from source file.

2004-05-05  Lars Hansen  <larsh@math.ku.dk>

	* wdired.el (wdired-change-to-wdired-mode): Quote wdired-mode-hook
	in run-hooks.  Use substitute-command-keys in message.
	(wdired-abort-changes): Add message.

2004-05-03  Michael Mauger  <mmaug@yahoo.com>

	* emacs/lisp/progmodes/sql.el (sql-xemacs-p, sql-emacs19-p)
	(sql-emacs20-p): Remove.
	(sql-mode-syntax-table): Use shared GNU EMacs/XEmacs syntax.
	(sql-builtin-face, sql-doc-face): Remove.
	(sql-mode-ansi-font-lock-keywords)
	(sql-mode-oracle-font-lock-keywords)
	(sql-mode-postgres-font-lock-keywords)
	(sql-mode-linter-font-lock-keywords)
	(sql-mode-ms-font-lock-keywords)
	(sql-mode-mysql-font-lock-keywords): Use standard fonts.
	(sql-product-font-lock): Fix font-lock reset when font rules change.
	(sql-highlight-product): Remove incorrect font-lock reset logic.

2004-05-04  Jonathan Yavner  <jyavner@member.fsf.org>

	* ses.el (ses-set-parameter): Fix typo.

2004-05-04  Kim F. Storm  <storm@cua.dk>

	* ido.el (ido-read-internal): Fix call to read-file-name for edit.
	Must expand directory for completion to work; and don't mess with
	process-environment.
	(ido-read-file-name): If command has ido property, don't use ido
	if value is ignore, or read as directory if value is dir.
	Set ido ignore property for dired-do-rename command.

2004-05-04  Juanma Barranquero  <lektu@terra.es>

	* ehelp.el (electric-help-command-loop, electric-help-undefined)
	(electric-help-help): Check against unmapped commands.

	* help-fns.el (help-argument-name): New face, inheriting from
	font-lock-variable-name-face, to highlight function arguments in
	`describe-function' and `describe-key'.
	(help-do-arg-highlight): Auxiliary function to highlight a given
	list of arguments in a string.
	(help-highlight-arguments): Highlight the function arguments and
	all uses of them in the docstring.
	(describe-function-1): Use it.  Do docstring output via `insert',
	not 'princ', so text attributes are preserved.

	* winner.el (winner-mode-map): Move `winner-undo' and
	`winner-redo' to C-c <left> and C-c <right>, respectively (the
	previous bindings conflict with `prev-buffer', `next-buffer').

2004-05-03  Roland Winkler  <Roland.Winkler@physik.uni-erlangen.de>

	* textmodes/bibtex.el (bibtex-progress-message): Fix docstring.
	(bibtex-entry-update): New command bound to C-c C-u.
	(bibtex-text-in-string): Fix regexp.
	(bibtex-assoc-of-regexp): Remove.
	(bibtex-progress-message): Fix docstring.
	(bibtex-inside-field): Use if.
	(bibtex-assoc-regexp): New function.
	(bibtex-format-entry): Make code more robust so that it formats
	also old entries.
	(bibtex-autokey-demangle-title): Merge with obsolete function
	bibtex-assoc-of-regexp.
	(bibtex-field-list): New function.
	(bibtex-entry): Use bibtex-field-list.
	(bibtex-parse-entry): Fix docstring.
	(bibtex-print-help-message): Use bibtex-field-list.
	(bibtex-make-field): Use bibtex-field-list.
	(bibtex-entry-index): Bugfix.  Return crossref key if required.
	(bibtex-lessp): Fix docstring.

2004-05-03  Luc Teirlinck  <teirllm@auburn.edu>

	* select.el (xselect-convert-to-string): Move comment to intended line.

2004-05-03  Jan Dj,Ad(Brv  <jan.h.d@swipnet.se>

	* toolbar/tool-bar.el (tool-bar-setup): Use lookup-key for
	cut/copy/paste in case menu-bar-enable-clipboard is in effect.

2004-05-03  Jan Dj,Ad(Brv  <jan.h.d@swipnet.se>

	* term/x-win.el (x-clipboard-yank): Don't exit on error from
	x-get-selection.

2004-05-03  Jason Rumney  <jasonr@gnu.org>

	* makefile.nt: Remove.

2004-05-03  Kim F. Storm  <storm@cua.dk>

	* emulation/cua-base.el (cua--update-indications): Fix last change.
	(cua-mode): Deactivate mark when cua-mode is enabled.

2004-05-02  Luc Teirlinck  <teirllm@auburn.edu>

	* select.el (xselect-convert-to-string): Bind `inhibit-read-only' to t.

2004-05-03  Nick Roberts  <nickrob@gnu.org>

	* progmodes/gdb-ui.el (gud-watch, gdb-display-buffer)
	(gdb-display-source-buffer, gdb-put-breakpoint-icon)
	(gdb-remove-breakpoint-icons, gdb-assembler-custom): Look for
	window over visible frames.
	(gdb-goto-breakpoint): Make buffer display file at breakpoint.

2004-05-02  Stefan Monnier  <monnier@iro.umontreal.ca>

	* progmodes/compile.el (compilation-gcpro): New var.
	(compilation-fake-loc): Use it.
	(compilation-forget-errors): Reset it.

2004-05-02  Dan Nicolaescu  <dann@ics.uci.edu>

	* diff-mode.el (diff-header-face, diff-file-header-face):
	Use min-colors.

2004-05-02  Roland Winkler  <Roland.Winkler@physik.uni-erlangen.de>

	* textmodes/bibtex.el (bibtex-sort-buffer): Remove error message.
	(bibtex-clean-entry): Disentangle code.
	(bibtex-realign): New function.
	(bibtex-reformat): Use mapcar and bibtex-realign.  Do not use
	bibtex-beginning-of-first-entry and bibtex-skip-to-valid-entry.
	Remove undocumented optional arg called-by-convert-alien.
	(bibtex-convert-alien): Use bibtex-realign.  Use bibtex-reformat
	for sorting instead of bibtex-sort-buffer.

2004-05-02  Eli Zaretskii  <eliz@gnu.org>

	* progmodes/compile.el (compilation-start): In the
	no-async-subprocesses branch, call sit-for to give redisplay a
	chance to show the updated process status in the mode line, and
	fontify the buffer explicitly after the process exits.

2004-05-01  Stefan Monnier  <monnier@iro.umontreal.ca>

	* progmodes/python.el (python-compilation-line-number): Remove.
	(python-compilation-regexp-alist): Don't use it any more.
	(python-orig-start, python-input-filter): Remove.
	(inferior-python-mode): Don't set up comint-input-filter-functions.
	(python-send-region): Use compilation-fake-loc.

	* progmodes/compile.el (compilation-messages-start): New var.
	(compilation-mode): Don't setup next-error-function here.
	(compilation-setup): Set it up here instead (for minor modes as well).
	Make compilation-messages-start buffer local.
	(compilation-next-error-function): Use it.
	(compilation-forget-errors): Set compilation-messages-start.

2004-05-01  Luc Teirlinck  <teirllm@auburn.edu>

	* ielm.el (ielm-prompt-read-only): Update docstring.

	* comint.el (comint-prompt-read-only): Update docstring.
	(comint-update-fence, comint-kill-whole-line)
	(comint-kill-region): New functions.

	* simple.el (kill-whole-line): Use "p" instead of "P" in
	interactive form.

2004-05-01  Juanma Barranquero  <lektu@terra.es>

	* help-fns.el (help-add-fundoc-usage): Use %S instead of %s to
	format arglist so default values in CL-style argument lists are
	correctly shown.

2004-05-01  Jason Rumney  <jasonr@gnu.org>

	* term/w32-win.el (w32-drag-n-drop): Use x-dnd.el functions.

2004-05-01  Kenichi Handa  <handa@m17n.org>

	* international/titdic-cnv.el (miscdic-convert): Don't generate a
	quail file if it is up to date.

2004-04-30  Juri Linkov  <juri@jurta.org>

	* cus-edit.el (custom-mode-map):
	Add key binding `C-x C-s' to `Custom-save'.

	* outline.el (outline-blank-line): New var.
	(outline-next-preface, outline-show-heading)
	(outline-end-of-subtree): Use it.

	* dired-aux.el (dired-touch-initial): New fun.
	(dired-do-chxxx): Call it for op-symbol `touch'.
	(dired-diff): Use `dired-dwim-target-directory'
	if current dired buffer has no buffer mark.

	* bindings.el (propertized-buffer-identification):
	Replace `(:weight bold)' by `Buffer-menu-buffer-face'.
	Add C-M-arrow keys for consistency.

	* files.el (confirm-kill-emacs):
	Change group from top-level `emacs' to `convenience'.

	* emacs-lisp/lisp.el (beginning-of-defun, end-of-defun):
	Push mark on the first call of successive command calls.
	(insert-pair): New fun created from `insert-parentheses' with
	`open' and `close' arguments added.  Enclose active regions
	in paired characters.  Compare adjacent characters syntax with
	inserted characters syntax before inserting a space.
	(insert-parentheses): Call `insert-pair' with ?\( ?\).

	* delsel.el: Don't put `delete-selection' property
	on `insert-parentheses' symbol to take advantage of
	region handling in `insert-pair' function.
	Suggested by Stephan Stahl <stahl@eos.franken.de>.

2004-04-30  Kim F. Storm  <storm@cua.dk>

	* emulation/cua-base.el: Add support for changing cursor types;
	based on patch from Michael Mauger.
	(cua-normal-cursor-color, cua-read-only-cursor-color)
	(cua-overwrite-cursor-color, cua-global-mark-cursor-color):
	Customization cursor type and/or cursor color.
	(cua--update-indications): Handle cursor type changes.
	(cua-mode): Update cursor indications if enabled.

	* menu-bar.el (menu-bar-options-menu): Change menu text for CUA.

	* mouse.el (mouse-drag-copy-region): New defcustom.
	(mouse-set-region, mouse-drag-region-1): Use it.

	* simple.el (kill-ring-save): If region face background color is
	unspecified (if no highlighting), show extent of fully visible
	region even if transient-mark-mode is enabled.

	* emulation/cua-base.el (cua--standard-movement-commands):
	Add cua-scroll-up and cua-scroll-down.
	(cua-scroll-up, cua-scroll-down): New commands.
	(cua--init-keymaps): Remap scroll-up and scroll-down.

	* emulation/cua-rect.el (cua--convert-rectangle-as):
	New defmacro.
	(cua-upcase-rectangle, cua-downcase-rectangle): Use it.
	(cua-upcase-initials-rectangle, cua-capitalize-rectangle):
	New commands (suggested by Jordan Breeding).

2004-04-30  Juanma Barranquero  <lektu@terra.es>

	* smerge-mode.el (smerge-diff-switches): Fix typo in docstring.

2004-04-30  Mario Lang  <mlang@delysid.org>

	* diff.el (diff-switches): Fix typo in docstring.

2004-04-30  Alex Schroeder  <alex@gnu.org>

	* xml.el (xml-debug-print-internal): Don't add newline and
	indentation to text nodes and write empty elements as empty tags
	instead of opening and closing tags.
	(xml-debug-print): Take optional indent-string argument.
	(xml-print): Alias for xml-debug-print.

2004-04-30  Glenn Morris  <gmorris@ast.cam.ac.uk>

	* progmodes/fortran.el (fortran-fill): Use local var `bol' rather
	than duplicate call to `line-beginning-position'.

	* progmodes/f90.el (f90-get-present-comment-type):
	Return whitespace, as well as comment chars, for consistent filling
	of comment blocks.  Use `match-string-no-properties'.
	(f90-break-line): Trim trailing whitespace when filling comments.

2004-04-30  Dave Love  <fx@gnu.org>

	* calendar/diary-lib.el (diary-outlook-formats): New variable.
	(diary-from-outlook-internal, diary-from-outlook)
	(diary-from-outlook-gnus, diary-from-outlook-rmail):
	New functions to import diary entries from Outlook-format
	appointments in mail messages.

2004-04-29  Stefan Monnier  <monnier@iro.umontreal.ca>

	* progmodes/python.el (python-send-command): New fun.
	(python-send-region, python-load-file): Use it.

	* progmodes/compile.el (compilation-last-buffer): Add var alias.

	* help-fns.el (help-C-file-name): Use new subr-name.
	Prepend `src/' to the file name.
	(help-C-source-directory, help-subr-name, help-find-C-source): Remove.
	(describe-function-1, describe-variable): Only find a C source file
	name if DOC is already loaded.

	* help-mode.el (help-function-def, help-variable-def):
	Use the new find-function-search-for-symbol functionality.
	Allow FILE to be `C-source'.

	* emacs-lisp/find-func.el (find-function-C-source-directory): New var.
	(find-function-C-source): New fun.
	(find-function-search-for-symbol): Use it.

2004-03-29  Michael Mauger  <mmaug@yahoo.com>

	* progmodes/sql.el (sql-product-alist): Rename variable
	`sql-product-support'.  Add Postgres login parameters.
	(sql-set-product, sql-product-feature): Update with renamed variable.
	(sql-connect-postgres): Add username prompt.
	(sql-imenu-generic-expression, sql-mode-font-lock-object-name):
	Make patterns less product specific.
	(sql-xemacs-p, sql-emacs19-p): Add flags for Emacs variants.
	(sql-mode-abbrev-table): Modify initialization.
	(sql-builtin-face): Add variable.
	(sql-keywords-re): Add macro.
	(sql-mode-ansi-font-lock-keywords): Update for ANSI-92.
	(sql-mode-oracle-font-lock-keywords): Update for Oracle 9i.
	(sql-mode-postgres-font-lock-keywords): Update for Postgres 7.3.
	(sql-mode-mysql-font-lock-keywords): Update for MySql 4.0.
	(sql-mode-linter-font-lock-keywords)
	(sql-mode-ms-font-lock-keywords): Use `sql-keywords-re' macro.
	(sql-mode-sybase-font-lock-keywords)
	(sql-mode-informix-font-lock-keywords)
	(sql-mode-interbase-font-lock-keywords)
	(sql-mode-ingres-font-lock-keywords)
	(sql-mode-solid-font-lock-keywords)
	(sql-mode-sqlite-font-lock-keywords)
	(sql-mode-db2-font-lock-keywords): Default to nil.
	(sql-product-font-lock): Always highlight ANSI keywords.
	(sql-add-product-keywords): Made similar to `font-lock-add-keywords'.
	(sql-send-string): Add function.

2004-04-29  Dave Love  <fx@gnu.org>

	* progmodes/cfengine.el (cfengine-beginning-of-defun)
	(cfengine-end-of-defun): Ensure progress through buffer.

	* info-look.el (cfengine-mode): Accept a terminal ().

2004-04-29  Juri Linkov  <juri@jurta.org>

	* isearch.el (isearch-mode-map): Bind \C-w to isearch-yank-word
	instead of isearch-yank-word-or-char.  Add new key bindings for
	isearch-yank-char to \C-f, and isearch-del-char to \C-b.
	(isearch-del-char): New fun.
	(isearch-forward, isearch-edit-string): Update docstring.
	(isearch-yank-char): Doc fix.
	(isearch-other-meta-char): Restore point after scrolling.

	* progmodes/compile.el (compilation-context-lines): Add nil option
	to disable compilation output window scrolling.
	(compilation-set-window): Use it.

	* outline.el (outline-next-preface, outline-show-heading):
	Don't leave unhidden blank line before heading.
	(outline-end-of-subtree): Include last newline into subtree.
	(hide-entry): Leave point at beginning of heading instead of end.
	(outline-up-heading): Push mark for the first call of successive
	command calls.

2004-04-28  Luc Teirlinck  <teirllm@auburn.edu>

	* comint.el (comint-prompt-read-only): New variable.
	(comint-output-filter): Implement it.

	* ielm.el (ielm-prompt-read-only, ielm-prompt): Update docstring.
	(ielm-prompt-internal): New variable.
	(ielm-font-lock-keywords): Remove irrelevant ielm-prompt keyword.
	(ielm-send-input): Delete unused variable `buf'.
	(ielm-eval-input): Use `ielm-prompt-internal'.
	(inferior-emacs-lisp-mode): Use new variables
	`comint-prompt-read-only' and `ielm-prompt-internal'.
	Get rid of obsolete variable `directory-sep-char'.
	(ielm): Use `zerop'.

2004-04-29  John Paul Wallington  <jpw@gnu.org>

	* thumbs.el (toplevel): Require cl at compile time.
	Remove conditional definitions of `ignore-errors' and `caddar'
	because they occur at run time.

2004-04-28  Nick Roberts  <nickrob@gnu.org>

	* progmodes/gdb-ui.el (gdb-frame-breakpoints-buffer)
	(gdb-frame-assembler-buffer, gdb-frame-threads-buffer)
	(gdb-frame-registers-buffer, gdb-frame-locals-buffer)
	(gdb-frame-gdb-buffer, gdb-frame-stack-buffer): Use selected-window.

	* progmodes/gud.el (gud-common-init): Throw an error if program is
	already running under gdb.

2004-04-28  John Paul Wallington  <jpw@gnu.org>

	* thumbs.el (thumbs-delete-images): Fix formatting of prompt.
	(thumbs-show-image-num): Move assignment of
	`thumbs-current-image-filename' within scope of `i'.
	(thumbs-emboss-image): Don't use `evenp'.

2004-04-28  Richard M. Stallman  <rms@gnu.org>

	* progmodes/compile.el (compilation-context-lines): Default now 0.

2004-04-28  Juanma Barranquero  <lektu@terra.es>

	Use `time-less-p' from calendar/time-date.el instead of defining
	custom versions of it.

	* pcomplete.el (pcomplete-time-less-p): Remove.

	* thumbs.el (time-less-p): Remove.

	* calendar/timeclock.el (timeclock-time-less-p): Remove.
	(timeclock-generate-report): Use `time-less-p'.

	* emacs-lisp/autoload.el (autoload-before-p): Remove.
	(update-file-autoloads, update-directory-autoloads): Use `time-less-p'.

2004-04-28  Masatake YAMATO  <jet@gyve.org>

	* subr.el (remove-overlays): Make arguments optional.

	* wid-edit.el (widget-specify-button): Put evaporate to the
	overlay for sample.
	(widget-specify-sample): Put evaporate to the overlay for sample.
	(widget-specify-doc): Put evaporate to the overlay for documentation.

2004-04-27  Jesper Harder  <harder@ifa.au.dk>

	* info.el (info-apropos): Make it an index node.  Align node names
	like makeinfo.

2004-04-27  Eli Zaretskii  <eliz@gnu.org>

	* net/browse-url.el (browse-url-netscape-sentinel)
	(browse-url-mozilla-sentinel, browse-url-galeon-sentinel)
	(browse-url-epiphany-sentinel, browse-url-mosaic):
	Use browse-url-*-program instead of a literal program name.

2004-04-27  Kevin Ryde  <user42@zip.com.au>

	* eshell/em-alias.el:
	* eshell/em-dirs.el:
	* eshell/em-hist.el:
	* eshell/em-unix.el: Add "(require 'eshell)", to get necessary
	features when M-x customize-group loads modules before the main
	eshell.el.

2004-04-27  Matthew Mundell  <matt@mundell.ukfsn.org>

	* subr.el (momentary-string-display): Support EXIT-CHAR that is
	either a character representation of an event or an event
	description list.

	* type-break.el: Capitalise Emacs and Lisp.
	(type-break-good-break-interval, type-break-demo-boring-stats)
	(type-break-terse-messages, type-break-file-name): New defcustoms.
	(type-break-post-command-hook)
	(type-break-warning-countdown-string): Quote variable names in doc.
	(type-break-interval-start, type-break-auto-save-file-name): New vars.
	(type-break-mode): Document type-break-good-break-interval and the
	"session" file.  Schedule break according to the session file.
	Kill session file buffer on exit.  Organise for save-some-buffers
	to always save the session file.
	(type-break-mode-line-message-mode, type-break-query-mode):
	Uppercase arguments.
	(type-break-file-time, type-break-file-keystroke-count, timep)
	(type-break-choose-file, type-break-get-previous-time)
	(type-break-get-previous-count): New defuns.
	(type-break): Avoid break querying after a completed break in the
	case where the query was initiated during user invocation of the
	break.  Optional terse messages.
	Use type-break-good-break-interval if type-break-good-rest-interval is
	nil.  File the break time.
	(type-break-schedule): New optional args for overriding the use of
	the current time.
	(type-break-cancel-time-warning-schedule): Avoid leftover warnings
	after a break.
	(type-break-check): File the keystroke count.
	(type-break-do-query): Prevent a second query when the break is
	interrupted.  Optional terse message.
	(type-break-keystroke-reset): Record the start of a typing interval.
	(type-break-demo-boring): Optional terse messages.  Display word
	per minute and keystroke counts according to
	type-break-demo-boring-stats.

2004-04-27  Daniel M Coffman  <coffmand@us.ibm.com>  (tiny change)

	* arc-mode.el (archive-maybe-copy): If ARCHIVE includes leading
	directories, make sure they exist under archive-tmpdir.

2004-04-27  Juri Linkov  <juri@jurta.org>

	* help.el (view-emacs-news): With argument, display info for the
	selected version by finding it among different NEWS files, and
	narrowing the buffer to the selected version.

	* info.el: Add *info*<[0-9]+> to same-window-regexps instead of
	same-window-buffer-names.
	(info): New arg `buffer'.  Use it.  Doc fix.  Read file name for
	non-numeric prefix argument, append the number to the buffer name
	for numeric prefix argument.
	(info-other-window): Bind same-window-regexps to nil.
	(Info-reference-name): Rename to Info-point-loc.
	(Info-find-node-2): Call forward-line for numeric Info-point-loc,
	and Info-find-index-name for stringy Info-point-loc.
	(Info-extract-menu-node-name): New arg `index-node'.  Use regexp
	without middle `.', but with final `.' and optional line number
	for it.  Set Info-point-loc for index nodes.
	(Info-index): Remove middle `.' from index entry regexp.
	Modify line number regexp.
	(Info-index-next): Decrement line number.
	(info-apropos): Remove middle `.' from index entry regexp.
	Add optional line number regexp at the end.  Add matched value
	for line number to the result list and insert it to the buffer.
	Replace match-string by match-string-no-properties.
	Reorder result list.
	(Info-fontify-node): Hide index line numbers.
	(Info-goto-node): Replace "\\s *\\'" by "\\s +\\'" to not trim
	empty matches.
	(Info-follow-reference): Use `str' instead of
	Info-following-node-name-re.
	(Info-toc): Use full file names.  Set Info-current-node to "Top".
	(Info-fontify-node): Compare file names without directory name.
	(Info-try-follow-nearest-node): Don't set Info-reference-name.
	Set second arg of Info-extract-menu-node-name for index nodes.
	(info-xref-visited): Use magenta3 instead of magenta4.
	(Info-mode): Add info-apropos to docstring.

	* log-view.el (log-view-diff): Replace interactive code "r"
	by a list to allow to call it even if region is not active.

	* paren.el (show-paren-highlight-openparen): New var.
	(show-paren-function): Turn on openparen highlighting when
	matching forward if show-paren-highlight-openparen is non-nil.

	* simple.el (kill-ring-save): Use blink-matching-delay instead of
	the constant value 1.
	(completions-common-part): Expand docstring.

	* textmodes/picture.el (picture-mode-map): Add arrow keys.

2004-04-27  Kim F. Storm  <storm@cua.dk>

	* image.el (insert-sliced-image): Use line-height instead of
	line-spacing property on newline.

2004-04-26  Lars Hansen  <larsh@math.ku.dk>

	* desktop.el (desktop-buffer-misc-data-function): Rename to
	desktop-save-buffer and change docstring.
	(desktop-buffer-modes-to-save): Delete.
	(desktop-save-buffer-p): Use desktop-save-buffer instead of
	desktop-buffer-modes-to-save.
	(desktop-save): Rename desktop-buffer-misc-data-function to
	desktop-save-buffer and allow non-function value.
	(desktop-missing-file-warning): Correct docstring.

	* dired.el (dired-mode): Rename desktop-buffer-misc-data-function
	to desktop-save-buffer.

	* info.el (Info-mode): Rename desktop-buffer-misc-data-function	to
	desktop-save-buffer.

	* mail/rmail.el (rmail-variables): Bind desktop-save-buffer to t.

	* mh-e/mh-e.el (mh-folder-mode): Bind desktop-save-buffer to t.

2004-04-26  Eli Zaretskii  <eliz@gnu.org>

	* progmodes/gud.el (gud-pdb-command-name): Change default to "pydb".

2004-04-25  Luc Teirlinck  <teirllm@auburn.edu>

	* ielm.el (ielm-prompt-read-only, ielm-prompt): Expand docstring.
	(ielm): Only go to the end of the buffer when starting a new process.

2004-04-25  Juanma Barranquero  <lektu@terra.es>

	* ielm.el (inferior-emacs-lisp-mode): Display working buffer on the
	mode line.  Bind `inhibit-read-only' to t before modifying
	properties of text in the buffer.
	(ielm): Force point to the end of buffer, even when running ielm
	from inside itself.

2004-04-25  Jesper Harder  <harder@ifa.au.dk>

	* info.el (info-apropos): Reset Info-complete-cache.

2004-04-25  Daniel Pfeiffer  <occitan@esperanto.org>

	* progmodes/compile.el (compilation-error-regexp-alist-alist):
	Also recognize severe Irix et al. messages.
	(compilation-normalize-filename, compile-abbreviate-directory):
	Delete functions.
	(compilation-get-file-structure): New function inherits
	functionality of the two preceding ones.
	(compilation-internal-error-properties, compilation-fake-loc):
	Use it so that different paths to the same file share the same
	markers.  Also optimize finding adjacent marker slightly.

2004-04-25  Kim F. Storm  <storm@cua.dk>

	* image.el (insert-sliced-image): Add line-spacing t property
	to newlines separating image lines.

2004-04-24  Luc Teirlinck  <teirllm@auburn.edu>

	* comint.el (comint-delete-output): Bind inhibit-read-only to t.

	* ielm.el (ielm-prompt-read-only): New user option.
	(ielm-prompt): Expand docstring to describe new behavior.
	(inferior-emacs-lisp-mode): Implement ielm-prompt-read-only and
	mention it in the docstring.

2004-04-24  Andreas Schwab  <schwab@suse.de>

	* progmodes/sh-script.el (sh-leading-keywords) <sh>: Add "!".

	* diff.el (diff): Set default-directory in diff buffer.

2004-04-24  Eli Zaretskii  <eliz@gnu.org>

	* mail/sendmail.el (mail-bury): Don't delete the frame where the
	mail was being composed if the terminal cannot display more than
	one frame; instead, switch to previous frame.

	* mail/rmail.el (rmail-mail-new-frame): Doc fix.
	(rmail-start-mail): Support rmail-mail-new-frame even on
	terminals that can display only one frame at a time.

2004-04-23  Stefan Monnier  <monnier@iro.umontreal.ca>

	* emacs-lisp/checkdoc.el (checkdoc-output-error-regex-alist): New var.
	(checkdoc-output-font-lock-keywords): Remove error regexp.
	(checkdoc-output-mode-map): Remove.
	(checkdoc-output-mode): Derive from compilation-mode.
	(checkdoc-find-error-mouse, checkdoc-find-error): Remove.

	* dired.el (dired-mode-map): Add a menu entry for wdired.

	* emacs-lisp/rx.el (rx-syntax): Move sregex style syntax to code.
	(rx-bracket, rx-check-any, rx-any): Clean up name space.

	* wdired.el: (wdired-mode-map): Move init into declaration.
	Fix `return' binding.
	(wdired-change-to-wdired-mode, wdired-change-to-dired-mode):
	Use force-mode-line-update.
	(wdired-get-filename): Use `unless'.
	(wdired-preprocess-files): Don't assume names have no \n and use / for
	dir separator.
	(wdired-normalize-filename): Use replace-regexp-in-string.
	(wdired-load-hooks): Remove.
	(wdired-mode-hooks): Rename to wdired-mode-hook.

	* info-look.el: Add support for cfengine-mode.
	(info-lookup-setup-mode): Use dolist.

2004-04-23  Juan Le,As(Bn Lahoz Garc,Am(Ba  <juan-leon.lahoz@tecsidel.es>

	* wdired.el: New file.

2004-04-23  Juanma Barranquero  <lektu@terra.es>

	* ielm.el (inferior-emacs-lisp-mode): Fix docstring.

	* pcomplete.el (pcomplete-opt, pcomplete-actual-arg)
	(pcomplete-match-string, pcomplete-comint-setup, pcomplete-here)
	(pcomplete--help, pcomplete--here): Doc fixes.

2004-04-23  Andre Spiegel  <spiegel@gnu.org>

	* vc-hooks.el (vc-default-workfile-unchanged-p): Fix code that
	handles wrong-number-of-arguments in backend call.

	* vc.el (vc-print-log): Likewise.

2004-04-20  Dave Love  <fx@gnu.org>

	* emacs-lisp/rx.el: Doc fixes.
	(rx-constituents): Add/extend many forms.
	(rx-check): Check form is a list.
	(bracket): Defvar.
	(rx-check-any, rx-any, rx-check-not): Modify.
	(rx-not): Simplify.
	(rx-trans-forms, rx-=, rx->=, rx-**, rx-not-char, rx-not-syntax): New.
	(rx-kleene): Use rx-trans-forms.
	(rx-quote-for-set): Delete.
	(rx): Allow multiple args.

2004-04-23  Kenichi Handa  <handa@m17n.org>

	* international/mule-util.el (char-displayable-p): Simplify by
	using internal-char-font.

2004-04-23  Juanma Barranquero  <lektu@terra.es>

	* makefile.w32-in: Add "-*- makefile -*-" mode tag.

2004-04-22  Stefan Monnier  <monnier@iro.umontreal.ca>

	* diff-mode.el (diff-next-error): New fun.
	(diff-mode): Use it.

	* simple.el (next-error): Change arg name.
	Add support for the documented C-u C-x ` usage.

	* frame.el (special-display-popup-frame, next-multiframe-window)
	(previous-multiframe-window): Only consider frames on same display.

2004-04-22  Lars Hansen  <larsh@math.ku.dk>

	* info.el (Info-restore-desktop-buffer): Delete with-no-warnings.
	* mh-e/mh-e.el (mh-restore-desktop-buffer): Delete with-no-warnings.

2004-04-22  Kim F. Storm  <storm@cua.dk>

	* net/telnet.el (telnet): Add optional port arg.

2004-04-21  Stefan Monnier  <monnier@iro.umontreal.ca>

	* progmodes/compile.el (compilation-mode-font-lock-keywords):
	Minor sanity check on the `hyperlink' slot.

	* Makefile.in (recompile): Compile new files.

	* emacs-lisp/bytecomp.el (batch-byte-recompile-directory):
	Add byte-recompile-directory's optional `arg'.

	* cvs-status.el (cvs-tree-use-charset): New var.
	(cvs-tree-char-space, cvs-tree-char-hbar, cvs-tree-char-vbar)
	(cvs-tree-char-branch, cvs-tree-char-eob, cvs-tree-char-bob)
	(cvs-status-cvstrees): Use it.

	* emacs-lisp/checkdoc.el (checkdoc-output-mode):
	Make it a normal major mode.
	(checkdoc-buffer-label): Make sure the file name is meaningful.
	(checkdoc-output-to-error-buffer): Remove.
	(checkdoc-error, checkdoc-start-section): Rewrite.

	* info.el (info-node, info-menu-5, info-xref, info-header-node)
	(Info-title-1-face, Info-title-2-face, Info-title-3-face)
	(Info-title-4-face): Use new syntax.
	(info-xref-visited): Inherit from info-xref.

	* progmodes/python.el (python-maybe-jython): Don't assume point-min==1.

2004-04-21  Teodor Zlatanov  <tzz@lifelogs.com>

	* simple.el (next-error-last-buffer, next-error-function):
	New variables for the next-error framework.
	(next-error-buffer-p): New function.
	(next-error-find-buffer): Generalize compilation-find-buffer.
	(next-error, previous-error, first-error, next-error-no-select)
	(previous-error-no-select): Move from compile.el.

	* replace.el (occur-next-error, occur-1): Hook into the next-error
	framework.

	* progmodes/compile.el (compilation-start):
	Set next-error-last-buffer so next-error knows where to jump.
	(compilation-setup): Set the buffer-local variable
	next-error-function to 'compilation-next-error-function.
	(compilation-buffer-p, compilation-buffer-internal-p): Use an
	alternate way to find if a buffer is a compilation buffer, for
	next-error convenience.
	(next-error-no-select, previous-error-no-select, next-error)
	(previous-error, first-error): Move to simple.el.
	(compilation-find-buffer): Move to next-error-find-buffer in simple.el.
	(compilation-last-buffer): Remove.
	(compilation-start, compilation-next-error, compilation-setup)
	(compilation-next-error-function, compilation-find-buffer):
	Remove compilation-last-buffer use.

2004-04-21  Juanma Barranquero  <lektu@terra.es>

	* font-lock.el (font-lock-preprocessor-face): Remove spurious quote.
	(font-lock-warning-face): Fix spacing.

	* makefile.w32-in (WINS): Add url/ directory.

2004-04-21  Lars Hansen  <larsh@math.ku.dk>

	* desktop.el (desktop-buffer-mode-handlers): New variable.
	Alist of major mode specific functions to restore a desktop buffer.
	(desktop-buffer-handlers): Make variable obsolete.
	(desktop-create-buffer): Use desktop-buffer-mode-handlers.
	Catch errors signaled in handlers.  Update buffer count.
	Evaluate desktop-buffer-point.
	(desktop-buffer-dired): Rename to dired-restore-desktop-buffer and
	move to dired.el.
	(desktop-buffer-info): Rename to Info-restore-desktop-buffer and
	move to info.el.
	(desktop-buffer-rmail): Rename to rmail-restore-desktop-buffer and
	move to mail/rmail.el.
	(desktop-buffer-mh): Rename to mh-restore-desktop-buffer and move
	to mh-e/mh-e.el.
	(desktop-buffer-file): Rename to desktop-restore-file-buffer.
	On fail, print message (to message buffer) even if
	desktop-missing-file-warning is nil.
	(desktop-buffer-misc-data-function): New buffer local variable.
	Function returning major mode specific data.
	(desktop-buffer-misc-functions): Make variable obsolete.
	(desktop-save): Use desktop-buffer-misc-data-function.
	(desktop-buffer-dired-misc-data): Rename to
	dired-desktop-buffer-misc-data and move to dired.el.
	(desktop-buffer-info-misc-data): Rename to
	Info-desktop-buffer-misc-data and move to info.el.
	(desktop-read): Add message about number of buffers restored/failed.
	* dired.el (dired-restore-desktop-buffer) Move from desktop.el.
	Add parameters.  Pause to display error only when
	desktop-missing-file-warning is non-nil.
	(dired-desktop-buffer-misc-data): Move from desktop.el.  Add parameter.
	(dired-mode): Bind desktop-buffer-misc-data-function.
	* info.el (Info-restore-desktop-buffer): Move from desktop.el.
	Add Parameters.
	(Info-desktop-buffer-misc-data): Move from desktop.el.  Add parameter.
	(Info-mode): Bind desktop-buffer-misc-data-function.
	* mail/rmail.el (rmail-restore-desktop-buffer): Move from desktop.el.
	Add Parameters.
	* mh-e/mh-e.el (mh-restore-desktop-buffer): Move from desktop.el.
	Add Parameters.

2003-04-21  Paul Pogonyshev  <pogonyshev@gmx.net>

	* dabbrev.el (dabbrev--substitute-expansion): Don't lose
	the case of letters in case-insensitive expansions when the
	abbrev is preceded by characters with letter syntax.

2004-04-21  Richard M. Stallman  <rms@gnu.org>

	* progmodes/cperl-mode.el (cperl-putback-char):
	Delete Emacs 18 definition.

	* international/mule.el (ctext-post-read-conversion):
	Use assoc-string, not assoc-ignore-case.

	* international/mule-cmds.el: Use assoc-string, not assoc-ignore-case.

	* emacs-lisp/easymenu.el (easy-menu-add):
	Do call x-popup-menu, but only if it's defined.

	* emacs-lisp/disass.el (disassemble): Handle lambda-exp as arg.

	* emacs-lisp/bytecomp.el (byte-compile-no-warnings):
	Handle multiple args: compile like progn.

	* emacs-lisp/byte-run.el (with-no-warnings): Simplify:
	take all args as &rest arg.

	* autoinsert.el (auto-insert-alist): Insert the user's name in
	copyright notice, rather than Free Software Foundation.

2004-04-21  Kenichi Handa  <handa@m17n.org>

	* descr-text.el (describe-char): Make it work on *Help* buffer.

2004-04-21  Kim F. Storm  <storm@cua.dk>

	* image.el (insert-image): Add optional SLICE arg.
	(insert-sliced-image): New defun.

2004-04-20  Lawrence Mitchell  <wence@gmx.li>  (tiny change)

	* subr.el (read-number): Check whether `default' is nil.

2004-04-20  Stefan Monnier  <monnier@iro.umontreal.ca>

	* progmodes/compile.el (compilation-error-properties):
	Split into two.
	(compilation-internal-error-properties): New one.
	(compilation-compat-error-properties): Use it.  Fix the non-marker case.

2004-04-20  Richard M. Stallman  <rms@gnu.org>

	* window.el (split-window-save-restore-data):
	Don't update the data if OLD-INFO is nil.

	* view.el (view-return-to-alist): Mark it permanent local.

	* subr.el (event-modifiers): Fix the criterion for ASCII control chars.

	* recentf.el (recentf-save-list): Catch and warn about errors.

	* menu-bar.el (menu-bar-update-buffers): Call copy-sequence
	so "Buffers" won't be pure.

	* help-mode.el (help-mode-finish): Set help-return-alist first
	thing, setting only the entry for the selected window.

	* help-fns.el (describe-function-1): If many non-control non-meta
	keys run the command, don't list all of them.

2004-04-20  Juanma Barranquero  <lektu@terra.es>

	* vc-svn.el (vc-svn-print-log, vc-svn-diff): Add optional BUFFER
	arg.  Copied from Andre Spiegel's patch of 2004-03-21.

	* calendar/time-date.el (time-to-day-in-year): Fix docstring.

2004-04-20  Kenichi Handa  <handa@m17n.org>

	* international/quail.el (quail-lookup-key): New optional arg
	NOT-RESET-INDICES.
	(quail-get-translations): Call quail-lookup-key with
	NOT-RESET-INDICES t.
	(quail-completion): Likewise.
	(quail-lookup-map-and-concat): Likewise.

2004-04-20  Kenichi Handa  <handa@m17n.org>

	* international/quail.el (quail-update-translation): Don't insert
	such an unsupported multibyte char in a unibyte buffer.

2004-04-20  Nick Roberts  <nick@nick.uklinux.net>

	* progmodes/gdb-ui.el (gdb-frame-parameters): New constant.
	(gdb-frame-breakpoints-buffer, gdb-frame-stack-buffer)
	(gdb-frame-threads-buffer, gdb-frame-registers-buffer)
	(gdb-frame-locals-buffer, gdb-frame-gdb-buffer)
	(gdb-frame-assembler-buffer): Improve behaviour with
	multiple frames.
	(gdb-display-buffer): Extend search to all visible frames.

2004-04-19  Eli Zaretskii  <eliz@gnu.org>

	* mail/rmail.el (rmail-convert-to-babyl-format): Don't remove ^M
	characters left after base64 decoding.
	(rmail-decode-region): Use -dos variety of `coding', to remove any
	^M characters left after qp or base64 decoding.

2004-04-19  Jan Dj,Ad(Brv  <jan.h.d@swipnet.se>

	* x-dnd.el (x-dnd-open-local-file, x-dnd-open-file): Improve error
	messages.

2004-04-19  Stephen Eglen  <stephen@gnu.org>

	* add-log.el (add-change-log-entry): Update doc string to mention
	add-log-full-name and add-log-mailing-address.

2004-04-18  Juri Linkov  <juri@jurta.org>

	* info.el (Info-find-file, Info-find-node-2): Add history and toc.
	(Info-find-node-2): Simplify error message.
	(Info-insert-dir): Use Info-following-node-name.
	(Info-goto-node): Remove *info-history* and *info-toc*.
	(Info-history): Create a node of the virtual history file.
	(Info-toc): Create a node of the virtual toc file.
	(Info-insert-toc): New arg `curr-file' for reference file names.
	(info-apropos): Remove redundant var binding for temp-file.
	(Info-index, Info-index-next, Info-mode): Doc fix.
	(Info-goto-emacs-command-node): Don't jump to *info* from
	non-*info* Info buffers.
	(Info-fontify-node): Don't show the file name of external
	references if `Info-hide-note-references' is `hide'.  Don't hide
	newlines at the end of paragraphs.

	* international/mule-diag.el (list-input-methods):
	Fix args to help-xref-button.

	* help-fns.el (help-with-tutorial): Call `hack-local-variables'
	to put into effect local variables from TUTORIAL files.

	* textmodes/paragraphs.el (sentence-end) <function>: New fun
	with default value taken from the variable `sentence-end'.
	(sentence-end) <defcustom>: Set default to nil.  Doc fix.
	Add nil const to :type.
	(sentence-end-without-period, sentence-end-double-space)
	(sentence-end-without-space): Doc fix.

	* textmodes/paragraphs.el (forward-sentence):
	* textmodes/fill.el (canonically-space-region, fill-nobreak-p)
	(fill-delete-newlines):
	* progmodes/cc-cmds.el (c-beginning-of-statement):
	Use function `sentence-end' instead of variable `sentence-end'.

2004-04-18  Andreas Schwab  <schwab@suse.de>

	* progmodes/compile.el (compilation-start): Set window start to
	point-min if compilation-scroll-output is nil.

2004-04-18  John Wiegley  <johnw@newartisans.com>

	* iswitchb.el (iswitchb-completions): Remove dependency on cl.

2004-04-18  Nick Roberts  <nick@nick.uklinux.net>

	* progmodes/gdb-ui.el (gdb-goto-info): Require 'info.
	(gdb-info-breakpoints-custom): Revert previous change.
	(gdb-view-assembler): Update assembler if necessary.
	(gdb-frame-handler): Parse correctly for gdb-current-frame.
	(gdb-display-source-buffer): Update properly when both source and
	assembler are visible.

2004-04-17  John Wiegley  <johnw@newartisans.com>

	* iswitchb.el (iswitchb-max-to-show): Add a new config variable
	which limits the number of names shown in the minibuffer.  Off by
	default.
	(iswitchb-completions): Use `iswitchb-max-to-show'.  This speeds
	up iswitchb for users with a multitude of open buffers by showing
	only the first and last N/2 buffers in the completion list (which
	is enough to aid C-s/C-r, and to know that more characters are
	needed to refine the completion list).

2004-04-17  Richard M. Stallman  <rms@gnu.org>

	* files.el (locate-file-completion): Handle nil in path-and-suffixes.
	(file-truename): Expand all ~ constructs directly.
	(insert-directory): Delete any error msg output by the
	`insert-directory-program'.

	* allout.el (allout-mode-exposure-menu, allout-mode-editing-menu):
	(allout-mode-navigation-menu, allout-mode-misc-menu): New defvars.
	(allout-prior-bindings, allout-added-bindings): Defvars deleted.
	(allout-init): Use find-file-hook, not find-file-hooks.
	(allout-mode): Eliminate Emacs 18 support.
	Use write-contents-functions, not local-write-file-hooks.

2004-04-17  Daniel Pfeiffer  <occitan@esperanto.org>

	* progmodes/compile.el (compilation-error-properties): Fix for
	adding messages when there are already markers for their file.
	(compilation-fake-loc): New function.

2004-04-16  Dave Love  <fx@gnu.org>

	* progmodes/python.el (python-compilation-line-number): Fix braindamage.
	(python-load-file): Fix python-orig-start setting.

	* progmodes/compile.el: Doc fixes.
	(compilation-error-regexp-alist-alist)
	(compilation-mode-font-lock-keywords): Allow non-ASCII where possible.
	(compilation-assq): Wrap in eval-when-compile.
	(compilation-mode-font-lock-keywords): Don't use list*.
	(compilation-start): Avoid warning.
	(compilation-compat-error-properties)
	(compilation-directory-properties): Add keymap property.
	(compilation-parsing-end): Make it a marker for better compatibility.

	* progmodes/python.el (python-after-info-look): Use with-no-warnings.

2004-04-16  Mark A. Hershberger  <mah@everybody.org>

	* xml.el: Doc fixes.
	(xml-get-children): Only looks at sub-tags and ignore strings.

	* xml.el (xml-parse-tag): Avoid overwriting node-name.

2004-04-16  Stefan Monnier  <monnier@iro.umontreal.ca>

	* url/url-util.el (url-debug): Use with-current-buffer.

	* url/url-nfs.el (url-nfs-file-attributes): Add id-format parameter.
	(url-nfs-create-wrapper): Use new backquote syntax.

	* url/url-https.el (url-https-file-attributes): Add id-format param.

	* url/url-http.el (url-http-head-file-attributes)
	(url-http-file-attributes): Add id-format parameter.

	* url/url-handlers.el: Use new find-file-hook.
	(url-file-attributes): Add id-format parameter.

	* url/url-file.el (url-file-create-wrapper): Use new backquote syntax.
	(url-file-file-attributes): Add id-format parameter.

	* url/url-dav.el: Use with-current-buffer.
	(url-dav-process-response): Fix regexps and spurious quote.
	(url-dav-file-attributes): Add id-format param.

	* diff-mode.el (diff-end-of-hunk): Be more careful with unified hunks.

2004-04-16  Andre Spiegel  <spiegel@gnu.org>

	* vc-hooks.el (vc-default-workfile-unchanged-p): Quote signal.

	* vc.el (vc-print-log): Likewise.

2004-04-16  Masatake YAMATO  <jet@gyve.org>

	* simple.el (completion-setup-function): Set an initial value
	to `element-common-end' before entering loop.  Set a value
	to `element-common-end' at the end of loop.
	The bug is reported by Juri Linkov <juri@jurta.org> in emacs-devel list.
	(completions-common-part): Rename from completion-de-emphasis.
	(completions-first-difference): Rename from completion-emphasis.
	Suggested by RMS.

2004-04-16  Juanma Barranquero  <lektu@terra.es>

	* bookmark.el (bookmark-send-edited-annotation): Fix docstring.
	(bookmark-edit-annotation-mode): Add mode name.

2004-04-15  Stefan Monnier  <monnier@iro.umontreal.ca>

	* smerge-mode.el (smerge-match-conflict): Try to do something sensible
	for nested conflict markers.
	(smerge-find-conflict): Better handle errors in smerge-match-conflict.

2004-04-15  Nick Roberts  <nick@nick.uklinux.net>

	* progmodes/gdb-ui.el (gdb-goto-info): New function.

	* progmodes/gud.el (gud-menu-map, gud-tool-bar-map): Add help button.

2004-04-14  Stefan Monnier  <monnier@iro.umontreal.ca>

	* emacs-lisp/bytecomp.el (batch-byte-compile-file):
	Give a backtrace if requested.

	* progmodes/ada-mode.el (ada-create-menu): Remove redundant call.

	* progmodes/python.el (python-mouse-2-command, python-RET-command):
	Remove unused functions.
	(python-orig-start-line, python-orig-file): Remove.
	(python-orig-start): New var.
	(python-input-filter, python-compilation-line-number)
	(python-send-region, python-load-file): Use it.

	* info.el (info): Always jump to *info*.

	* subr.el (posn-set-point): New function.

	* mouse.el (mouse-set-point): Use it.

	* progmodes/compile.el (compile-goto-error): Use it.
	(compilation-button-map): New keymap.
	(compilation-error-properties): Use it.
	(compilation-shell-minor-mode-map): Don't bind mouse-2.

	* smerge-mode.el (smerge-popup-context-menu): Use it.

	* emacs-lisp/checkdoc.el (checkdoc-output-mode-map)
	(checkdoc-find-error-mouse, checkdoc-find-error): Use it to merge the
	mouse and non-mouse case.

	* diff-mode.el (diff-goto-source): Make it work for mouse bindings.
	(diff-mouse-goto-source): Make it an alias of diff-goto-source.

	* pcvs.el (cvs-mode-toggle-mark): Rename from cvs-mouse-toggle-mark.
	Make it work for non-mouse events.

	* pcvs-info.el (cvs-status-map): Update binding name.

2004-04-14  Mark A. Hershberger  <mah@everybody.org>

	* xml.el (xml-maybe-do-ns): New function to handle namespace
	parsing of both attribute and element names.
	(xml-ns-parse-ns-attrs, xml-ns-expand-el, xml-ns-expand-attr)
	(xml-intern-attrlist): Remove in favor of xml-maybe-do-ns.
	(xml-parse-tag): Update assumed namespaces.  Clean up namespace parsing.
	(xml-parse-attlist): Make it do its own namespace parsing.

2004-04-14  Dave Love  <fx@gnu.org>

	* progmodes/python.el (run-python): Fix use of \n.
	(python-load-file): Remove `try' from Python fragment.
	(python-describe-symbol): Fix message.

	* comint.el: Doc fixes.
	(comint-last-input-start, comint-last-input-end)
	(comint-last-output-start): Give them values.
	(comint-arguments): Avoid warning.
	(comint-skip-prompt): Use line-end-position.
	(comint-backward-matching-input): Rename arg to agree with doc.
	(comint-extract-string): Use syntax-ppss.
	(comint-dynamic-simple-complete): Delete useless list construction.
	(comint-redirect-subvert-readonly): New.
	(comint-redirect-preoutput-filter): Use it.

	* emacs-lisp/lisp.el (beginning-of-defun-raw, end-of-defun):
	Correctly handle negative arguments when calling hook functions.

2004-04-14  Jesper Harder  <harder@ifa.au.dk>

	* info.el (info-apropos): Don't clobber Info-history-list.

2004-04-14  Daniel Pfeiffer  <occitan@esperanto.org>

	* progmodes/compile.el (compilation-setup):
	Localize overlay-arrow-position.
	(compilation-sentinel): Restructure code equivalently.
	(compilation-next-error): Find message on same line after point if
	not found before point.
	(compile-mouse-goto-error): Restore function so that compilation
	buffer need not be current and use compile-goto-error.
	(compile-goto-error): Restore function.
	(next-error): Set overlay-arrow-position.
	(compilation-forget-errors): Don't localize already local
	compilation-locs and remove FIXME about refontifying.

2004-04-14  Kim F. Storm  <storm@cua.dk>

	* startup.el (emacs-quick-startup): New defvar (set by -Q).
	(command-line): New option -Q.  Like -q --no-site-file, but
	in addition it also disables menu-bar, tool-bar, scroll-bars,
	tool-tips, and the blinking cursor.
	(command-line-1): Skip startup screen if -Q.
	(fancy-splash-head): Use ":align-to center" prop to center splash image.

	* emulation/cua-base.el (cua-read-only-cursor-color)
	(cua-overwrite-cursor-color, cua-global-mark-cursor-color): Doc fix.

2004-04-13  Dave Love  <fx@gnu.org>

	* progmodes/python.el: Doc fixes.  Changes for compiler warnings.
	(syntax): Don't require.
	(python) <defgroup>: Add :version.
	(python-quote-syntax): Re-written.
	(inferior-python-mode): Move stuff here from run-python and add
	some more.
	(python-preoutput-continuation, python-preoutput-result)
	(python-dotty-syntax-table): New.
	(python-describe-symbol): Use them.
	(run-python): Move stuff to inferior-python-mode.  Modify code
	loaded into Python.
	(python-send-region): Use python-proc, python-send-string.
	(python-send-string): Send newlines too.  Callers changed.
	(python-load-file): Re-written.
	(python-eldoc-function): New.
	(info-look): Don't require.
	(python-after-info-look): New.  A modified version of former
	top-level code for use with eval-after-load.
	(python-maybe-jython, python-guess-indent): Use widened buffer.
	(python-fill-paragraph): Re-written.
	(python-mode): Fix outline-regexp.  Set outline-heading-end-regexp,
	eldoc-print-current-symbol-info-function.  Add to eldoc-mode-hook.

2004-04-13  Stefan Monnier  <monnier@iro.umontreal.ca>

	* progmodes/python.el (run-python): Use compilation-shell-minor-mode.
	Set compilation-error-regexp-alist earlier.

	* progmodes/compile.el (compilation-minor-mode-map)
	(compilation-shell-minor-mode-map, compile-mouse-goto-error)
	(compile-goto-error): Re-merge the mouse and non-mouse commands.

2004-04-12  Stefan Monnier  <monnier@iro.umontreal.ca>

	* progmodes/compile.el (compile-goto-error): Select the buffer/window
	corresponding to the event.

	* url/url.el (url-retrieve): Use with-current-buffer.

	* url/url-http.el (url-http-parse-headers, url-http-file-exists-p):
	Remove unused var `version'.

	* url/url-handlers.el (url-handler-mode): New minor mode.
	(url-setup-file-name-handlers): Remove.

2004-04-12  Joe Buehler  <jbuehler@hekiman.com>

	* loadup.el: Add cygwin to system-type list, for unexec() support.

2004-04-12  John Paul Wallington  <jpw@gnu.org>

	* ibuffer.el (ibuffer-delete-window-on-quit): Remove.
	(ibuffer-restore-window-config-on-quit): New variable to replace
	`ibuffer-delete-window-on-quit'.  Update all references.
	(ibuffer-prev-window-config): New variable.
	(ibuffer-quit): Restore previous window configuration instead of
	deleting window.
	(ibuffer): Save window configuration before showing Ibuffer buffer.

	* help.el (describe-mode): Doc fix.

	* url/url-cookie.el (url-cookie-handle-set-cookie): Replace calls
	to obsolete `assoc-ignore-case' with calls to `assoc-string'.

2004-04-12  Stefan Monnier  <monnier@iro.umontreal.ca>

	* progmodes/compile.el (compilation-mode-font-lock-keywords): Fix test
	not to treat nil as a function.

	* vc-arch.el (vc-arch-root): Be a bit more careful.
	(vc-arch-register): Save the buffer if we modified it.
	(vc-arch-delete-rej-if-obsolete): Save excursion.
	(vc-arch-find-file-hook): Use the simpler after-save-hook.
	(vc-arch-responsible-p, vc-arch-init-version): New functions.

	* net/ldap.el (ldap-search): Use list*.

2004-04-12  Juri Linkov  <juri@jurta.org>

	* info.el (Info-follow-reference): Allow multiline reference name.

2004-04-11  Dave Love  <fx@gnu.org>

	* url/url-mailto.el (url-mailto):
	* url/url-history.el (url-history-setup-save-timer):
	* url/url-cookie.el (url-cookie-setup-save-timer): Avoid warnings.

	* url/url-file.el (url-file-build-filename): Don't use
	directory-sep-char.

	* url/url-auth.el (url-register-auth-scheme): Fix `format' call.

	* url/url-about.el (url-scheme-registry): Defvar.
	(url-about): Use text/plain.

	* url/url-vars.el (cl): Don't require.
	(url): Add :version.
	(url-bug-address): Use bug-gnu-emacs.

	* url/url-util.el (url-hexify-string): Don't give multibyte error
	for char <16.
	(mail-header-extract): Autoload.

	* url/url-parse.el: Doc fixes.

	* url/url-ldap.el (ldap): Require.
	(url-ldap): Fix `format' call.
	(url-ldap-certificate-formatter): Avoid warning.

	* url/url-https.el (url-https-create-secure-wrapper): Use modern
	backquotes.

	* url/url-dav.el (url-dav-rename-file): Fix args of `signal'.
	(url-intersection): New.
	(url-dav-supported-p): Use it.
	(url-dav-save-resource): Declare url-http-response-status special.

	* url/url-cache.el (url-util): Require.

	* emacs-lisp/bytecomp.el (byte-compile-cond): Fix last change.

	* progmodes/python.el: New file.

2004-04-11  Andre Spiegel  <spiegel@gnu.org>

	* vc-hooks.el (vc-arg-list): Function removed.
	(vc-default-workfile-unchanged-p): Use condition-case to check for
	backward compatibility.

	* vc.el (vc-print-log): Use condition-case to check for backward
	compatibility.

2004-04-11  Juri Linkov  <juri@jurta.org>

	* dired.el (dired-faces): New defgroup.
	(dired-header, dired-mark, dired-marked, dired-flagged)
	(dired-warning, dired-directory, dired-symlink, dired-ignored):
	New faces.
	(dired-header-face, dired-mark-face, dired-marked-face)
	(dired-flagged-face, dired-warning-face, dired-directory-face)
	(dired-symlink-face, dired-ignored-face): New face variables.
	(dired-font-lock-keywords): Use them instead of font-lock faces.
	Split the rule for dired marks into 3 separate rules: for marks,
	marked file names and flagged file names.

	* help-mode.el (help-make-xrefs): Add a final newline to the
	*Help* buffer.

2004-04-11  John Paul Wallington  <jpw@gnu.org>

	* replace.el (occur-engine): Distinguish between one and several
	matches in the matches per buffer heading.

2004-04-11  Kim F. Storm  <storm@cua.dk>

	* ido.el (ido-confirm-unique-completion): New defcustom.
	(ido-complete): Use it.
	(ido-write-file): Set it to t unconditionally.

2004-04-10  Miles Bader  <miles@gnu.org>

	RCS keyword removal (only non-comment changes are enumerated here):

	* emacs-lisp/bytecomp.el (byte-compile-version): Variable removed.
	(byte-compile-insert-header): Don't use `byte-compile-version'.
	* url/url-vars.el (url-version): Use the constant string "Emacs"
	instead of calculating something from the RCS `State' keyword
	[the latter is almost entirely useless anyway].
	* forms.el (forms-version): Variable removed.
	(forms-mode): Don't use `forms-version'.
	* recentf.el (recentf-version): Variable removed.
	* progmodes/delphi.el (delphi-version): Variable removed.
	* progmodes/ada-mode.el (ada-mode): RCS keyword removed from docstring.

2004-04-09  Stefan Monnier  <monnier@iro.umontreal.ca>

	* emacs-lisp/easymenu.el (easy-menu-add): Make it work in non-X Emacs.

2004-04-09  Jesper Harder  <harder@ifa.au.dk>

	* info.el (info-apropos): Improve menu item regexp.

2004-04-09  Simon Josefsson  <jas@extundo.com>

	* mail/smtpmail.el: Add comment, based on report by
	kdc@rcn.com (Kevin D. Clark).

2004-04-08  Stefan Monnier  <monnier@iro.umontreal.ca>

	* progmodes/compile.el (compilation-mode-font-lock-keywords):
	Redo one more thing that I didn't notice Daniel had undone.

2004-04-08  Nick Roberts  <nick@nick.uklinux.net>

	* progmodes/gdb-ui.el (gdb-source-window): Remove variable.
	(gdb-goto-breakpoint, gdb-display-buffer)
	(gdb-display-source-buffer, gdb-view-source-function)
	(gdb-view-assembler, gdb-setup-windows, gdb-restore-windows)
	(gdb-source-info, gdb-frame-handler): Don't specify a window
	for display.
	(gdb-info-breakpoints-custom): Remove superfluous update of
	assembler buffer.
	(gdb-many-windows): Make settable outside gdb.

2004-04-08  Glenn Morris  <gmorris@ast.cam.ac.uk>

	* calendar/diary-lib.el (diary-mode, fancy-diary-display-mode):
	Derive from fundamental-mode rather than text-mode.

2004-04-08  Juri Linkov  <juri@jurta.org>

	* info.el (Info-history): Doc fix.
	(Info-history-list): New var.
	(info-xref): Change magenta4 to blue, remove bold for dark and
	light backgrounds, change bold to underline for non-color classes.
	(info-xref-visited): New face.
	(Info-fontify-visited-nodes): New custom.
	(Info-hide-note-references): Add new value `hide'.  Doc fix.
	(Info-reference-name): New var.
	(Info-selection-hook): New custom.
	(Info-edit-mode-hook): New var.
	(Info-find-file): New fun.
	(Info-find-node): Move part of code to Info-find-file.
	(Info-find-node-2): Add anchors to Info-history-list.  Move point
	to the place with the reference name if name is defined.
	(Info-select-node): Add current node to Info-history-list.
	(Info-goto-node): Switch to *info* from *info-history* *info-toc*.
	(Info-search-whitespace-regexp): New custom.
	(Info-search-case-fold): New var.
	(Info-search): Add "case-sensitively" to the prompt.
	Use Info-search-whitespace-regexp.  Set Info-search-case-fold.
	(Info-search-case-sensitively, Info-search-next): New fun.
	(Info-up): Move point to the menu item of the current node.
	(Info-history): New fun.  Add *info-history* to
	same-window-buffer-names.
	(Info-toc): New fun.  Add *info-toc* to same-window-buffer-names.
	(Info-insert-toc): New fun.
	(Info-build-toc): New fun.
	(Info-follow-reference): Add new arg `fork'.  Doc fix.
	Replace [ \n\t]* by [ \n\t]+ in the *Note regexp.  For references
	with the same name prefer the reference closest to point.
	(Info-next-reference): Replace * by + in the *Note regexp.
	Add regexp for http:// and ftp://.  Skip the *Note prefix.
	(Info-prev-reference): Replace * by + in the *Note regexp.
	Add regexp for http:// and ftp://.  Skip the *Note prefix.
	(Info-follow-nearest-node): Add new arg `fork'.
	(Info-try-follow-nearest-node): Add new arg `fork'.
	Call browse-url for http:// and ftp:// references.
	Set Info-reference-name for index entries.
	(Info-mode-menu): Add menu items for Info-search-case-sensitively,
	Info-search-next, Info-history, Info-toc, clone-buffer.
	(Info-menu-update): Replace * by + in the *Note regexp.
	(Info-mode): Add documentation for Info-history, Info-toc,
	Info-search-case-sensitively, Info-search-next, clone-buffer.
	(Info-fontify-menu-headers): Remove fun.  Move code to
	Info-fontify-node.
	(Info-fontify-node): Add docstring.  Add local vars
	fontify-visited-p and not-fontified-p.  If not-fontified-p is t
	then fontify header line, titles, menu headers, http and ftp
	references, refill paragraphs.  If not-fontified-p is t or
	fontify-visited-p is t then fontify cross references, menu items.
	Fontify menu headers.  Fontify http and ftp references.
	Change regexp for cross references to require whitespace after *Note,
	add matching groups for file and node names.  Remove hack for quote.
	Use display property for Info-hide-note-references=t.  Use fifth
	or fourth match for help-echo.  Display visited nodes in a
	different face.  Unhide file names of external references.
	Unhide newlines.  Display visited menu items in a different face.

2004-04-07  Stefan Monnier  <monnier@iro.umontreal.ca>

	* progmodes/compile.el: Require CL.
	(compilation-mode-font-lock-keywords): Re-install the "line as
	function" patch.

	* help-fns.el (help-C-source-directory): New var.
	(help-subr-name, help-C-file-name, help-find-C-source): New funs.
	(describe-function-1, describe-variable): Use them.

	* help-mode.el (help-function-def, help-variable-def): Handle hyperrefs
	to C source files specially.

2004-04-07  Jan Nieuwenhuizen  <janneke@gnu.org>

	* info.el (Info-hide-cookies-node): New function.
	(Info-select-node): Use it.
	(Info-display-images-node): Remove message with image file name.

2004-04-07  Daniel Pfeiffer  <occitan@esperanto.org>

	* progmodes/compile.el (compilation-warning-face)
	(compilation-info-face, compilation-skip-threshold)
	(compilation-skip-visited, compilation-context-lines):
	Declare :version when added to Emacs.
	(compilation-error-regexp-alist-alist): Extend caml and irix.
	(compilation-setup): Fix if font-locked w/o font-lock-defaults.
	(compilation-mode-font-lock-keywords): Temporarily undo line as
	function patch, which wasn't ready.

2004-04-07  Kenichi Handa  <handa@m17n.org>

	* international/latin1-disp.el (latin1-display-setup): Check each
	character is displayable or not instead of calling
	latin1-display-check-font.

2004-04-06  Kenichi Handa  <handa@m17n.org>

	* language/ethio-util.el (ethio-sera-being-called-by-w3):
	New variable.
	(ethio-sera-to-fidel-ethio): Check ethio-sera-being-called-by-w3
	instead of sera-being-called-by-w3.
	(ethio-fidel-to-sera-buffer): Likewise.
	(ethio-find-file): Bind ethio-sera-being-called-by-w3 to t
	instead of sera-being-called-by-w3.
	(ethio-write-file): Likewise.

2004-04-05  Vinicius Jose Latorre  <viniciusjl@ig.com.br>

	* printing.el: Doc fix.

2004-04-05  Nick Roberts  <nick@nick.uklinux.net>

	* progmodes/gdb-ui.el (gdb-use-inferior-io-buffer): New option.
	(gdb-ann3, gdb-send, gdb-starting, gdb-stopping)
	(gdb-setup-windows): Only use separate IO buffer if required.

2004-04-06  Kim F. Storm  <storm@cua.dk>

	* term.el (term-is-xemacs): Remove.
	(term-if-xemacs, term-ifnot-xemacs): Test (featurep 'xemacs).
	(term-window-width): New function.
	(term-mode, term-check-size): Use it.
	(term-mode): Disable overflow-newline-into-fringe in term buffer.

2004-04-05  Per Abrahamsen  <abraham@dina.kvl.dk>

	* cus-edit.el (custom-add-parent-links): Change unbound variable
	`symbol' to `name'.

2004-04-05  Jesper Harder  <harder@ifa.au.dk>
	* info.el (info-apropos): New function.
	(Info-mode-menu): Add it.
	(Info-find-node, Info-find-node-2): Grok apropos virtual file.

	* help-mode.el (help-make-xrefs): Recognize aliased variable with
	inherited docstring.

	* play/gamegrid.el (gamegrid-add-score-insecure): Use sort-fields.

2004-04-04  Stefan Monnier  <monnier@iro.umontreal.ca>

	* textmodes/fill.el (fill-comment-paragraph): Obey indent-tabs-mode.

	* progmodes/compile.el (font-lock): Don't require any more.
	(compilation-error-properties, compilation-start, compilation-sentinel)
	(compilation-filter, next-error): Use with-current-buffer.
	(compilation-skip-to-next-location, compilation-skip-threshold)
	(compilation-skip-visited): Move to silence the byte-compiler.
	(compilation-setup): Simplify.
	(compilation-next-error): Use line-(beginning|end)-position.
	Make sure `pt' is non-nil before using compilation-loop.
	(compile-goto-error): Add optional event arg.  Use it.
	(compile-mouse-goto-error): Make it an alias of compile-goto-error.
	(compilation-minor-mode-map, compilation-shell-minor-mode-map):
	Update the binding for mouse-2.
	(first-error): Set compilation-current-error to nil rather than bob.
	(compilation-parsing-end, compilation-parse-errors-function)
	(compilation-error-list, compilation-old-error-list):
	"New" compatibility variables.
	(compile-buffer-substring, compilation-compat-error-properties)
	(compilation-compat-parse-errors, compilation-forget-errors):
	New compatibility functions.
	(compilation-mode-font-lock-keywords): Use them.

2004-04-04  Luc Teirlinck  <teirllm@auburn.edu>

	* autorevert.el (auto-revert-handler): If point (or a window
	point) is at the end of the buffer, keep it there after
	reverting.  This allows to tail a file.
	Mention this in the `Commentary'.

	* format.el (format-write-file): Add optional argument CONFIRM
	and make it behave like the analogous argument to `write-file'.

2004-04-04  Vinicius Jose Latorre  <viniciusjl@ig.com.br>

	* progmodes/ebnf2ps.el: Doc fix.
	(ebnf-version): New version number (4.2).
	(ebnf-syntax): Customization and docstring fix.
	(ebnf-eliminate-empty-rules, ebnf-optimize, ebnf-otz-initialize):
	Put autoloaded funs before first use.
	(ebnf-style-database): Add dtd entry.
	(ebnf-syntax-alist): Add dtd initialization.
	(ebnf-token-sequence): New fun.
	(ebnf-comment-table): Add new comment action character.
	(ebnf-dtd-parser, ebnf-dtd-initialize): Autoload funs from ebnf-dtd.

	* progmodes/ebnf-dtd.el: New file, implement a parser for DTD (Data
	Type Definition for XML).

	* progmodes/ebnf-abn.el (ebnf-abn-concatenation):
	* progmodes/ebnf-bnf.el (ebnf-sequence):
	* progmodes/ebnf-ebx.el (ebnf-ebx-concatenation):
	* progmodes/ebnf-iso.el (ebnf-iso-single-definition):
	* progmodes/ebnf-yac.el (ebnf-yac-sequence):
	Code simplification: call ebnf-token-sequence.

2004-04-04  Eli Zaretskii  <eliz@gnu.org>

	* calendar/timeclock.el (timeclock-relative)
	(timeclock-get-project-function, timeclock-get-workday-function)
	(timeclock-query-out, timeclock-when-to-leave)
	(timeclock-when-to-leave-string, timeclock-log-data)
	(timeclock-generate-report, timeclock-in): Doc fixes.

2004-04-03  Stefan Monnier  <monnier@iro.umontreal.ca>

	* url: Import the URL package from its repository.

	* url/url-methods.el:
	* url/url-parse.el: Don't require url-auto.

2004-04-03  Andreas Schwab  <schwab@suse.de>

	* diff-mode.el (diff-mode): Fix missing quote.

2004-04-03  Juri Linkov  <juri@jurta.org>

	* descr-text.el (describe-property-list): Add `font-lock-face'.

	* dired.el (dired-font-lock-keywords): Fix permission regexps.

2004-04-02  Jan Dj,Ad(Brv  <jan.h.d@swipnet.se>

	* x-dnd.el (x-dnd-handle-moz-url, x-dnd-insert-utf16-text):
	Use utf-16le on little endian machines and utf-16be otherwise.

2004-04-02  David Kastrup  <dak@gnu.org>

	* net/browse-url.el (browse-url-generic): Use call-process
	instead of start-process to allow browsers that fork and detach.

2004-04-01  Daniel Pfeiffer  <occitan@esperanto.org>

	* compile.el (compilation-current-error): New var.
	(compilation-setup, compile-mouse-goto-error)
	(compile-goto-error, next-error): Use it.
	(compilation-skip-to-next-location): Default to t, which gives
	contiguous skipping like old compile (where this was redundant).
	(compilation-next-error): Prevent previous-* commands from moving
	back to message at or just before point.

2004-04-01  Nick Roberts  <nick@nick.uklinux.net>

	* progmodes/gdb-ui.el (gdb-view-source-function, gdb-view-assembler)
	(gdb-source-info): Don't display source at startup, if required.
	(gdb-show-main): New option.
	(gdba): Update documentation.
	(gdb-source): Cover case of auto-display output.

2004-03-31  Luc Teirlinck  <teirllm@auburn.edu>

	* autorevert.el: Delete obsolete autoload's and defvar's.
	(auto-revert-check-vc-info): New user option.
	(auto-revert-vc-cvs-file-version, auto-revert-vc-buffer-p)
	(auto-revert-handler-vc): Delete.
	(auto-revert-handler): Treat return value `fast' of
	buffer-stale-function specially.  Check `auto-revert-check-vc-info'.

	* buff-menu.el (Buffer-menu-mode): Make the buffer-stale-function
	return `fast'.

	* files.el (buffer-stale-function): Doc change.

2004-03-31  Vinicius Jose Latorre  <viniciusjl@ig.com.br>

	* printing.el: New tip on Tips section.
	(pr-version): New version number (6.7.4).
	(pr-shell-file-name): Initialization fix.

2004-03-31  Juri Linkov  <juri@jurta.org>

	* dired.el: Add autoload for `dired-do-touch'.
	(dired-touch-program): New var.
	(dired-mode-map): Bind `dired-do-touch' to T and add menu-item.
	(dired-no-confirm): Add `touch' to docstring.

	* dired-aux.el (dired-do-touch): New fun.
	(dired-do-chxxx): Add argument -t for touch operation.

	* dired-x.el (dired-mark-sexp): Replace hard-coded month names by
	`dired-move-to-filename-regexp'.

2004-03-31  H,Ae(Bkan Granath  <hakan.granath@kau.se>  (tiny change)

	* dired.el (dired-move-to-filename-regexp): Add `.' to HH:MM.

2004-03-30  Vinicius Jose Latorre  <viniciusjl@ig.com.br>

	* progmodes/ebnf2ps.el (ebnf-eps-finish-and-write): Write a buffer if
	and only if the buffer was modified.

2004-03-30  Kenichi Handa  <handa@m17n.org>

	* international/characters.el: Delete pairs for U+2308..U+230B.

2004-03-29  Nick Roberts  <nick@nick.uklinux.net>

	* progmodes/gud.el (gud-gdb-marker-filter): Include "\n" in regexp
	to detect the beginning of a level 2 or 3 annotation.

2004-03-29  Kenichi Handa  <handa@m17n.org>

	* international/ucs-tables.el (ucs-insert): Fix the error message.

2004-03-29  Kenichi Handa  <handa@m17n.org>

	* international/mule-util.el (char-displayable-p): Fix generation
	of XLFD file name.

	* Makefile.in (setwins, setwins_almost): Change directory to $wd
	before finding directories by `find'.

2004-03-28  Stefan Monnier  <monnier@iro.umontreal.ca>

	* subr.el (interactive-form): Delete.  Now implemented in C.

	* pcvs.el (cvs-parse-process): Workaround for Darwin.

	* vc.el (vc-version-diff, vc-default-diff-tree): Change `rel' -> `rev'.
	(vc-diff-label): New fun.
	(vc-diff-internal): Use it.

	* progmodes/gdb-ui.el (gdb-post-prompt): Fix test.

2004-03-28  Vinicius Jose Latorre  <viniciusjl@ig.com.br>

	* progmodes/ebnf-abn.el (ebnf-abn-parser): Handle initial comments.

	* progmodes/ebnf-ebx.el: New file, implement a parser for EBNF used to
	specify XML (EBNFX).

	* progmodes/ebnf2ps.el: Doc fix.
	(ebnf-version): New version number (4.1).
	(ebnf-syntax): Adjust customization.
	(ebnf-style-database): Add ebnfx entry.
	(ebnf-syntax-alist): Add ebnfx initialization.
	(ebnf-ebx-parser, ebnf-ebx-initialize): Autoload funs from ebnf-ebx.

	* printing.el: Doc fix.
	(pr-version): New version number (6.7.3).
	(pr-menu-position): Adjust X and Y positions when mouse-pixel-position
	returns nil for mouse position.  Reported by Drew Adams
	<drew.adams@oracle.com>.
	(pr-update-menus): Modify interactive declaration.  Reported by Drew
	Adams <drew.adams@oracle.com>.

2004-03-28  Nick Roberts  <nick@nick.uklinux.net>

	* progmodes/gdb-ui.el (gdb-ann3, gdb-send-item)
	(gud-gdba-marker-filter): Log the process input and output, if
	required.  From Stefan Monnier.
	(gdb-debug-log, gdb-enable-debug-log): New variables.
	(gdb-post-prompt): Don't do gdb-var-update on Mac OS X.

2004-03-28  Stefan Monnier  <monnier@iro.umontreal.ca>

	* vc-hooks.el (vc-file-not-found-hook): Fix typo.
	From lorentey@elte.hu (L$,1 q(Brentey K,Aa(Broly).

2004-03-27  Luc Teirlinck  <teirllm@auburn.edu>

	* autorevert.el (auto-revert-handler): Handle auto-revert-mode.
	Call vc-find-file-hook here instead of in auto-revert-buffers.
	(auto-revert-buffers): Delete call to vc-find-file-hook.
	(auto-revert-verbose, global-auto-revert-non-file-buffers)
	(global-auto-revert-mode, auto-revert-set-timer)
	(auto-revert-handler, auto-revert-buffers): Doc fixes.

2004-03-27  Francis J. Wright  <F.J.Wright@qmul.ac.uk>

	* woman.el (woman-change-fonts): Rename local variable
	woman-font-alist to font-alist to avoid a compiler warning.

2004-03-27  Dave Love  <fx@gnu.org>

	* emacs-lisp/rx.el (rx): Doc fix.
	Fix copyright years.

	* strokes.el (strokes-global-set-stroke-string): New function.
	(strokes-list-strokes): Cope with strings, not just commands.
	Set foreground colour of image.
	(strokes-global-set-stroke): Doc fix.

2004-03-26  Luc Teirlinck  <teirllm@auburn.edu>

	* buff-menu.el (Buffer-menu-revert-function): Make it suitable for
	Auto Revert mode.
	(Buffer-menu-files-only): New variable.
	(Buffer-menu-toggle-files-only): New function.
	(Buffer-menu-mode-map): Bind it to `T'.
	(Buffer-menu-mode): Mention `T' in docstring.
	Set buffer-stale-function.
	(list-buffers-noselect): Mark buffer non-modified and set
	Buffer-menu-files-only.

	* dired.el (buffer-stale-function): Remove no longer needed defvar.

	* autorevert.el (auto-revert-handler): Print revert message
	before, rather than after, reverting.
	(buffer-stale-function): Move to files.el.

	* files.el (buffer-stale-function): Move here from autorevert.el.

2004-03-26  Stefan Monnier  <monnier@iro.umontreal.ca>

	* vc.el (vc-maybe-resolve-conflicts): Don't prompt the user.

	* calc/calc.el (calc-mode-map): Use mapc.

	* apropos.el (apropos-mode): Don't autoload.
	(apropos-symbols-internal): New fun.  Extracted from `apropos'.
	(apropos): Use it.
	(apropos-print): Add optional `text' argument.
	(apropos-describe-plist): Use help-buffer and hexlp-setup-xref.
	Don't assume point-min == 1.

	* bs.el (bs-buffer-list): Use buffer-local-value.
	(bs--set-toggle-to-show): Use with-current-buffer.

	* buff-menu.el (Buffer-menu-sort, Buffer-menu-make-sort-button):
	New funs.
	(list-buffers-noselect): Use them.  Adjust :align-to to new style.

	* cvs-status.el (cvs-tree-use-jisx0208): Use char-displayable-p.

	* dabbrev.el (dabbrev-expand): Fix regexp construction.
	(dabbrev--find-expansion): Use pop.
	(dabbrev--search): Use match-string-no-properties.

	* dired.el (dired-mode): Use run-mode-hooks.
	(dired-move-to-end-of-filename): Use match-string.

	* ediff-init.el (ediff-hide-face): Check that facemenu-unlisted-faces
	is bound before using it.
	(ediff-verbose-p): Make it into a var since it's not constant.

	* electric.el (Electric-pop-up-window): Avoid popping up a new frame.

	* faces.el (read-face-font): Don't cons up unnecessarily.
	(header-line, tool-bar): Share common parts.

	* files.el (file-relative-name): Use compare-strings.

	* finder.el (finder-mode): Follow coding convention.

	* subr.el (read-number): New function.

	* ses.el (ses-read-number): Move to subr.el.
	(ses-set-header-row): Use read-number.

2004-03-26  Andre Spiegel  <spiegel@gnu.org>

	* vc-hooks.el (vc-arg-list): New function, which handles both
	compiled and uncompiled code.
	(vc-default-workfile-unchanged-p): Use it.

	* vc.el (vc-print-log): Undo prev change, use new function
	vc-arg-list from vc-hooks.el.

2004-03-26  Masatake YAMATO  <jet@gyve.org>

	* simple.el (completion-setup-function): Emphasize the
	first uncommon characters in the completions; and de-emphasize
	the common prefix substrings.
	(completion-emphasis): New face.
	(completion-de-emphasis): New face.

2004-03-25  Juanma Barranquero  <lektu@terra.es>

	* progmodes/cperl-mode.el (cperl-indent-alist, cperl-where-am-i):
	Comment out (it's unused and unfinished code).

2004-03-25  Sam Steingold  <sds@gnu.org>

	* vc.el (vc-print-log): Fix a bug in the last patch:
	backend-function may be a byte-compiled object, not a lambda.

2004-03-25  Juri Linkov  <juri@jurta.org>

	* descr-text.el (describe-property-list): Add a button
	for `face' property that calls `describe-face'.
	Suggested by luis fernandes <elf@ee.ryerson.ca>

	* international/mule.el (keyboard-coding-system):
	* kmacro.el (kmacro-call-macro): Fix docstring.

	* dired.el: Fix comments.

	* textmodes/fill.el (fill): Fix Info link.

	* font-lock.el (fast-lock, lazy-lock):
	* jit-lock.el (jit-lock): Remove links to removed Support Modes
	Info node.

	* eshell/eshell.el (eshell): Fix broken info-link.

	* eshell/em-alias.el (eshell-alias, eshell-bad-command-tolerance):
	* eshell/em-banner.el (eshell-banner):
	* eshell/em-smart.el (eshell-smart):
	* eshell/esh-cmd.el (eshell-cmd):
	Comment out broken info-links to incomplete Info manual.

	* info-xref.el: Fix commentary.

2004-03-25  Kevin Ryde  <user42@zip.com.au>

	* info-xref.el (info-xref-check-buffer): Report empty filename parts.
	Remove spurious node duplicate suppression, doesn't work, not wanted.
	(info-xref-output): Take format style args, add "sit-for 0" to let
	user see the results as they progress.
	(info-xref-check-all-custom): New function.

2004-03-25  Nick Roberts  <nick@nick.uklinux.net>

	* gdb-ui.el: Moved to progmodes.

2004-03-24  Stefan Monnier  <monnier@iro.umontreal.ca>

	* diff-mode.el (diff-font-lock-keywords): Disable yank-handler.

2004-03-24  Glenn Morris  <gmorris@ast.cam.ac.uk>

	* calendar/appt.el (appt-check): Remove superfluous progn.
	When finished with diary buffer: if it was not being displayed
	before, kill it; otherwise restore its original state.
	Suggested by Matthew Mundell <matt@mundell.ukfsn.org>.

	* calendar/calendar.el (calendar-set-mode-line): Use total
	available mode-line width, rather than frame-width.

	* calendar/diary-lib.el (fancy-diary-display): Set mode-line
	after mode change so effect not lost.

2004-03-23  Dave Love  <fx@gnu.org>

	* dired.el (dired) <defgroup>: Add link to manual.
	(dired-font-lock-keywords): Add highlighting on unusual permissions.
	(dired-revert): Use dolist.
	(dired-mode-map): Add U binding.
	(dired-mode): Add font-lock-beginning-of-syntax-function.
	(dired-garbage-files-regexp): Make it a defcustom.

2004-03-23  Stefan Monnier  <monnier@iro.umontreal.ca>

	* vc-arch.el (vc-arch-diff): Handle the special case where `newvers'
	is equivalent to nil.
	(vc-arch-diff3-rej-p): Be a bit more flexible in what we accept.
	(vc-arch-mode-line-string): Accept `added' state.
	(vc-arch-state): Use inode-sigs if available.
	(vc-arch-add-tagline): Rename from vc-arch-add-tag.
	Copy&delete existing id file if any.  Fallback if uuidgen is absent.
	(vc-arch-tagline-re): New var.
	(vc-arch-file-source-p, vc-arch-file-id, vc-arch-tagging-method):
	New functions.
	(vc-arch-find-file-not-found-hook, vc-arch-register): New backend ops.
	(vc-arch-registered): Try our best guess using vc-arch-file-source-p.

	* vc-hooks.el (vc-default-find-file-not-found-hook): New fun.
	(vc-file-not-found-hook): Use it.

	* diff-mode.el (diff-default-read-only): Change default.
	(diff-mode-hook): Make it a defcustom.  Add some options.
	(diff-mode-map): Bind diff-refine-hook.
	(diff-yank-handler): New var.
	(diff-yank-function): New fun.
	(diff-font-lock-keywords): Use them.
	(diff-end-of-file): Handle case where file-header looks like diff text.
	(diff-hunk-kill): Adjust to "new" hunk-next behavior.
	(diff-file-kill): Delete a subsequent empty line, if applicable.
	(diff-hunk-file-names): New fun, extracted from diff-tell-file-name.
	(diff-find-file-name): Use it.
	(diff-tell-file-name): New command.
	(diff-mode): Be careful with view-mode.
	(diff-delete-if-empty, diff-delete-empty-files, diff-make-unified):
	New functions, for use in diff-mode-hook.
	(diff-find-source-location): Catch "regex too large" errors.
	(diff-apply-hunk, diff-test-hunk): Go to old or new file.
	(diff-refine-hunk): New command.

	* smerge-mode.el (smerge-mode-menu): Fix activate pred for resolve.
	(smerge-context-menu-map): Remove unused var.
	(smerge-keep-all): Preserve markers.
	(smerge-keep-n): New fun.
	(smerge-keep-base, smerge-keep-other, smerge-keep-mine)
	(smerge-keep-current, smerge-ediff): Use it.
	(smerge-kill-current): Use it.  Make it work on some 3-part conflicts.
	(smerge-popup-context-menu): Also use context-menu on 3-part conflicts.
	(smerge-resolve): Resolve trivial 3-part conflicts.

2004-03-23  Juri Linkov  <juri@jurta.org>

	* man.el (Man-width): New var.
	(Man-getpage-in-background): Use it.
	(Man-support-local-filenames): New var and fun.
	(Man-build-man-command): Don't add a second %s.
	(Man-fontify-manpage): Clean up message.
	(Man-mode): Set outline-regexp, outline-level,
	imenu-generic-expression.

	* woman.el (woman-fill-frame): Doc fix.
	(woman-decode-region): Use window-width instead of frame-width.

	* abbrevlist.el (list-one-abbrev-table):
	* descr-text.el (describe-char):
	* international/mule-diag.el (describe-current-coding-system):
	* international/quail.el (quail-insert-decode-map):
	Use window-width instead of frame-width.

	* jka-compr.el (jka-compr-compression-info-list): Add tbz and dz.
	(jka-compr-mode-alist-additions): Add tbz.
	(jka-compr-write-region, jka-compr-insert-file-contents):
	Add message for undefined compress-program.
	(jka-compr-write-region): Remove redundant var bindings.

	* dired-x.el (dired-guess-shell-alist-default): Add choices for
	extracting files into subdirectory.  Add tbz and dz.  Fix regexps.
	Add extensions .[0-9] for man and nroff, and .pod for perldoc.
	(dired-man): Use dired-guess-shell-command.
	(dired-guess-shell-case-fold-search): Change defvar to defcustom.
	Change default nil to t.

	* dired-aux.el (dired-compress-file-suffixes): Add dz and tbz.
	(dired-compare-directories): Add default value for empty input.

	* help-at-pt.el: Move suggestions for key bindings to Commentary.

	* time.el (display-time-string-forms): Fix help-echo date format.

2004-03-22  Luc Teirlinck  <teirllm@auburn.edu>

	* autorevert.el (global-auto-revert-non-file-buffers): Expand docstring.
	(buffer-stale-function): New variable.
	(auto-revert-list-diff, auto-revert-dired-file-list)
	(auto-revert-dired-changed-p, auto-revert-buffer-p): Delete.
	(auto-revert-handler): Take over some functionality of deleted
	functions.
	(auto-revert-buffers): Delete call to auto-revert-buffer-p.

	* dired.el (dired-directory-changed-p): New fun, extracted from
	dired-internal-noselect.
	(dired-buffer-stale-p): New fun.
	(dired-internal-noselect): Use dired-directory-changed-p.
	Eliminate revert messages.
	(dired-mode): Set buffer-stale-function to dired-buffer-stale-p.

2004-03-23  Kenichi Handa  <handa@m17n.org>

	* international/characters.el: Setup syntaxes for more parentheses
	Unicode characters.

	* international/mule-cmds.el (select-safe-coding-system):
	Merge coding-system and auto-cs before comparing them.

2004-03-22  Stefan Monnier  <monnier@iro.umontreal.ca>

	* emacs-lisp/pp.el (pp-eval-expression): Simplify.

	* emacs-lisp/lisp-mode.el (lisp-mode-variables): Don't set
	normal-auto-fill-function and comment-indent-function.
	The default values now work just as well.
	Don't set font-lock-beginning-of-syntax-function since we already set
	syntax-begin-function.
	(lisp-outline-level): Put ;;;###autoload at same level as (.
	(prin1-char): Quote special chars.

	* emacs-lisp/lisp-mnt.el (lm-keywords-finder-p): Use defvar rather
	than with-no-warnings.

	* emacs-lisp/edebug.el (edebug-display): Bring up a debug trace
	if the source location can't be found.
	(edebug-compute-previous-result): Use prin1-char.

	* emacs-lisp/checkdoc.el (checkdoc-error): Don't assume point-min == 1.
	(debug-ignored-errors): Add an entry.

	* emacs-lisp/bytecomp.el (byte-recompile-directory): Ignore hidden dir.
	(byte-compile-file): Output warning when deleting a file.

	* emacs-lisp/byte-run.el (defsubst): Add edebug spec and use backquote.
	(dont-compile, eval-when-compile, eval-and-compile): Add edebug spec.

	* emacs-lisp/byte-opt.el (byte-compile-log-lap)
	(byte-compile-inline-expand): Use backquote.
	(byte-optimize-pure-func): Rename from byte-optimize-concat.
	(symbol-name, regexp-opt, regexp-quote): Mark as pure.

	* emacs-lisp/backquote.el (backquote-list*-macro): Use nreverse.

	* emacs-lisp/advice.el (ad-subr-arglist): Simplify.

2004-03-22  Juri Linkov  <juri@jurta.org>

	* finder.el (finder-known-keywords): Fix data, tex, unix.

	* play/landmark.el: Fix keywords.

	* language/ethio-util.el (ethio-find-file): Doc fix.

	* emacs-lisp/warnings.el: Doc fix.

	* textmodes/ispell.el (ispell-help): Doc fix.

2004-03-21  Luc Teirlinck  <teirllm@auburn.edu>

	* format.el (format-insert-file): Always return a list of two
	elements, like insert-file-contents does.

2004-03-21  Andre Spiegel  <spiegel@gnu.org>

	* vc.el: Add new optional BUFFER argument to vc-BACKEND-print-log
	and vc-BACKEND-diff.
	(vc-print-log): If the print-log implementation supports it, use
	the new BUFFER argument to direct output to *vc-change-log*, not *vc*.
	(vc-version-diff, vc-diff-internal): Doc fixes.

	* vc-hooks.el (vc-default-workfile-unchanged-p): If the
	implementation supports it, let diff output go to *vc*,
	not *vc-diff*, since this is an internal call.

	* vc-cvs.el (vc-cvs-print-log, vc-cvs-diff): Add optional BUFFER arg.

	* vc-rcs.el (vc-rcs-print-log, vc-rcs-diff): Likewise.

	* vc-sccs.el (vc-sccs-print-log, vc-sccs-diff): Likewise.

2004-03-21  Dave Love  <fx@gnu.org>

	* progmodes/cfengine.el (cfengine-mode):
	Set parse-sexp-ignore-comments.

	* emacs-lisp/rx.el (rx): Work at compile time, not run time.

2004-03-21  Juanma Barranquero  <lektu@terra.es>

	* allout.el (allout-mode): Fix docstring.

2004-03-20  Luc Teirlinck  <teirllm@auburn.edu>

	* files.el (insert-directory): Fix bug if SWITCHES is a list.

	* autorevert.el (auto-revert-interval): Make new value take
	effect immediately when set through Custom.
	(auto-revert-set-timer): Add interactive declaration.

2004-03-19  David Ponce  <david@dponce.com>

	* ruler-mode.el (ruler-mode-header-line-format-old):
	Don't `make-variable-buffer-local'.
	(ruler-mode-ruler-function): Default to `ruler-mode-ruler'.
	(ruler-mode-header-line-format): Simply funcall the above.
	(ruler-mode): Use `make-local-variable' and `kill-local-variable'
	to save/restore a previous header line format.
	(ruler-mode-space): Don't depend on a numeric WIDTH value.
	(ruler-mode-ruler): Use symbolic display elements for scrollbar,
	fringes and margins width.
	(ruler-mode-ruler-function): Default to ruler-mode-ruler.

2004-03-18  Stefan Monnier  <monnier@iro.umontreal.ca>

	* log-edit.el (log-edit-font-lock-keywords): Typo.

	* textmodes/tex-mode.el (tex-shell): Set error parsing function here.
	(tex-send-tex-command): Rather than here.
	(tex-compilation-parse-errors): Simplify.

	* info.el (Info-default-dirs): Don't ignore last part of I-d-d-l.

	* time.el (display-time-string-forms): Add help-echo with date on time.

	* composite.el (compose-region): Use restore-buffer-modified-p.

	* disp-table.el (standard-display-8bit): Simplify.

	* server.el (server-process-filter): Delete temp frame.

	* add-log.el (add-change-log-entry): Simplify.

2004-03-19  Kim F. Storm  <storm@cua.dk>

	* hexl.el (hexl-mode-ruler): Adapt to new :align-to semantics.
	(hexl-follow-line): Don't require 'fringe.

	* progmodes/compile.el (compilation-start): Always set
	compilation-last-buffer and return it.

2004-03-17  Luc Teirlinck  <teirllm@auburn.edu>

	* simple.el (clone-buffer): Doc fix.

2004-03-18  Juanma Barranquero  <lektu@terra.es>

	* emacs-lisp/byte-run.el (make-obsolete-variable): Fix docstring.

2004-03-17  Stefan Monnier  <monnier@iro.umontreal.ca>

	* log-edit.el (log-edit-font-lock-keywords): New var.
	(log-edit-mode): Use it.

2004-03-17  Nick Roberts  <nick@nick.uklinux.net>

	* gdb-ui.el (gdb-var-list-children-handler): Handle C++ classes
	properly for watching in speedbar.

2004-03-17  Masatake YAMATO  <jet@gyve.org>

	* smerge-mode.el (smerge-popup-context-menu):
	Put `unwind-protect' around `overlay-put' and `popup-menu'.

2004-03-16  Stefan Monnier  <monnier@iro.umontreal.ca>

	* vc-arch.el (vc-arch-workfile-unchanged-p): Define to avoid dup-diff.
	(vc-arch-workfile-version, vc-arch-mode-line-rewrite):
	Take sealed revisions into account.
	(vc-arch-checkin): Extract a summary line from the message.

2004-03-16  Masatake YAMATO  <jet@gyve.org>

	* register.el (register): Provide `register' feature.

2004-03-15  Masatake YAMATO  <jet@gyve.org>

	Added context menu support in smerge mode.
	Most of the part is written by Stefan Monnier.

	* smerge-mode.el (smerge-context-menu-map, smerge-context-menu):
	New keymap and menu.
	(smerge-text-properties): New function.
	(smerge-remove-props): New function.
	(smerge-popup-context-menu): New function.
	(smerge-resolve): Call `smerge-remove-props'.
	(smerge-keep-base, smerge-keep-other, smerge-keep-mine): Ditto.
	(smerge-keep-current): Ditto.
	(smerge-kill-current): New function.
	(smerge-match-conflict): Put text properties.
	Detect the file as `same-diff conflict' if the filename is "ANCESTOR".

2004-03-15  David Ponce  <david@dponce.com>

	* ruler-mode.el: (ruler-mode-left-fringe-cols)
	(ruler-mode-right-fringe-cols, ruler-mode-left-scroll-bar-cols)
	(ruler-mode-right-scroll-bar-cols): Remove.
	(ruler-mode-window-col, ruler-mode-mouse-set-left-margin)
	(ruler-mode-mouse-set-right-margin, ruler-mode-ruler):
	Use fringe-columns and scroll-bar-columns.

2004-03-15  Masatake YAMATO  <jet@gyve.org>

	* hl-line.el (hl-line-range-function): New variable.
	(hl-line-move): New function.
	(global-hl-line-highlight): Use `hl-line-move'.
	(hl-line-highlight): Ditto.

	* scroll-bar.el (scroll-bar-columns):
	* fringe.el (fringe-columns): New function derived from ruler-mode.el.

	* ruler-mode.el (top-level): Require scroll-bar and fringe.
	(ruler-mode-left-fringe-cols)
	(ruler-mode-right-fringe-cols): Use `fringe-columns'.
	(ruler-mode-right-scroll-bar-cols)
	(ruler-mode-left-scroll-bar-cols): Use `scroll-bar-columns'.
	(ruler-mode-ruler-function): New variable.
	(ruler-mode-header-line-format): Call `ruler-mode-ruler-function'
	if the value for `ruler-mode-ruler-function'is given.

	* hexl.el (hexl-mode-hook): Make the hook customizable.
	(hexl-address-area, hexl-ascii-area): New customize variables.
	(hexlify-buffer): Put font-lock-faces on the address area and
	the ascii area.
	(hexl-activate-ruler): New function.
	(hexl-follow-line): New function.
	(hexl-highlight-line-range): New function.
	(hexl-mode-ruler): New function.

2004-03-14  Stefan Monnier  <monnier@iro.umontreal.ca>

	* vc-hooks.el (vc-handled-backends): Add Arch.  Move MCVS down.
	(vc-default-find-file-hook): New fun.
	(vc-find-file-hook): Call new find-file-hook operation.

	* vc-arch.el: New file.

2004-03-12  Jesper Harder  <harder@ifa.au.dk>

	* info-look.el (info-lookup): Reuse an existing Info window.

2004-03-12  Francis J. Wright  <F.J.Wright@qmul.ac.uk>

	* woman.el (woman-preserve-ascii): Default value changed to t and
	doc string revised.

2004-03-12  Richard M. Stallman  <rms@gnu.org>

	* pcvs.el (cvs-mode-add-change-log-entry-other-window):
	Fix minor bug.

	* replace.el (occur-engine): Change message for count of matches.

	* emacs-lisp/bytecomp.el (byte-compile-get-constant):
	For strings, do compare text properties.

2004-03-11  Daniel Pfeiffer  <occitan@esperanto.org>

	* progmodes/compile.el (compile-auto-highlight)
	(compilation-error-list, compilation-old-error-list)
	(compilation-parse-errors-function, compilation-parsing-end)
	(compilation-error-message, compilation-directory-stack)
	(compilation-enter-directory-regexp-alist)
	(compilation-leave-directory-regexp-alist)
	(compilation-file-regexp-alist, compilation-nomessage-regexp-alist)
	(compilation-current-file, compilation-regexps): Remove vars.

	(compile-error-at-point, compilation-error-filedata)
	(compilation-error-filedata-file-name, compile-reinitialize-errors)
	(compilation-next-error-locus, compilation-forget-errors)
	(count-regexp-groupings, compilation-parse-errors)
	(compile-collect-regexps, compile-buffer-substring): Remove funs.

	(compile-internal): Make obsolete.

	(compilation-first-column, compilation-error)
	(compilation-directory-matcher, compilation-page-delimiter)
	(compilation-mode-font-lock-keywords, compilation-debug)
	(compilation-error-face, compilation-warning-face)
	(compilation-info-face, compilation-line-face)
	(compilation-column-face, compilation-enter-directory-face)
	(compilation-leave-directory-face, compilation-skip-threshold)
	(compilation-skip-visited, compilation-context-lines): New vars.

	(compilation-warning-face, compilation-info-face)
	(compilation-message-face): New faces.

	(compilation-error-regexp-alist-alist): New constant.

	(compilation-face, compilation-directory-properties)
	(compilation-assq, compilation-error-properties, compilation-start)
	(define-compilation-mode, compilation-loop)
	(compilation-set-window): New functions.

	(compile): Additional argument for interactive compiles like TeX.

	* progmodes/grep.el (kill-grep): Move here from compile.el
	(grep-error, grep-hit-face, grep-error-face)
	(grep-mode-font-lock-keywords): New variables.
	(grep-regexp-alist): Simplify regexp and add `binary' case.
	(grep-mode): New mode.
	(grep-process-setup): Simplify.

2004-03-11  Jason Rumney  <jasonr@gnu.org>

	* net/ldap.el (ldap-search-internal): Handle file URLs with drive
	letters on DOS/Windows.

2004-03-11  Stefan Monnier  <monnier@iro.umontreal.ca>

	* server.el (server-name): New var.
	(server-socket-dir): New var to replace server-socket-name.
	(server-start): Use them.

2004-03-11  Simon Josefsson  <jas@extundo.com>

	* mail/smtpmail.el (smtpmail-read-response): Abort if process has
	died to avoid infloop.  Reported by Jonathan Glauner
	<jglauner@sbum.org>.

2004-03-10  Stefan Monnier  <monnier@iro.umontreal.ca>

	* smerge-mode.el (smerge-check-cache, smerge-check): New var and fun.
	(smerge-mode-menu): Use it to deactivate menu entries.
	(smerge-keep-current): New fun.
	(smerge-keep-current): Use it.

2004-03-10  John Paul Wallington  <jpw@gnu.org>

	* foldout.el (foldout-fold-list, foldout-modeline-string):
	Declare them as variables, not constants.

2004-03-10  Vinicius Jose Latorre  <viniciusjl@ig.com.br>

	* ps-print.el: Modification to print *Messages* buffer.
	(ps-print-version): New version 6.6.4.
	(ps-message-log-max): New fun.
	(ps-spool-without-faces, ps-spool-with-faces)
	(ps-count-lines-preprint): Code fix.

	* printing.el: New tips in Tips section.

2004-03-09  Vinicius Jose Latorre  <viniciusjl@ig.com.br>

	* delim-col.el: Doc fix.

	* printing.el: Doc fix.  New doc section (Tips).

2004-03-09  Stefan Monnier  <monnier@iro.umontreal.ca>

	* type-break.el (type-break-emacs-variant): Remove.
	(type-break-run-at-time, type-break-cancel-function-timers):
	Use fboundp rather than version name and number.

2004-03-09  Masatake YAMATO  <jet@gyve.org>

	* hexl.el (hexl-mode): Use `make-local-variable' instead of
	`make-variable-buffer-local'.

2004-03-08  Michael Albinus  <Michael.Albinus@alcatel.de>

	* find-dired.el (find-dired): Call `shell-command' instead of
	`start-process-shell-command'.  By this, Tramp takes over
	handling of remote directories.

2004-03-07  Stefan Monnier  <monnier@iro.umontreal.ca>

	* newcomment.el (comment-use-global-state): New var.
	(comment-search-forward): Use it.

	* emacs-lisp/lisp-mode.el (lisp-mode-variables): Set it.

	* cus-edit.el (fill) <defgroup>: Move to fill.el.

	* textmodes/fill.el (fill) <defgroup>: Move from cus-edit.el.
	(enable-kinsoku): Make it a defcustom.
	(fill-comment-paragraph): Don't rely on fill-prefix to bound the
	paragraph to same-comment-start-marker.

2004-03-07  Dave Love  <fx@gnu.org>

	* net/browse-url.el (rfc2368-parse-mailto-url): Autoload.
	(browse-url-mail): Use it.

	* mail/rfc2368.el (rfc2368-unhexify-char): Delete.
	(rfc2368-unhexify-string): Use replace-regexp-in-string.

2004-03-07  Francis J. Wright  <F.J.Wright@qmul.ac.uk>

	* woman.el (woman-man.conf-path): Doc fix.
	(woman-parse-man.conf): Also parse OPTIONAL_MANPATH.

2004-03-07  Eli Zaretskii  <eliz@gnu.org>

	* sort.el (sort-columns): Remove ms-dos from the list of systems
	where the external `sort' command is not used.

2004-03-07  Kim F. Storm  <storm@cua.dk>

	* gdb-ui.el (gdb-overlay-arrow-position): Add defvar.
	(gdb-reset): Reset gdb-overlay-arrow-position marker and remove it
	from overlay-arrow-variable-list.
	(gdb-assembler-mode): Use add-to-list for gdb-overlay-arrow-position.

2004-03-06  Nick Roberts  <nick@nick.uklinux.net>

	* gdb-ui.el (gdb-assembler-mode, gdb-assembler-custom): Set up
	overlay arrow string properly for the assembler buffer.

2004-03-05  Stefan Monnier  <monnier@iro.umontreal.ca>

	* mail/sendmail.el (mail-mode): Fix last change.

2004-03-05  Nick Roberts  <nick@nick.uklinux.net>

	* gdb-ui.el (gdb-assembler-mode): Create a second overlay arrow
	for the assembler buffer.
	(gdb-assembler-custom): Position the overlay arrow.
	(gdb-put-arrow, gdb-remove-arrow): Delete functions.

2004-03-04  Stefan Monnier  <monnier@iro.umontreal.ca>

	* progmodes/sh-script.el (sh-font-lock-paren): Add @ in case patterns.

	* pcvs-info.el (cvs-fileinfo->backup-file): Use a more constraining
	regexp to distinguish .#ChangeLog.9.1.400 and .#ChangeLog.1.400.

	* mail/sendmail.el (mail-mode): Set comment-start-skip.

	* newcomment.el (uncomment-region): Allow non-terminated comment.
	(comment-normalize-vars): Check the user-specified comstart marker.

2004-03-04  Jesper Harder  <harder@ifa.au.dk>

	* sort.el (sort-columns): Don't use external 'sort' on ms-windows.
	Otherwise, do use it if the region only contains font-lock text
	properties.

2004-03-04  Masatake YAMATO  <jet@gyve.org>

	* hexl.el (hexl-mode): Set `hexl-print-current-point-info'
	as the callback function for eldoc.
	(hexl-print-current-point-info): New function.
	(hexl-current-address): Print the address in both decimal
	and hexadecimal format.

2004-03-04  Richard M. Stallman  <rms@gnu.org>

	* mail/rmail.el (rmail-convert-to-babyl-format):
	Specify t for UNIBYTE when calling mail-unquote-printable-region.

	* mail/mail-utils.el (mail-unquote-printable-region):
	New arg UNIBYTE.

	* startup.el (command-switch-alist): Doc fix.

	* simple.el (undo): Temporarily set this-command to `undo-start',
	then set it to `undo' once undo-start returns without error.

	* simple.el (minibuffer-history-sexp-flag): Doc fix.

	* simple.el (kill-line): Don't disregard trailing whitespace
	in eol condition, if show-trailing-whitespace is set.

	* mouse-sel.el (mouse-sel-has-been-enabled): New var.
	(mouse-sel-mode): When enabling, set mouse-sel-has-been-enabled.
	When disabling, restore old values only if mouse-sel-has-been-enabled.

	* isearch.el (isearch-*-char): New arg WANT-BACKSLASH.
	(isearch-{-char): New function.
	(isearch-mode-map): Bind { to isearch-{-char.

	* font-lock.el (lisp-font-lock-keywords-2):
	Turn off the CL with-... and do-... general patterns.
	Instead, recognize several specific with... and do... constructs.

	* files.el (switch-to-buffer-other-window):
	Bind same-window-buffer-names and same-window-regexps to nil.
	(switch-to-buffer-other-frame): Likewise.

2004-03-03  Stefan Monnier  <monnier@iro.umontreal.ca>

	* textmodes/fill.el (fill-comment-paragraph): Be more careful when
	recognizing leading comment on code line.

2004-03-02  Stefan Monnier  <monnier@iro.umontreal.ca>

	* Makefile.in (setwins, setwins_almost): Skip .arch-ids and other
	hidden files/directories.

2004-03-02  Stefan Monnier  <monnier@iro.umontreal.ca>

	* textmodes/fill.el (fill-paragraph): Don't check comment-start-skip,
	only comment-start (in case the mode hasn't set it).

	* Makefile.in (AUTOGENEL): New var.
	(bootstrap-prepare): Rename from bootstrap-clean.
	Don't remove elc files.
	(maintainer-clean): New target.

	* xml.el (xml-get-attribute-or-nil): Simplify.

2004-03-02  Juri Linkov  <juri@jurta.org>

	* net/browse-url.el (browse-url-netscape, browse-url-mozilla)
	(browse-url-galeon, browse-url-epiphany): Encode dollar signs in
	URL to prevent their substitution with the environment variable
	values by browsers.

2004-03-03  Vinicius Jose Latorre  <viniciusjl@ig.com.br>

	* ps-print.el: Doc fix.
	(ps-print-version): New version number (6.6.3).
	(ps-right-header, ps-right-footer, ps-left-header, ps-left-footer):
	Docstring fix.
	(ps-kill-emacs-check): Check if ps-print temporary buffer is killed
	before printing.
	(ps-time-stamp-yyyy-mm-dd): New fun.
	(ps-time-stamp-iso8601): Alias for ps-time-stamp-yyyy-mm-dd.

2004-03-02  Kim F. Storm  <storm@cua.dk>

	* gdb-ui.el (gdb-mouse-toggle-breakpoint): Remove debug message.

2004-03-01  Juanma Barranquero  <lektu@terra.es>

	* allout.el (allout-rebullet-heading): Fix typo in docstring.

	* desktop.el (desktop-file-version)
	(desktop-after-read-hook): Fix typos.
	(desktop-clear-preserve-buffers): Remove redundant info in
	docstring already shown by the obsolescence message.
	(desktop-truncate, desktop-internal-v2s)
	(desktop-value-to-string): Change argument name to match docstring.

	* emulation/tpu-edt.el (tpu-set-mark): Fix typo in docstring.

	* eshell/em-smart.el (eshell-smart-maybe-jump-to-end): Fix typo in
	docstring.

2004-02-29  Vinicius Jose Latorre  <viniciusjl@ig.com.br>

	* printing.el: Replace "As Is..." in PostScript file print/preview by
	"No Preprocessing...".  Suggested by Colin Marquardt
	<_marquardt_@zmd.de>.
	(pr-insert-section-4): Adjust buffer interface.

2004-02-29  Kai Grossjohann  <kai.grossjohann@gmx.net>

	Version 2.0.39 of Tramp released.

	* net/tramp.el (tramp-handle-file-local-copy)
	(tramp-handle-write-region, tramp-open-connection-rsh):
	Variable name typo.  Small change.  From Patrick Tullmann
	<tullmann@flux.utah.edu>.
	(tramp-process-connection-type): New variable.
	(tramp-maybe-open-connection): Use it.
	(tramp-do-copy-or-rename-via-buffer): Handle KEEP-DATE arg if possible.
	(tramp-touch): Set last-modified time of a remote file.
	(tramp-handle-write-region): Say which function is used when encoding.

2004-02-29  Michael Albinus  <Michael.Albinus@alcatel.de>

	* net/tramp-smb.el (tramp-smb-handle-file-writable-p): Handle the
	case of non-existing filename, too.  Reported by Christoph Bauer
	<c_bauer@informatik.uni-kl.de>.
	(tramp-smb-get-file-entries): The directory in question should
	have permissions "drwxrwxrwx".  Just virtual, because we don't
	know the real permissions.  Don't we know?
	(tramp-smb-prompt): Add virtual prompt from listing shares, too.
	(tramp-smb-errors): Add "NT_STATUS_ACCOUNT_LOCKED_OUT".
	(tramp-smb-wait-for-output): Optimize algorithm getting pending
	output.  If it was received chunkwise, there have been problems.
	Remove the "prompt not found" error message; it is obvious.
	Simplify algorithm.
	(tramp-smb-process-running): Remove.  Since we acknowledge the
	virtual prompt for shares, there's no need for distinction of
	reading shares (process ends afterwards) and interactive mode of
	smblient.
	(tramp-smb-open-connection): Setting process sentinel removed.
	(tramp-smb-errors): Add "NT_STATUS_WRONG_PASSWORD" and
	"NT_STATUS_NETWORK_ACCESS_DENIED".
	(tramp-smb-maybe-open-connection): Set `process-connection-type'
	to 'pty.  Suggested by Piet van Oostrum <piet@cs.uu.nl>.
	(top-level): Setting default value in `tramp-default-method-alist'
	corrected.  Order of USER and HOST have been wrong.
	Nobody complained for months ...
	(tramp-smb-maybe-open-connection): Use `tramp-process-connection-type'.
	(tramp-smb-open-connection): Clear password cache if login has failed.

	* net/tramp.el (tramp-completion-mode) Don't check for 'xemacs' but
	`tramp-unified-filenames'.
	(tramp-completion-mode): Make test for XEmacs explicitely.
	`event-to-character' can exists in Emacs packages too.
	Reported by Matt Swift <swift@alum.mit.edu>.
	(tramp-buffer-name): Buffer name must contain the user if exists.
	Reported by Adrian Phillips <a.phillips@met.no>.
	(tramp-do-copy-or-rename-file): Handle out-of-band methods.
	Call `tramp-do-copy-or-rename-file-out-of-band' this case.
	(tramp-do-copy-or-rename-file-out-of-band): Rename from
	`tramp-do-copy-or-rename-file-one-local', because it handles also
	the case both files use the same out-of-band method.
	Implementation added.
	(tramp-handle-file-local-copy, tramp-handle-write-region):
	Out-of-band handling removed.  `copy-file' called instead, which
	calls `tramp-do-copy-or-rename-file-out-of-band'.
	(tramp-action-password): Check for out-of-band method removed.
	This function is used for 'login-program.
	(tramp-post-connection): Use `tramp-method-out-of-band-p' when
	appropriate.
	(tramp-completion-function-alist-ssh): Add `tramp-parse-shostkeys'
	and `tramp-parse-sknownhosts'.
	(tramp-completion-function-alist): It's a defvar now, because we
	want to apply the optimized `tramp-set-completion-function'
	instead of a static list.
	(tramp-set-completion-function): Implementation tuned.
	Avoid double entries, and entries where the function or the
	file/directory doesn't exist.
	(tramp-parse-shostkeys, tramp-parse-sknownhosts): New functions
	for SSH2.
	(tramp-file-name-handler-alist): Add `dired-compress-file' entry.
	(tramp-handle-dired-compress-file): New function.
	(tramp-async-proc): New variable.
	(tramp-handle-shell-command): Adding asynchronous processes.
	They are far from being perfect, but it works at least for
	`find-grep-dired' and `find-name-dired' in Emacs 21.4.
	(top-level): Require password.el if visible.  Should be mandatory
	once No Gnus has found its way into (X)Emacs.
	(tramp-read-passwd): Invoke `password-read' if available,
	`read-passwd' otherwise.  `ange-ftp-read-passwd' isn't used as
	fallback any longer.
	(tramp-clear-passwd): New function.
	(tramp-process-actions, tramp-process-multi-actions):
	Clear password cache if login has failed.

	* net/tramp-ftp.el (Commentary): Remove pointer to EFS.  It has
	its own module.
	(tramp-ftp-file-name-handler): Unset `ange-ftp-ftp-name-arg' and
	`ange-ftp-ftp-name-res'.  There could be incorrect values from
	previous calls in case the "ftp" method is used in the Tramp file
	name.  Reported by Katsumi Yamaoka <yamaoka@jpl.org>.

2004-02-28  Richard M. Stallman  <rms@gnu.org>

	* term.el (term-mouse-paste): Call mouse-set-point.

	* thumbs.el: New file.

2004-02-28  Vinicius Jose Latorre  <viniciusjl@ig.com.br>

	* progmodes/ebnf-abn.el: Doc fix.

	* progmodes/ebnf-bnf.el: Doc fix.
	(ebnf-repeat): Code fix.

	* progmodes/ebnf2ps.el: Doc fix.
	(ebnf-syntax-directory, ebnf-syntax-file): New funs.

2004-02-28  Juri Linkov  <juri@jurta.org>

	* ffap.el (dired-at-point): Additional writability test for
	relative directory names.
	(dired-at-point-prompter): Treat directories as a directory, get
	the directory component from files.
	(ffap-string-at-point): Return string from region if region is active.
	(ffap-file-at-point): Remove redundant code.

2004-02-28  Kim F. Storm  <storm@cua.dk>

	* gdb-ui.el (breakpoint-enabled-icon, breakpoint-disabled-icon):
	Initialize margin area images to nil.
	(breakpoint-bitmap): New defvar for breakpoint fringe bitmaps.
	(breakpoint-enabled-bitmap-face)
	(breakpoint-disabled-bitmap-face): New faces for bpt in fringe.
	(gdb-info-breakpoints-custom): Use gdb-remove-breakpoint-icons.
	(gdb-info-breakpoints-custom): Use gdb-put-breakpoint-icon.
	(gdb-mouse-toggle-breakpoint): Handle bpt in fringe.
	(gdb-reset): Use gdb-remove-breakpoint-icons.
	(gdb-put-string): Add dprop arg to specify alternative display
	property (for setting fringe bitmap).
	(gdb-remove-strings): Doc fix.
	(gdb-put-breakpoint-icon): New defun which displays a breakpoint
	icon in fringe (if available), or else as icon or text in display
	margin.  Creates necessary icons in breakpoint-bitmap,
	breakpoint-enabled-icon, and/or breakpoint-disabled-icon.
	Also make left window margin if required.
	(gdb-remove-breakpoint-icons): New defun to remove breakpoint
	icons inserted by gdb-put-breakpoint-icon.  Remove left margin if
	no longer needed.
	(gdb-assembler-custom): Use gdb-remove-breakpoint-icons and
	gdb-put-breakpoint-icon.
	(gdb-assembler-mode): Don't set left-margin-width here.

2004-02-27  Kevin Ryde  <user42@zip.com.au>

	* info-look.el: In scheme-mode symbol regexp, disallow backquote and
	comma, so that it DTRT in macros.

2004-02-27  Markus Rost  <rost@mathematik.uni-bielefeld.de>

	* progmodes/sh-script.el (sh-shell-arg)
	(sh-require-final-newline, sh-assignment-regexp, sh-builtins)
	(sh-leading-keywords, sh-other-keywords): Fix custom type.

2004-02-27  Dan Nicolaescu  <dann@ics.uci.edu>

	* faces.el (face-spec-set-match-display): Add a new attribute,
	`min-colors'.
	(region, highlight, secondary-selection): Use `min-colors'.

	* custom.el (defface): Add documentation for `min-colors'.

	* font-lock.el (font-lock-comment-face, font-lock-string-face)
	(font-lock-keyword-face, font-lock-function-name-face)
	(font-lock-variable-name-face, font-lock-constant-face):
	Use `min-colors'.

	* isearch.el (isearch, isearch-lazy-highlight-face): Use `min-colors'.

2004-02-25  Vinicius Jose Latorre  <viniciusjl@ig.com.br>

	* progmodes/ebnf2ps.el: Doc fix.  For compatibility with Emacs 20,
	define assq-delete-all if it's not defined.
	(ebnf-generate-region): Code fix.

	* printing.el: Doc fix.
	(pr-version): New version number (6.7.2).
	(pr-command): Return empty string if command is an empty string.

2004-02-24  Vinicius Jose Latorre  <viniciusjl@ig.com.br>

	* progmodes/ebnf-abn.el: New file, implements an ABNF parser.

	* progmodes/ebnf2ps.el: Doc fix.  Accept ABNF (Augmented BNF).  New
	arrow shapes: semi-up-hollow, semi-up-full, semi-down-hollow and
	semi-down-full.  Fix a bug on productions like test = {"test"}* | (
	"tt" ["test"] ).  Reported by Markus Dreyer
	<mdreyer@ix.urz.uni-heidelberg.de>.
	(ebnf-version): New version number (4.0).
	(ebnf-print-directory, ebnf-print-file, ebnf-spool-directory)
	(ebnf-spool-file, ebnf-eps-directory, ebnf-eps-file)
	(ebnf-delete-style): New commands.
	(ebnf-directory, ebnf-file): New funs.
	(ebnf-special-show-delimiter, ebnf-file-suffix-regexp)
	(ebnf-production-name-p, ebnf-stop-on-error): New options.
	(ebnf-syntax-alist): New var.
	(ebnf-element-width): New fun replacing ebnf-list-width.
	(ebnf-arrow-shape, ebnf-syntax): Custom fix.
	(ebnf-style-custom-list, ebnf-style-database, ebnf-arrow-shape-alist)
	(ebnf-prologue): Adjust vars.
	(ebnf-setup, ebnf-insert-style, ebnf-merge-style, ebnf-apply-style)
	(ebnf-reset-style, ebnf-push-style, ebnf-pop-style)
	(ebnf-check-style-values, ebnf-generate-production)
	(ebnf-generate-region, ebnf-production-dimension, ebnf-justify-list)
	(ebnf-make-terminal1, ebnf-make-or-more1, ebnf-make-repeat)
	(ebnf-token-repeat): Code fix.

	* progmodes/ebnf-yac.el: Doc fix.  Handle Bison pragmas %nonassoc,
	%right, %left and %prec.  Suggested by Matthew K. Junker
	<junker@alum.mit.edu>.
	(ebnf-yac-definitions, ebnf-yac-lex): Code fix.

	* progmodes/ebnf-iso.el: Doc fix.
	(ebnf-iso-token-table, ebnf-iso-non-terminal-chars): Adjust vars.
	(ebnf-iso-lex): Code fix.

	* progmodes/ebnf-bnf.el: Doc fix.
	(ebnf-bnf-lex): Code fix.

	* progmodes/ebnf-otz.el: Doc fix.

2004-02-23  Luc Teirlinck  <teirllm@auburn.edu>

	* abbrev.el (write-abbrev-file): Make argument optional.  Doc fix.
	(abbrev-prefix-mark): Doc fix.

2004-02-23  Nick Roberts  <nick@nick.uklinux.net>

	* gdb-ui.el (gud-watch): Load tooltip, if necessary.
	(gdb-var-create-handler): Force speedbar-update-flag to be non-nil.
	(gdb-var-delete): Make interactive (really).
	(gdb-edit-value): Make non-interactive.

	* progmodes/gud.el (gud-speedbar-menu-items):
	Add gdb-var-delete and, indirectly, gdb-edit-value.
	(gud-install-speedbar-variables): Bind gdb-var-delete to "D".
	(gud-speedbar-buttons): Remove gdb-var-delete from tag-line.
	(gud-gdb-marker-filter): Add comment for annotations.

2004-02-23  Glenn Morris  <gmorris@ast.cam.ac.uk>

	* calendar/calendar.el (generate-calendar)
	(calendar-read-date): Prevent display of BC calendars once more -
	reverts 2003-10-01 change.
	(generate-calendar-month): Doc fix.

2004-02-03  Matthew Mundell  <matt@mundell.ukfsn.org>  (tiny change)

	* calendar/diary-lib.el (fancy-diary-display): Don't rely on
	return value of increment-calendar-month.

2004-02-21  Stephen Compall  <s11@member.fsf.org>

	* saveplace.el (save-place-forget-unreadable-files)
	(save-place-save-skipped, save-place-skip-check-regexp): New vars.
	(save-place-forget-unreadable-files): New function.
	(save-place-alist-to-file): Use it to filter out files that are
	no longer readable.

	* textmodes/texinfo.el (texinfo-insert-@item): Look for the
	current Texinfo environment, using the same method as in
	`texinfo-insert-@end', and insert a space rather than a newline if
	point in a @table environment.

2004-02-21  Juri Linkov  <juri@jurta.org>

	* ffap.el (ffap-file-at-point): Try parent directories.

2004-02-21  Klaus Zeitler  <kzeitler@lucent.com>

	* vcursor.el (vcursor-modifiers): New defcustom.
	(vcursor-cs-binding): Use vcursor-modifiers instead of a
	hard-coded list.

2004-02-21  Masatake YAMATO  <jet@gyve.org>

	* play/animate.el (animate-birthday-present): Accept names other
	than `Sarah', too.

2004-02-21  Juri Linkov  <juri@jurta.org>

	* startup.el: Remove table of command line arguments from the
	Commentary section.

2004-02-20  John Wiegley  <johnw@newartisans.com>

	* eshell/em-pred.el (eshell-modifier-alist): Change the "eval
	again" modifier from 'e' to 'E', since 'e' is also used by the
	"file extension" modifier.

2004-02-19  Luc Teirlinck  <teirllm@auburn.edu>

	* help-fns.el (describe-categories): Doc fix.

2003-02-19  Michael Kifer  <kifer@cs.stonybrook.edu>

	* ediff-util.el (ediff-compute-custom-diffs-maybe): Avoid creating
	temporary file for buffer already visiting one.  This change makes
	output likely to be directly usable by patch program.
	Suggested by Adrian Aichner  <adrian@xemacs.org>

2004-02-20  Nick Roberts  <nick@nick.uklinux.net>

	* gdb-ui.el (gdb-use-colon-colon-notation): Set default to nil for
	case of variables defined in compound statements.
	(gdb-setup-windows, gdb-source-info, gdb-source-info):
	Simplify constructions using switch-to-buffer.

2004-02-19  Simon Josefsson  <jas@extundo.com>

	* play/morse.el: Fix typo.
	(morse-code): Add @.

2004-02-19  Glenn Morris  <gmorris@ast.cam.ac.uk>

	* calendar/appt.el (appt-display-format): Change default to
	'ignore, for backwards compatibility.
	(appt-display-message): If appt-display-format is 'ignore,
	respect old vars appt-msg-window and appt-visible.
	(appt-activate): Don't depend on return value of cancel-timer.

	* calendar/calendar.el (calendar-holidays): Doc fix.

	* calendar/cal-coptic.el (coptic-prompt-for-date):
	Use assoc-string instead of assoc-ignore-case.
	* calendar/cal-french.el (calendar-goto-french-date): Ditto.
	* calendar/cal-hebrew.el (calendar-goto-hebrew-date)
	(mark-hebrew-diary-entries, list-yahrzeit-dates): Ditto.
	* calendar/cal-islam.el (calendar-goto-islamic-date)
	(mark-islamic-diary-entries): Ditto.
	* calendar/cal-julian.el (calendar-goto-julian-date): Ditto.
	* calendar/cal-mayan.el (calendar-read-mayan-haab-date)
	(calendar-read-mayan-tzolkin-date): Ditto.
	* calendar/calendar.el (calendar-read-date): Ditto.
	* calendar/diary-lib.el (mark-diary-entries): Ditto.

2004-02-18  Markus Rost  <rost@mathematik.uni-bielefeld.de>

	* progmodes/executable.el (executable-command-find-posix-p):
	Fix choice of the directory.

2004-02-17  Luc Teirlinck  <teirllm@auburn.edu>

	* simple.el (interprogram-cut-function)
	(interprogram-paste-function, kill-new, kill-append):
	Doc fixes.
	(kill-region): Make it return nil.  Doc fix.
	(yank-pop): Make its argument optional.
	(yank): Make ARG `-' equivalent to `-1'.

2004-02-17  Eli Zaretskii  <eliz@gnu.org>

	* mail/rmail.el (rmail-get-new-mail): Don't reference
	rmail-use-spam-filter if rmail-spam-filter is not loaded.

2004-02-16  Luc Teirlinck  <teirllm@auburn.edu>

	* autorevert.el (auto-revert-buffer-p): Only revert dired buffers
	if one of global-auto-revert-non-file-buffers or autorevert-mode
	is non-nil.

2004-02-16  Eli Zaretskii  <eliz@gnu.org>

	* subr.el (delete-dups): A better implementation from Karl Heuer
	<kwzh@gnu.org>.

2004-02-16  Matt Hodges  <matt@stchem.bham.ac.uk>  (tiny change)

	* net/telnet.el (telnet-interrupt-subjob): Move doc string to the
	correct place.
	* progmodes/icon.el (icon-indent-command): Ditto.
	* textmodes/paragraphs.el (repunctuate-sentences): Ditto.

2004-02-16  Eli Zaretskii  <eliz@gnu.org>

	* progmodes/grep.el (grep-compute-defaults): Undo change from
	2004-01-29: don't use executable-command-find-posix-p.

2004-02-16  Richard Sharman  <rsharman@pobox.com>

	* hilit-chg.el: Use require instead of eval-and-compile.
	(highlight-compare-buffers): New function.

2004-02-16  John Basrai  <jbasrai@comcast.net>  (tiny change)

	* man.el (Man-fontify-manpage): Render section headings in
	`Man-overstrike-face' even when overstrike was not used by man
	formatter for section headings.

2004-02-16  Eli Tziperman  <eli@deas.harvard.edu>

	* rmail-spam-filter.el: (vm-use-spam-filter)
	(rsf-min-region-length-added-to-spam-list): New	variables.
	(rsf-bbdb-auto-delete-spam-bbdb-entries): Rename from
	rmail-bbdb-auto-delete-spam-entries.  Add cc: to recipients for
	spam testing.  Don't delete spam message if automatic deletion
	after output via variable rmail-delete-after-output is turned on.
	(rsf-bbdb-dont-create-entries-for-deleted-messages): Rename from
	rsf-bbdb-dont-create-entries-for-spam.
	(check-field): New function, extracted from code in
	rmail-spam-filter to ease addition of header fields like content-type.
	(message-content-type): New variable to check the content-type:
	field added, also in defcustom of rsf-definitions-alist.
	(rmail-spam-filter): Replace repeated test code for header fields
	by calls to check-field; change the call to
	rmail-output-to-rmail-file such that rmail-current-message stays
	the same to avoid wrong deletion of unseen flags.
	(rsf-add-contents-type): New function to convert old format
	of rmail-spam-definitions-alist into new one.
	Change prefixes of all variables and functions from
	rmail-spam-filter- or spam-filter- or rmail-spam- to rsf-.

2004-02-16  Eli Zaretskii  <eliz@gnu.org>

	* loadhist.el (unload-hook-features-list): New defvar.

2004-02-16  Dave Love  <fx@gnu.org>

	* loadhist.el (unload-feature): Doc fix.  Rename flist to
	unload-hook-features-list.

2004-02-16  Jay Belanger  <belanger@truman.edu>  (tiny change)

	* calc/calc-embed.el (calc-do-embedded-activate): Add autoload
	cookie.  Don't check if we are looking-at open-formula.

2004-02-16  Jesper Harder  <harder@ifa.au.dk>  (tiny change)

	* subr.el (match-string-no-properties): Use substring-no-properties.

2004-02-16  Eli Zaretskii  <eliz@gnu.org>

	* emacs-lisp/rx.el (rx-check, rx-check-any, rx-check-not)
	(rx-repeat, rx-check-backref, rx-syntax, rx-to-string):
	Use lower-case "rx" in all error message.

2004-02-16  Dave Love  <fx@gnu.org>

	* emacs-lisp/rx.el (rx-or): Put group around result.
	(rx-constituents): Add backref.
	(rx-syntax): Add string-delimiter, comment-delimiter.
	(rx-categories): Add combining-diacritic.
	(rx-check-not, rx-greedy, rx): Doc fix.
	(rx-backref, rx-check-backref): New.

2004-02-16  Jesper Harder  <harder@ifa.au.dk>

	* newcomment.el (uncomment-region): Allow eob as comment end.

2004-02-16  Jari Aalto  <jari.aalto@poboxes.com>

	* filecache.el: All message and error commands now use prefix
	"Filecache:" to make it easy to read *Messages* buffer.

2004-02-16  Jari Aalto  <jari.aalto@poboxes.com>

	* autorevert.el: Add support to detect changed dired and VC buffers.
	(auto-revert-active-p, auto-revert-list-diff)
	(auto-revert-dired-file-list, auto-revert-dired-changed-p)
	(auto-revert-handler, auto-revert-active-p): New functions.
	(auto-revert-buffers): Move revert logic to `auto-revert-handler'
	and `auto-revert-active-p'.
	(eval-when-compile): Defvar dired-directory and vc-mode.
	(auto-revert-vc-cvs-file-version, auto-revert-vc-buffer-p)
	(auto-revert-handler-vc): New functions.

2004-02-16  Alfred M. Szmidt  <ams@kemisten.nu>  (tiny change)

	* progmodes/compile.el (compilation-directory): New defvar.
	(compile): Save current directory in compilation-directory.
	(recompile): Bind default-directory to compilation-directory if
	that is non-nil.

2004-02-16  Dave Love  <fx@gnu.org>

	* newcomment.el (comment-insert-comment-function)
	(comment-region-function, uncomment-region-function): New.
	(comment-indent): Use comment-insert-comment-function.
	(uncomment-region): Use uncomment-region-function.
	(comment-region): Use comment-region-function.

	* emacs-lisp/rx.el (rx-not): Bind case-fold-search to nil.

2004-02-16  Richard Stallman  <rms@gnu.org>

	* Makefile.in (TAGS, TAGS-LISP): Filter out of `els' only
	loaddefs* and ldefs-boot*.

2004-02-16  Eli Zaretskii  <eliz@gnu.org>

	* mail/mail-utils.el (rmail-dont-reply-to): Anchor user login name
	and email address at the beginning and end of the address.

	* mail/rmail.el (rmail-default-dont-reply-to-names): Make "info-"
	anchored at the beginning of the email address.

2004-02-16  TAKAI Kousuke  <tak@kmc.gr.jp>  (tiny change)

	* international/ccl.el (ccl-compile-write): Pass `left' to
	ccl-embed-code to generate correct code of write-expr-register.

2004-02-15  Dan Nicolaescu  <dann@ics.uci.edu>  (tiny change)

	* progmodes/grep.el (grep-compute-defaults): Fix typos.

2004-02-15  Jan Dj,Ad(Brv  <jan.h.d@swipnet.se>

	* x-dnd.el: Mention support for Motif in commentary.
	(x-dnd-handle-drag-n-drop-event): Ditto.

2004-02-14  Jonathan Yavner  <jyavner@member.fsf.org>

	* ses.el: Use "ses--" prefixes for buffer-local variables.
	Use (point-min) instead of 1, even when we know the buffer
	is unnarrowed.
	(ses-build-load-map): Delete.  Distribute its content to defconst's for
	the three maps.
	(ses-menu, ses-header-line-menu): New menus.
	(ses-mode-map): Use them.
	(ses-read-number) New fun.  Duplicates code from interactive "N" spec.

2004-02-14  Martin Stjernholm  <bug-cc-mode@gnu.org>

	* Makefile.in: Fix the CC Mode recompile kludge so it works
	when building in a different directory.

2004-02-13  Luc Teirlinck  <teirllm@auburn.edu>

	* simple.el (kill-new): Put yank-handler property on the entire string.

2004-02-11  Stefan Monnier  <monnier@iro.umontreal.ca>

	* diff.el: Don't use compile any more, use diff-mode instead.
	(diff-regexp-alist, diff-old-file, diff-new-file)
	(diff-parse-differences, diff-process-setup): Remove.
	(diff-sentinel): New fun.
	(diff): Use it.  Run the process ourselves.
	Use diff-mode for the rest of the processing.

	* diff.el (diff): Simplify code handling `switch'.

2004-02-11  Stefan Monnier  <monnier@iro.umontreal.ca>

	* pcvs-defs.el (cvs-menu): Add `tag'.

2004-02-11  Luc Teirlinck  <teirllm@auburn.edu>

	* simple.el (kill-append): Doc fix.

	* emacs-lisp/lisp-mode.el (lisp-mode-variables):
	Adapt outline-regexp to the new conventions for commenting out code.

2004-02-11  John Paul Wallington  <jpw@gnu.org>

	* mail/smtpmail.el (smtpmail-try-auth-methods): Fix typo.

2004-02-10  Stefan Monnier  <monnier@iro.umontreal.ca>

	* diff.el (diff-switches): New fun.
	(diff, diff-backup): Use it.
	(diff): Clean up the args construction.  Use backquote.
	Use listp instead of consp to avoid putting a nil arg.
	(diff): Add a revert-buffer function.

2004-02-10  Jan Dj,Ad(Brv  <jan.h.d@swipnet.se>

	* x-dnd.el (x-dnd-types-alist): Add COMPOUND_TEXT,  FILE_NAME
	handled by x-dnd-handle-file-name.
	(x-dnd-known-types): Add COMPOUND_TEXT.
	(x-dnd-init-frame): Call x-dnd-init-motif-for-frame.
	(x-dnd-get-state-cons-for-frame): Must do copy-sequence on
	x-dnd-empty-state.
	(x-dnd-forget-drop): Ditto.
	(x-dnd-save-state): Add optional parameter extra-data (for Motif).
	(x-dnd-handle-one-url): Return private when inserting text.
	(x-dnd-insert-ctext): New function.
	(x-dnd-handle-file-name): New function for FILE_NAME.
	(x-dnd-handle-drag-n-drop-event): Add Motif, remove call to error.
	(x-dnd-init-motif-for-frame, x-dnd-get-motif-value)
	(x-dnd-motif-value-to-list, x-dnd-handle-motif): New functions.

2004-02-10  Kenichi Handa  <handa@m17n.org>

	* term/x-win.el (x-select-utf8-or-ctext): Use compare-strings
	instead of while loop.

2004-02-10  Miles Bader  <miles@gnu.org>

	* emacs-lisp/macroexp.el: New file, implements `macroexpand-all'.

2004-02-09  Kenichi Handa  <handa@m17n.org>

	* tar-mode.el (tar-extract): Fix for the case that a file doesn't
	have end-of-line.

2004-02-09  Martin Stjernholm  <bug-cc-mode@gnu.org>

	* Makefile.in: Added extra dependencies in the recompile target
	needed to cope with the compile time macro expansions in CC Mode.

2004-02-09  Kim F. Storm  <storm@cua.dk>

	* fringe.el (no-fringe-bitmap, undef-fringe-bitmap)
	(left-truncation-fringe-bitmap, right-truncation-fringe-bitmap)
	(up-arrow-fringe-bitmap, down-arrow-fringe-bitmap)
	(continued-line-fringe-bitmap, continuation-line-fringe-bitmap)
	(overlay-arrow-fringe-bitmap, top-left-angle-fringe-bitmap)
	(top-right-angle-fringe-bitmap, bottom-left-angle-fringe-bitmap)
	(bottom-right-angle-fringe-bitmap, left-bracket-fringe-bitmap)
	(right-bracket-fringe-bitmap, filled-box-cursor-fringe-bitmap)
	(hollow-box-cursor-fringe-bitmap, hollow-square-fringe-bitmap)
	(bar-cursor-fringe-bitmap, hbar-cursor-fringe-bitmap)
	(empty-line-fringe-bitmap): Define standard fringe bitmaps id's.

2004-02-08  Stefan Monnier  <monnier@iro.umontreal.ca>

	* window.el (window-safely-shrinkable-p): Don't change the buffer-list.
	Don't allow shrink if there's a window on our right.

	* progmodes/prolog.el (prolog-program-name): Use gprolog if available.
	(prolog-mode-syntax-table, prolog-mode-abbrev-table, prolog-mode-map):
	Bring together declaration and initialization.
	(prolog-mode-variables): Don't set the syntax table.
	Don't set paragraph-start and comment-indent-function.
	Add /*..*/ to the comment regexps.
	(prolog-mode-commands): Remove.  Do it during init of prolog-mode-map.
	(prolog-mode-map): Don't bind TAB.
	(prolog-mode): Set the syntax table.
	(prolog-comment-indent): Remove.
	(inferior-prolog-mode-map): Initialize in the declaration.
	(inferior-prolog-mode-syntax-table)
	(inferior-prolog-mode-abbrev-table): New vars.
	(inferior-prolog-mode): Derive from comint-mode.
	(run-prolog): Avoid switch-to-buffer which can fail in dedicated and
	minibuffer windows.

	* progmodes/grep.el (grep-regexp-alist): Allow :, \t and (
	in file names, as long as it is unabmiguous.

2004-02-08  Andreas Schwab  <schwab@suse.de>

	* textmodes/reftex-toc.el
	(reftex-toc-load-all-files-for-promotion): Remove useless use of
	format.  Doc fix.

	* textmodes/refer.el (refer-find-entry-internal): Remove extra
	format string arguments.

	* tar-mode.el (tar-parse-octal-integer-safe): Add missing format
	string argument.

	* progmodes/xscheme.el (verify-xscheme-buffer): Fix format strings.

	* play/zone.el (zone-call): Fix format string.

	* net/webjump.el (webjump-builtin): Add missing format string argument.

	* midnight.el (midnight-delay-set): Remove extra format string argument.

	* mail/rmail.el (rmail-get-new-mail): Remove useless use of format.

	* hexl.el (hexl-insert-char): Add missing format string argument.

	* format.el (format-decode): Fix format string.

	* emulation/vi.el (vi-mode): Remove extra format string argument.
	(vi-repeat-last-search): Likewise.
	(vi-reverse-last-search): Likewise.
	(vi-goto-mark): Likewise.
	(vi-reverse-last-find-char): Likewise.
	(vi-repeat-last-find-char): Likewise.
	(vi-locate-def): Likewise.

	* emacs-lisp/lisp-mnt.el (lm-verify): Remove useless use of format.

	* ediff-util.el (ediff-toggle-read-only): Remove extra format
	string argument.
	(ediff-toggle-regexp-match): Likewise.

	* dired-aux.el (dired-do-query-replace-regexp): Add missing
	format string argument.

	* calc/calc-map.el (calc-get-operator): Remove extra format
	string argument.

	* calc/calc-forms.el (calc-convert-time-zones): Fix format string.

	* calc/calc-ext.el (calc-do-prefix-help): Remove extra format
	string argument.

	* eshell/esh-mode.el (eshell-send-invisible): Fix format string.

	* eshell/em-hist.el (eshell-hist-word-reference): Fix format string.

	* emulation/viper-ex.el (ex-mark): Remove extra format string argument.

	* emacs-lisp/cl-macs.el (defstruct): Remove extra format string arg.
	(cl-struct-setf-expander): Likewise.

	* vc.el (with-vc-file): Fix unsafe uses of error.
	(vc-cancel-version): Likewise.

2004-02-08  Jan Nieuwenhuizen  <jan.nieuwenhuizen@aspiratie.nl>  (tiny change)

	* progmodes/gud.el (gud-jdb-marker-filter): Add period as optional
	thousands separator; fixes <class>:<line-number> regexp for
	non-english locales.

2004-02-08  Andreas Schwab  <schwab@suse.de>

	* view.el (view-mode-enable): Revert previous change.

2004-02-07  Kim F. Storm  <storm@cua.dk>

	* simple.el (line-number-at-pos): Rename from line-at-pos.
	Uses changed (what-line and vc-annotate-warp-version).

2004-02-06  Stefan Monnier  <monnier@iro.umontreal.ca>

	* diff-mode.el (diff-file-regexp-alist, diff-error-regexp-alist)
	(diff-mode): Remove aborted attempt at support for compile.el.
	(diff-mode, diff-minor-mode): Avoid obsolete write-contents-hooks.

2004-02-06  Andreas Schwab  <schwab@suse.de>

	* view.el (view-mode-enable): Add view-mode-map to
	minor-mode-overriding-map-alist.

2004-02-05  Jan Dj,Ad(Brv  <jan.h.d@swipnet.se>

	* x-dnd.el (x-dnd-get-local-file-name): Fix byte compiler warning

2004-02-04  Stefan Monnier  <monnier@iro.umontreal.ca>

	* progmodes/cperl-mode.el (cperl-fill-paragraph): Call fill-paragraph
	with point inside rather than after the paragraph.

2004-02-04  Sam Steingold  <sds@gnu.org>

	* mail/smtpmail.el (smtpmail-try-auth-methods):
	Do not try authentication when no mechanism is available.
	Pass port-name as defaultport to `netrc-machine'.

2004-02-04  Stephen Eglen  <stephen@gnu.org>

	* iswitchb.el (iswitchb-minibuffer-setup-hook): Update doc string
	to show how minibuffer height can be constrained.

2004-02-04  John Paul Wallington  <jpw@gnu.org>

	* files.el (auto-mode-alist): Fix .scm, .stk, .ss, .sch entry.

2004-02-03  Jan Dj,Ad(Brv  <jan.h.d@swipnet.se>

	* x-dnd.el: New file for drag and drop.

	* term/x-win.el: require x-dnd, set after-make-frame-functions
	to x-dnd-init-frame, let x-dnd-handle-drag-n-drop-event handle
	drag-n-drop event.

	* dired.el (dired-dnd-test-function, dired-dnd-popup-notice)
	(dired-dnd-do-ask-action, dired-dnd-handle-local-file)
	(dired-dnd-handle-file): New functions for drag and drop support.
	(dired-mode): Initialize drag and drop if x-dnd present.

2004-02-02  Stefan Monnier  <monnier@iro.umontreal.ca>

	* progmodes/cperl-mode.el (cperl-mode-map, cperl-do-auto-fill)
	(cperl-menu): Use fill-paragraph, not cperl-fill-paragraph.
	(cperl-mode): Set fill-paragraph-function.
	(cperl-fill-paragraph): Make it non-interactive.

2004-02-02  Benjamin Rutt  <brutt@bloomington.in.us>

	* diff-mode.el (diff-mode-shared-map): Bind q to `quit-window'.

2004-02-02  David Kastrup  <dak@gnu.org>

	* replace.el (perform-replace): Allow 'literal argument in
	regexp-flag to indicate literal replacement.
	(query-replace-regexp-eval): Use it.

2004-02-01  Andreas Schwab  <schwab@suse.de>

	* progmodes/executable.el (executable-command-find-posix-p): Doc fix.

2004-02-01  Stephen Eglen  <stephen@gnu.org>

	* info-look.el: Add support for maxima-mode.  Update commentary
	because info-lookup-symbol is now bound to C-h S.

2004-01-31  Luc Teirlinck  <teirllm@auburn.edu>

	* simple.el (edit-and-eval-command): Bind print-level and
	minibuffer-history-sexp-flag around call to read-from-minibuffer.
	Correct initial position in command-history.

2004-01-30  Luc Teirlinck  <teirllm@auburn.edu>

	* files.el (read-directory-name): Adapt the docstring to recent
	change in Fread_file_name.

2004-01-30  Jonathan Yavner  <jyavner@member.fsf.org>

	* ses.el (ses-print-cell): If print format too wide for column
	width, truncate decimal places if that helps to avoid "#####" fill.
	* ses.el (ses-initial-column-width): Revert previous change.

2004-01-29  Stefan Monnier  <monnier@iro.umontreal.ca>

	* jit-lock.el (jit-lock-context-time, jit-lock-context-timer): New var.
	(with-buffer-unmodified, with-buffer-prepared-for-jit-lock):
	Add edebug info.
	(jit-lock-mode): Setup/cancel the new timer.
	(jit-lock-context-fontify): New fun.  Extracted from
	context fontification code of jit-lock-stealth-fontify.
	(jit-lock-stealth-fontify): Don't do context fontification any more.

	* jit-lock.el (jit-lock-stealth-fontify): Allow quit.
	(jit-lock-fontify-now): Handle the `quit' case.
	(jit-lock-contextually): Rename from jit-lock-defer-contextually.

2004-01-29  Jari Aalto  <jari.aalto@poboxes.com>

	* progmodes/executable.el (executable-command-find-posix-p):
	New.  Check if find handles arguments Posix-style.

	* progmodes/grep.el (grep-compute-defaults):
	Use executable-command-find-posix-p.
	(grep-find): Check `grep-find-command'.

	* filecache.el (file-cache-find-posix-p): Delete.
	(file-cache-add-directory-using-find):
	Use `executable-command-find-posix-p'.

2004-01-29  Dave Love  <fx@gnu.org>

	* emacs-lisp/lisp.el (beginning-of-defun-raw, end-of-defun):
	Iterate the hook function if arg is given.
	(mark-defun, narrow-to-defun): Change order of finding the limits.

	* emacs-lisp/bytecomp.el (byte-compile-compatibility): Doc fix.
	(byte-compile-format-warn): New.
	(byte-compile-callargs-warn): Use it.
	(Format, message, error): Add byte-compile-format-like property.
	(byte-compile-maybe-guarded): New.
	(byte-compile-if, byte-compile-cond): Use it.
	(byte-compile-lambda): Compile interactive forms,
	just to make warnings about them.

2004-01-29  Jonathan Yavner  <jyavner@member.fsf.org>

	* ses.el (ses-initial-column-width): Increase to 14, so it will
	work well with the default printer of "%.7g" for extreme values
	like "-1.234567e+07".

2004-01-29  Kenichi Handa  <handa@m17n.org>

	* term/x-win.el (x-selection-value): Optimize for ASCII only case.

2004-01-28  Peter 'Luna' Runestig  <peter@runestig.com>

	* dos-w32.el: Added support for the `default-printer-name' function.

2004-01-27  Stefan Monnier  <monnier@iro.umontreal.ca>

	* server.el (server-socket-name): Don't use the hostname in the
	socket name since /tmp is local to the host anyway.

	* emacs-lisp/easy-mmode.el (easy-mmode-define-navigation): Use a more
	robust check of widening and fix var-naming.

2004-01-27  Eli Tziperman  <eli@deas.harvard.edu>

	* rmail-spam-filter.el: Change rmail-spam-filter- or spam-filter-
	or rmail-spam- to rsf- in all function and variable names.
	(rsf-min-region-to-spam-list): New variable.
	(rsf-bbdb-auto-delete-spam-entries): Rename from
	rmail-bbdb-auto-delete-spam-bbdb-entries.  The cc: field is
	scanned together with the recipients field for spam testing; Don't
	delete spam message if rmail-delete-after-output is non-nil;
	(rsf-check-field): New function, extracted from code in
	rmail-spam-filter to ease addition of header fields like
	content-type:;
	(message-content-type): New variable.  The content-type: field was
	added also in defcustom of rsf-definitions-alist;
	(rmail-spam-filter): Replace repeated test code for header fields
	by calls to check-field; change the call to
	rmail-output-to-rmail-file such that rmail-current-message stays
	the same to avoid wrong deletion of unseen flags.
	(rmail-use-spam-filter): Add autoload cookie.

2004-01-27  Jari Aalto  <jari.aalto@poboxes.com>

	* filecache.el (file-cache-find-posix-p): New function.  Detect Cygwin.
	(file-cache-add-directory-using-find): Add Cygwin support.
	(file-cache-find-command-posix-flag): New user variable.

	* filecache.el (file-cache-add-directory): Check for
	directories an remove them from dir-files.

2004-01-27  Richard M. Stallman  <rms@gnu.org>

	* man.el (Man-fontify-manpage): Clean up message.

2004-01-27  Kenichi Handa  <handa@m17n.org>

	* textmodes/paragraphs.el (sentence-end-without-space): New variable.
	(sentence-end): Define using sentence-end-without-space.

	* textmodes/fill.el (fill-delete-newlines): Don't add a space if
	a sentence ends with one of a character in sentence-end-without-space.

2004-01-26  Stefan Monnier  <monnier@iro.umontreal.ca>

	* font-lock.el (font-lock): Add jit-lock as explicit group member.
	(jit-lock): Group declaration moved to jit-lock.el.
	(toplevel): Don't explicitly require jit-lock, since it's autoloaded
	when necessary.

	* jit-lock.el (jit-lock): Move group declaration from font-lock.el.
	(jit-lock-context-unfontify-pos): Rename from
	jit-lock-first-unfontify-pos.
	(jit-lock-defer-buffers): Rename from jit-lock-buffers.

2004-01-25  Glenn Morris  <gmorris@ast.cam.ac.uk>

	* progmodes/fortran.el (fortran-break-before-delimiters): Doc fix.
	(fortran-break-delimiters-re, fortran-no-break-re): New consts.
	(fortran-fill): When filling a string, adjust re-search-backward
	argument for special case of string just on fill-column.
	When filling non-string, allow one extra char if
	fortran-break-before-delimiters is non-nil.
	Suggested by Michael Hagemann <michael.hagemann@unibas.ch>.
	Use fortran-break-delimiters-re and fortran-no-break-re to
	correctly handle cases such as "**".

	* progmodes/f90.el (f90-break-delimiters): Doc fix.
	(f90-no-break-re): Add some extra tokens.  Doc fix.

2004-01-24  Thien-Thi Nguyen  <ttn@gnu.org>

	* mail/rmail-spam-filter.el:
	Use two semicolons as Commentary line prefix.
	Add ";;; Code:" stylized comment.
	Delete end-of-line whitespace.
	Wrap (require 'cl) with `eval-when-compile'.

2004-01-23  Benjamin Rutt  <brutt@bloomington.in.us>

	* vc.el (vc-annotate): Fix improper use of `make-local-variable'
	at the top level of vc.el.

2004-01-23  Andre Spiegel  <spiegel@gnu.org>

	* vc.el (vc-current-line): Function removed.  This is now done by
	the new function line-at-pos in simple.el.
	(vc-annotate-warp-version): Use line-at-pos instead of
	vc-current-line.

2004-01-22  Kim F. Storm  <storm@cua.dk>

	* simple.el (line-at-pos): New defun.
	(what-line): Use it.  Optimize by only counting lines in narrowed
	region once.

2004-01-22  Kenichi Handa  <handa@m17n.org>

	* language/cyrillic.el (ccl-encode-windows-1251-font): Rearrange code
	point (register r1) only for charset mule-unicode-0100-24ff.

2004-01-21  Markus Rost  <rost@mathematik.uni-bielefeld.de>

	* mail/rmail.el (rmail-convert-to-babyl-format): Avoid deleting
	trailing white space and ensure a final newline.

	* mail/rmail-spam-filter.el (rmail-use-spam-filter):
	Add autoload cookie.

2004-01-21  Benjamin Rutt  <brutt@bloomington.in.us>

	* vc.el (vc-annotate-mode): Inherit from fundamental-mode and
	activate view-mode explicitly.

2004-01-21  Jan Dj,Ad(Brv  <jan.h.d@swipnet.se>

	* term/x-win.el: Call menu-bar-enable-clipboard and make Paste
	use clipboard first.

2004-01-20  Stefan Monnier  <monnier@iro.umontreal.ca>

	* vc-mcvs.el (vc-mcvs-mode-line-string): Remove.  Does not work.
	(vc-mcvs-workfile-version): Manually macro expand vc-mcvs-cvs.
	(vc-mcvs-cvs): Remove.
	(vc-mcvs-command): Remove use of assert.

	* outline.el (outline-insert-heading): Tighten up match.
	(outline-demote, outline-move-subtree-down): Don't assume anything
	about outline-regexp.

	* textmodes/texinfo.el (texinfo-mode): Remove ^ from outline-regexp.
	(texinfo-show-structure): Explicitly add ^, and simplify.

2004-01-20  Glenn Morris  <gmorris@ast.cam.ac.uk>

	* calendar/appt.el (appt-check): Restore usage of
	appt-issue-message deleted in previous change.
	(top-level): Activate package when loaded (needed for backwards
	compatibility).

2004-01-20  Jesper Harder  <harder@ifa.au.dk>

	* mail/smtpmail.el (smtpmail-via-smtp): No need to add two bytes
	following previous change to smtpmail-send-data.

2004-01-20  Benjamin Rutt  <brutt@bloomington.in.us>

	* vc.el (vc-default-previous-version): Doc enhancement.
	(vc-default-next-version): New function.
	(vc-print-log): New arg FOCUS-REV.
	(vc-annotate-mode): Derive from view-mode.
	(vc-annotate): New args REVISION, DISPLAY-MODE.
	(vc-annotate-workfile-version, vc-annotate-extract-revision-at-line)
	(vc-annotate-revision-at-line, vc-annotate-revision-previous-to-line)
	(vc-annotate-show-log-revision-at-line, vc-annotate-warp-version)
	(vc-annotate-show-diff-revision-at-line, vc-current-line)
	(vc-annotate-prev-version, vc-annotate-next-version): New functions.

	* vc-cvs.el (vc-cvs-annotate-extract-revision-at-line): New function.

2004-01-19  Karl Berry  <karl@gnu.org>

	* textmodes/texinfo.el: Use "Texinfo" consistently, no "TeXinfo"
	or "TexInfo".

2004-01-19  Luc Teirlinck  <teirllm@auburn.edu>

	* subr.el (delete-dups): New function.

2004-01-19  Karl Berry  <karl@gnu.org>

	* textmodes/texinfo.el (texinfo-mode): Define outline-regexp to start
	with ^, since that's what texinfo-show-structure
	documentation says (plus it works much better in texinfo.txi).

2004-01-18  Jesper Harder  <harder@ifa.au.dk>

	* mail/smtpmail.el (smtpmail-send-data): Don't append spurious newline.

2004-01-18   David Ponce  <david@dponce.com>  (tiny change)

	* progmodes/which-func.el (which-function-mode): Don't cancel
	which-func-update-timer if not set.

2004-01-17  Thien-Thi Nguyen  <ttn@gnu.org>

	* calendar/diary-lib.el (diary-entry-time): Fix typo/bug:
	Remove spurious left square bracket in XX:XXam regexp.

2004-01-16  Luc Teirlinck  <teirllm@auburn.edu>

	* progmodes/cc-defs.el: Do not require cl at run time.

2004-01-16  Richard M. Stallman  <rms@gnu.org>

	* emacs-lisp/cl.el (cl-cannot-unload): New function.
	(cl-unload-hook): Defvar this to run cl-cannot-unload.

	* mail/rmail.el (rmail-get-new-mail): New local rsf-number-of-spam.
	Call rmail-spam-filter.  Delete and expunge spam.
	Print number of spam messages deleted.
	Save and restore the deletion status of old messages when reading
	new mail with spam filter, so that expunging spam does not expunge
	msgs deleted by the user.
	(rmail-only-expunge): Add an optional argument dont-show to
	prevent showing message after expunge.

2004-01-15  Luc Teirlinck  <teirllm@auburn.edu>

	* emacs-lisp/cl.el (declare): Add `fmakunbound' for `declare'.
	* subr.el (declare): New macro.

2004-01-15  Thien-Thi Nguyen  <ttn@gnu.org>

	* progmodes/scheme.el (scheme-font-lock-keywords-2): Add "force".

2004-01-14  Stefan Monnier  <monnier@iro.umontreal.ca>

	* mwheel.el (mouse-wheel-down-event, mouse-wheel-up-event):
	Test window-system rather than system-type (for X11/Mac).

2004-01-12  Luc Teirlinck  <teirllm@auburn.edu>

	* emacs-lisp/bytecomp.el (compile-defun): Doc fix.

2004-01-12  Richard M. Stallman  <rms@gnu.org>

	* mail/rmail.el (rmail-convert-to-babyl-format):
	Use mail-unquote-printable-region.
	(rmail-hex-string-to-integer, rmail-decode-quoted-printable):
	(rmail-hex-char-to-integer): Functions deleted.

	* mail/mail-utils.el (mail-unquote-printable-hexdigit): Upcase CHAR.
	(mail-unquote-printable-region): New arg NOERROR.
	For invalid encoding, either signal an error to just return nil.

2004-01-11  Glenn Morris  <gmorris@ast.cam.ac.uk>

	* calendar/appt.el: Update copyright and commentary.
	(appt-issue-message): Make obsolete.
	(appt-visible, appt-msg-window): Make obsolete, in favour of
	appt-display-format.
	(appt-display-mode-line, appt-display-duration)
	(appt-display-diary, appt-time-msg-list, appt-mode-string)
	(appt-prev-comp-time, appt-display-count, appt-timer)
	(appt-convert-time): Doc change.
	(appt-disp-window-function, appt-delete-window-function):
	Use defcustom rather than defvar.
	(appt-display-format): New variable.
	(appt-display-message): New function with display code from appt-check.
	(appt-check): Add optional FORCE argument.  Doc change.
	Add appt-make-list to diary-hook if displaying diary.
	Remove checking of view-diary-entries-initially.
	Message display section removed to new function appt-display-message.
	(appt-display-window): Doc change.  Remove unused internal var
	this-buffer.  Do not beep, since appt-display-message does that.
	(appt-make-list): Doc change.  Use caar.
	(appt-sort-list): Simplify by using builtin sort function.
	(appt-update-list): New function for updating appts when diary is
	saved.
	(appt-activate): New autoloaded function to toggle package
	functionality.

	* calendar/cal-x.el: (calendar-one-frame-setup)
	(calendar-only-one-frame-setup, calendar-two-frame-setup): Doc change.

	* calendar/calendar.el: Update copyright.
	(view-diary-entries-initially, european-calendar-style): Doc change.
	(calendar-setup): Make defcustom rather than defvar.
	(mark-visible-calendar-date): Initialize temp-face and faceinfo
	in let binding so local to function.

	* calendar/diary-lib.el: Update copyright.
	(diary, diary-entry-time): Doc change.
	(list-diary-entries): Doc change.  Trivial logic change.
	(fancy-diary-display): Restore make-face command mistakenly
	deleted 2003-05-08.
	(show-all-diary-entries): Allow to pop-up frame if needed.

2004-01-09  John Paul Wallington  <jpw@gnu.org>

	* bindings.el (mode-line-change-eol): Add EVENT parameter.
	Temporarily select EVENT's window for changing eol type.

2004-01-09  Deepak Goel  <deego@gnufans.org>

	* calendar/diary-lib.el (diary-entry-time):
	Also accept time in the form XX[.XX][am/pm/AM/PM].
	(fancy-diary-font-lock-keywords): Likewise.
	(diary-font-lock-keywords): Likewise.
	* calendar/appt.el (appt-add): Likewise.
	(appt-make-list): Likewise.
	(appt-convert-time): Likewise.

2004-01-08  Nick Roberts  <nick@nick.uklinux.net>

	* gdb-ui.el (gdb-ann3): Revert previous change.
	(gdb-source-info): Allow for case of where compilation directory
	is not recorded.

2004-01-08  John Paul Wallington  <jpw@gnu.org>

	* emerge.el (emerge-restore-buffer-characteristics): Doc fix.

2004-01-07  Nick Roberts  <nick@nick.uklinux.net>

	* progmodes/gud.el (gdb-first-prompt): Rename from gdb-first-pre-prompt

	* gdb-ui.el (gdba): Avoid duplication, use gdb-ann3.
	(gdb-ann3): Use GDB command "set width 0" to prevent word wrapping
	problems.
	(gdb-prompt): Set (renamed) gdb-first-prompt to nil in gdb-ann3.

2004-01-07  Luc Teirlinck  <teirllm@auburn.edu>

	* files.el (write-file-functions, write-contents-functions):
	Clarify docstrings.

2004-01-07  Kenichi Handa  <handa@m17n.org>

	* international/mule.el (set-auto-coding): Fix for the case that
	end-of-line is only CR.

2004-01-07  Kim F. Storm  <storm@cua.dk>

	* subr.el (event-start, event-end): Doc fix.
	(posn-string, posn-image): New defuns.
	(posn-object): Return either image or string object.
	(posn-object-x-y): Return 8th element of position.
	(posn-object-width-height): New defun.

2004-01-06  Andreas Schwab  <schwab@suse.de>

	* gdb-ui.el (gdb-frame-handler): Handle word wrapping anywhere in
	output.

2004-01-05  Karl Berry  <karl@gnu.org>

	* emacs-lisp/copyright.el (copyright-regexp): Might as well allow
	/ and *, too.

2003-12-31  Simon Josefsson  <jas@extundo.com>

	* files.el (before-save-hook): Add.
	(basic-save-buffer): Use before-save-hook.

	* emacs-lisp/copyright.el: Fix comment to recommend
	before-save-hook instead of write-file-functions.

2004-01-05  Richard M. Stallman  <rms@gnu.org>

	* finder.el (finder-commentary): Call delete-other-windows.

	* net/ange-ftp.el (ange-ftp-file-attributes):
	Pass 2 args to ange-ftp-real-file-attributes only if ID-FORMAT non-nil.

2004-01-04  Karl Berry  <karl@gnu.org>

	* emacs-lisp/copyright.el (copyright-regexp): Allow the common
	comment characters % and # in the copyright year notice,
	as well as ;.

2004-01-04  Per Abrahamsen  <abraham@dina.kvl.dk>

	* wid-edit.el (default): Define dummy :value-delete.
	Reported by Jesper Harder <harder@ifa.au.dk>.

2004-01-03  Richard M. Stallman  <rms@gnu.org>

	* progmodes/compile.el (compile-internal): Use point, not point-min,
	for set-window-point.

	* textmodes/tex-mode.el (latex-find-indent): Avoid error at end of buf.

	* emacs-lisp/lisp-mnt.el (lm-section-end): Require outline.

	* progmodes/grep.el (grep-mode-map):
	Don't remap next-line, previous-line.

2004-01-03  Eric M. Ludlam  <eric@siege-engine.com>

	* speedbar.el (speedbar-edit-line): Change regexp to position
	the cursor on the first character of this line's button.

2004-01-03  Luc Teirlinck  <teirllm@auburn.edu>

	* subr.el (functionp): Doc fix.

2004-01-03  Jesper Harder  <harder@ifa.au.dk>  (tiny change)

	* progmodes/idlwave.el (idlwave-make-tags):
	* textmodes/flyspell.el (flyspell-large-region):.
	* progmodes/make-mode.el (makefile-query-by-make-minus-q):
	* emulation/viper-util.el (viper-glob-unix-files):
	* emacs-lisp/shadow.el (shadow-same-file-or-nonexistent):
	* man.el (Man-init-defvars):
	* jka-compr.el (jka-compr-call-process):
	* files.el (get-free-disk-space,insert-directory):
	* ediff-ptch.el (ediff-test-patch-utility):
	* ediff-diff.el (ediff-test-utility):
	* dired-aux.el (dired-check-process):
	* mail/sendmail.el (sendmail-send-it): Don't use = or zerop to
	test the return value of call-process, because it can be a string.

2003-12-31  John Paul Wallington  <jpw@gnu.org>

	* bindings.el (completion-ignored-extensions): Add .pfsl.

2003-12-31  Kim F. Storm  <storm@cua.dk>

	* ido.el (ido-nonreadable-directory-p): New defun to check for
	nonreadable directory without activating tramp (to avoid problems
	with checking incomplete tramp paths).
	(ido-set-current-directory, ido-file-internal)
	(ido-file-name-all-completions1): Use it.

2003-12-30  Luc Teirlinck  <teirllm@auburn.edu>

	* help-mode.el (help-xref-info-regexp): Make hyperlinks to Info
	documentation if the anchor (or node) name is preceded by `info
	anchor' or `Info anchor' in addition to earlier `info node' and
	`Info node'.
	(help-make-xrefs): Adapt to new value of `help-xref-info-regexp'.

2003-12-30  Eli Zaretskii  <eliz@gnu.org>

	* mail/rmail.el (rmail-convert-to-babyl-format): Fix off-by-one
	error in arguments to base64-decode-region.  Remove ^M characters
	after decoding base64.

2003-12-30  Simon Josefsson  <jas@extundo.com>

	* textmodes/texinfo.el: Change maintainer to FSF.  Suggested by
	karl@freefriends.org (Karl Berry), since the Texinfo Elisp files
	have only been distributed with Emacs for some years.
	(texinfo-mode-hook): Customize.

2003-12-30  Eli Zaretskii  <eliz@gnu.org>

	* mail/rmail.el (rmail-convert-to-babyl-format): Make the code
	cleaner (suggested by Richard Stallman).

	* progmodes/gud.el (gud-tool-bar-map): Modify names of icon files
	for gud-next, gud-nexti, gud-step and gud-stepi to prevent
	file-name clashes on 8+3 DOS filesystems.

	* toolbar/gud-next.pbm, toolbar/gud-next.xpm
	* toolbar/gud-nexti.pbm, toolbar/gud-nexti.xpm
	* toolbar/gud-step.pbm, toolbar/gud-step.xpm
	* toolbar/gud-stepi.pbm, toolbar/gud-stepi.xpm: Renamed to
	gud-n.*, gud-ni.*, gud-s.*, and gud-si.*, respectively, to avoid
	file-name clashes on 8+3 filesystems.

	* emacs-lisp/tcover-unsafep.el, emacs-lisp/tcover-ses.el:
	Renamed from testcover-unsafep.el and testcover-ses.el to avoid
	file-name clashes on 8+3 DOS filesystems.

2003-12-29  Richard M. Stallman  <rms@gnu.org>

	* mail/mail-utils.el (mail-unquote-printable-hexdigit):
	Upcase the character.

	* textmodes/flyspell.el (mail-mode-flyspell-verify):
	Search for header separator alone on a line, literally,
	and search for it backward, not forward.
	(flyspell-abbrev-table): Always use global-abbrev-table
	if there is no local one.

	* progmodes/sh-script.el (sh-get-indent-info):
	Don't move point back if at bob.

	* progmodes/antlr-mode.el (save-buffer-state-x): Use with-no-warnings.

	* play/handwrite.el (handwrite): Make the handwrite credit message
	a comment rather than an output command.

	* obsolete/sc.el: Display message that this file is obsolete.

	* net/ange-ftp.el (ange-ftp-start-process): Copy the environment.

	* mail/rfc822.el (rfc822-address-start): Declare variable.
	Renamed from address-start.  All uses changed.

	* term.el (term-exec): Set up sentinel.
	(term-sentinel): New function.
	(term-handle-exit): New function.

	* subr.el (assoc-ignore-case, assoc-ignore-representation):
	Use assoc-string, and mark them obsolete.
	(delay-mode-hooks): Mark as permanent local.

	* simple.el (sendmail-user-agent-compose): Use assoc-string.

	* register.el (copy-rectangle-to-register): Doc fix.

	* info.el (Info-insert-dir): Use assoc-string.

	* info-look.el (info-lookup): Use assoc-string.

	* frame.el (pop-up-frame-function): Use quote, not `function'.
	(frame-notice-user-settings): Calculate ADJUSTED-TOP
	copying with lists as coordinate values.

	* font-lock.el (font-lock-after-change-function): Bind inhibit-quit.

	* find-dired.el (kill-find): New command.
	(find-dired): Make buffer read-only.
	Set up a keymap with C-c C-k running kill-find.
	(find-dired-filter, find-dired-sentinel): Bind inhibit-read-only.

	* files.el (backup-buffer-copy): If MODES is nil, don't set modes.

	* filecache.el (file-cache-ignore-case): New variable.
	(file-cache-assoc-function): Var deleted.  Use assoc-string instead.

	* comint.el (comint-arguments): Set COUNT after ARGS is complete.
	(comint-dynamic-complete-as-filename): Rename local vars.
	(comint-dynamic-list-filename-completions): Likewise.

	* comint.el (comint-dynamic-list-completions-config): New var.
	(comint-dynamic-list-completions): Handle both SPC and TAB right.

	* comint.el (comint-file-name-chars): Add [].
	(comint-word): Use skip-chars-backward, not search.

	* shell.el (shell-file-name-chars): Add [].

	* shell.el (shell-dynamic-complete-as-command): Rename local vars.

	* bookmark.el (bookmark-get-bookmark): Use assoc-string.

	* generic.el (define-generic-mode): Doc fix.

2003-12-29  Eli Zaretskii  <eliz@gnu.org>

	* files.el (kill-some-buffers): Doc fix.

2003-12-29  David Herring  <sdh6@ra.msstate.edu>  (tiny change)

	* comint.el (comint-watch-for-password-prompt): Pass `string' as
	arg to send-invisible
	(send-invisible): Doc fix.  The argument is now a prompt, not the
	string to send.
	(comint-read-noecho): Doc fix.

2003-12-29  Michael R. Wolf  <MichaelRWolf@att.net>  (tiny change)

	* net/ange-ftp.el (ange-ftp-name-format): Allow USER to contain
	"@", as required by some ISP hosting service.  Fix defcustom
	argument syntax errors that prevented use of customization.

2003-12-29  Eli Zaretskii  <eliz@gnu.org>

	* xml.el (xml-get-attribute-or-nil): Doc fix.

2003-12-29  Peter 'Luna' Runestig  <peter@runestig.com>

	* net/zone-mode.el (zone-mode): Use write-file-functions, not
	write-file-hooks.

2003-12-29  Eric Hanchrow  <offby1@blarg.net>  (tiny change)

	* autorevert.el (auto-revert-interval): Doc fix.

2003-12-29  Mark A. Hershberger  <mah@everybody.org>

	* xml.el (xml-get-attribute-or-nil): New function, like
	xml-get-attribute, but returns nil if the attribute was not found.
	(xml-get-attribute): Convert to defsubst, uses
	xml-get-attribute-or-nil.

2003-12-29  Eli Zaretskii  <eliz@gnu.org>

	* emacs-lisp/easymenu.el (easy-menu-define): Doc fix.

2003-12-29  Alex Schroeder  <alex@emacswiki.org>  (tiny change)

	* custom.el (custom-declare-theme): Use `value' when putting
	properties on `theme'.

2003-12-29  Takaaki Ota  <Takaaki.Ota@am.sony.com>

	* subr.el (insert-for-yank): Call insert-for-yank-1 repetitively
	for each yank-handler segment.
	(insert-for-yank-1): New function, with the body of the previous
	insert-for-yank.

	* textmodes/table.el (table-yank-handler): New defcustom.
	(table--put-cell-indicator-property): Put yank-handler property
	that indicates the yank handler for the table cell.

2003-12-29  Jesper Harder  <harder@ifa.au.dk>  (tiny change)

	* generic-x.el (etc-modules-conf-generic-mode): A more complete
	set of keywords.

2003-12-29  Eli Zaretskii  <eliz@gnu.org>

	* international/mule-cmds.el (reset-language-environment)
	(set-language-environment): Don't invoke fontset-related functions
	if fontset-list is not fboundp.

2003-12-29  Kenichi Handa  <handa@m17n.org>

	* international/mule-cmds.el (reset-language-environment):
	Call set-overriding-fontspec-internal with nil.
	(set-language-environment): Call set-overriding-fontspec-internal
	if the language environment specify `overriding-fontspec'.
	(language-info-alist): Doc added.

	* language/cyrillic.el (ccl-encode-koi8-font): Make it work for
	characters of mule-unicode-0100-24ff.
	(ccl-encode-windows-1251-font): New CCL program.
	("Bulgarian"): Specify overriding-fontspec.
	("Belarusian"): Likewise.

2003-12-28  Sam Steingold  <sds@gnu.org>

	* net/ange-ftp.el (ange-ftp-file-attributes): Add new optional
	parameter ID-FORMAT to conform with the 2003-11-30 patch.

2003-12-28  Nick Roberts  <nick@nick.uklinux.net>

	* progmodes/gud.el (gud-gdb-command-name): Set default to
	"gdb --annotate=3".
	(gud-gdb-marker-filter): Look out for annotations.
	(gdb-first-pre-prompt): New variable.
	Remove trailing white space.

	* gdb-ui.el (gdb-prompt): Change filter for level 3 annotations,
	if necessary.
	(gdb-ann3): New function.  Initialise M-x gdb as for M-x gdba if
	annotations are detected.
	(gud-gdba-marker-filter): Use global variable gud-marker-acc
	instead of a local one to allow transition from
	gud-gdb-marker-filter.
	Remove trailing white space.

2003-12-27  Kim F. Storm  <storm@cua.dk>

	* ido.el: Handle non-readable directories.
	(ido-decorations): Add 9th element for non-readable directory.
	(ido-directory-nonreadable): New dynamic var.
	(ido-set-current-directory): Set it.
	(ido-read-buffer, ido-file-internal):
	(ido-read-file-name, ido-read-directory-name): Let-bind it.
	(ido-file-name-all-completions1): Return empty list for
	non-readable directory.
	(ido-exhibit): Print [Not readable] if directory is not readable.
	(ido-expand-directory): New defun (based on tiny fix from Karl Chen).
	(ido-read-file-name, ido-file-internal, ido-read-directory-name):
	Use it.

2003-12-27  Lars Hansen  <larsh@math.ku.dk>

	* ls-lisp.el (ls-lisp-insert-directory): Add parameter 'string in
	calls to directory-files-and-attributes and file-attributes.
	(ls-lisp-format): Remove system dependent handling of user and
	group id's.

2003-12-25  Luc Teirlinck  <teirllm@auburn.edu>

	* ffap.el (ffap-read-file-or-url): Revert previous change.

2003-12-25  Robert J. Chassell  <bob@rattlesnake.com>

	* textmodes/texnfo-upd.el (texinfo-multi-file-update): Create a
	new list of included files called `files-with-node-lines', that
	only have node lines.  This way @include commands can include any
	file, such as version and update files without node lines, not
	just files that are chapters.

2003-12-25  Andreas Schwab  <schwab@suse.de>

	* jka-compr.el (jka-compr-insert-file-contents): Avoid error when
	file not found.

2003-12-08  Miles Bader  <miles@gnu.org>

	* dired.el (dired-between-files): Always use dired-move-to-filename,
	which is more robust in non-english locales.

2003-12-25  Markus Rost  <rost@mathematik.uni-bielefeld.de>

	* vc.el (vc-dired-purge): Avoid error from `kill-line'.

2003-12-24  Andreas Schwab  <schwab@suse.de>

	* shell.el (shell-file-name-quote-list): Add backslash.

	* comint.el (comint-quote-filename): Correctly handle backslash
	in comint-file-name-quote-list.

2003-12-24  Kenichi Handa  <handa@m17n.org>

	* international/mule-cmds.el (set-default-coding-systems):
	Call ucs-set-table-for-input for all buffers that don't have local
	value of buffer-file-coding-system.

	* international/ucs-tables.el (ucs-set-table-for-input):
	If translation-table-for-encode is a symbol, get its
	translation-table property.

2003-12-23  Luc Teirlinck  <teirllm@auburn.edu>

	* ffap.el (ffap-read-file-or-url): Eliminate reliance of the call
	to `completing-read' on a recently fixed bug.

	* fringe.el (fringe-query-style): Suggest `?' in minibuffer prompt,
	instead of SPACE, to get the list of possible fringe modes.
	SPACE only works if both `partial-completion-mode' and
	`completion-auto-help' are nil.

	* complete.el (PC-is-complete-p): Delete.
	(PC-do-completion): Replace all calls to `PC-is-complete-p' with
	calls to `test-completion'.

2003-12-23  Nick Roberts  <nick@nick.uklinux.net>

	* progmodes/gud.el (gud-speedbar-buttons): Use speed-bar-edit-line
	to edit values when there are no children.

	* gdb-ui.el (gdba, gdb-assembler-mode): Call the mode "Machine" as
	a mode called "Assembler" already exists.
	(gdb-use-colon-colon-notation, gdb-show-changed-values): New options.
	(gud-watch): Use format option.  Remove font properties from string.
	(gdb-var-create-handler, gdb-var-list-children-handler):
	Don't bother about properties as there are none.
	(gdb-var-create-handler, gdb-var-list-children-handler)
	(gdb-var-update-handler): Call gdb-var-evaluate-expression-handler
	with two arguments.
	(gdb-var-evaluate-expression-handler, gdb-post-prompt):
	Let speedbar show value changes with a different font.
	(gdb-edit-value): New defun.
	(gdb-clear-partial-output, gdb-clear-inferior-io)
	(def-gdb-auto-update-handler): Use erase-buffer.
	(gdb-frame-handler): Display watch expressions in
	FUNCTION::VARIABLE format if required.

2003-12-23  John Paul Wallington  <jpw@gnu.org>

	* info.el (Info-unescape-quotes, Info-split-parameter-string)
	(Info-goto-emacs-command-node): Doc fixes.

2003-12-12  Jesper Harder  <harder@ifa.au.dk>

	* cus-edit.el (custom-add-parent-links): Define "many".

2003-12-08  Per Abrahamsen  <abraham@dina.kvl.dk>

	* wid-edit.el (widget-child-value-get, widget-child-value-inline)
	(widget-child-validate, widget-type-value-create)
	(widget-type-default-get, widget-type-match): New functions.
	(lazy): New widget.
	(menu-choice, checklist, radio-button-choice, editable-list)
	(group, documentation-string): Remove redundant (per 2003-10-25
	change) calls to `widget-children-value-delete'.
	(widget-choice-value-get, widget-choice-value-inline): Remove.
	(menu-choice): Update widget.

2003-12-03  Kenichi Handa  <handa@m17n.org>

	* language/cyrillic.el: Register "microsoft-cp1251" in
	ctext-non-standard-encodings-alist.
	("Bulgarian"): Add ctext-non-standard-encodings.
	("Belarusian"): Likewise.

	* international/mule-conf.el (compound-text-with-extensions):
	Change the type to 2 (iso-2022 base).

	* international/mule.el (ctext-non-standard-encodings-alist):
	Change the format.
	(ctext-non-standard-encodings): New variable.
	(ctext-post-read-conversion): Fully re-written.
	(ctext-non-standard-designations-alist): Delete it.
	(ctext-non-standard-encodings-table): New function.
	(ctext-pre-write-conversion): Fully re-written.

2003-11-30  Per Abrahamsen  <abraham@dina.kvl.dk>

	* cus-edit.el (custom-add-parent-links): Add documentation links
	for parent, if the item has none of its own.

2003-11-30  Richard M. Stallman  <rms@gnu.org>

	* dired-aux.el (dired-do-query-replace-regexp):
	Report files visited read-only.

2003-11-30  Juri Linkov  <juri@jurta.org>

	* dired-aux.el (dired-compare-directories): New command.
	(dired-file-set-difference, dired-files-attributes): New functions.

2003-11-30  Kai Grossjohann  <kai.grossjohann@gmx.net>
	Version 2.0.38 of Tramp released.

	* net/tramp.el (tramp-chunksize): Extend docstring.  Suggested by
	Charles Curley <charlescurley@charlescurley.com>.
	(tramp-multi-connection-function-alist): Add ssht entry which adds
	"-e none -t -t" to the list of ssh args.  Suggested by Adrian
	Aichner.
	(tramp-get-method-parameter): New function to retrieve a method
	parameter.  This allows for omission of method parameters.
	Callers adjusted.

2003-11-30  Michael Albinus  <Michael.Albinus@alcatel.de>

	* net/tramp.el: Add new optional parameter ID-FORMAT to
	`file-attributes'.  Calls of `file-attributes' won't use this
	parameter for backward compatibility reasons.
	(tramp-perl-file-attributes): Add a new parameter to Perl script
	in order to handle uid/gid as strings, if desired.
	(tramp-handle-file-truename, tramp-handle-file-symlink-p):
	Apply `file-attributes' instead of `tramp-handle-file-attributes' in
	order to make the function more general.
	(tramp-handle-file-attributes): Replace proprietary optional
	parameter NONNUMERIC by the recently (Emacs 21.4) introduced ID-FORMAT.
	(tramp-handle-file-attributes-with-perl): Handle parameter
	NONNUMERIC if set.  This wasn't done in the past.
	(tramp-post-connection): Apply second parameter "$2" if
	`tramp-remote-perl' is called.

	* net/tramp-smb.el (tramp-smb-handle-delete-file):
	Correct cut'n'waste error (`filename' instead of `directory').
	(tramp-smb-handle-directory-files-and-attributes)
	(tramp-smb-handle-file-attributes): Add recently (Emacs 21.4)
	introduced parameter ID-FORMAT.
	(tramp-smb-handle-make-directory-internal): Correct cut'n'waste
	error (`directory' instead of `ldir').

	* net/tramp-vc.el (tramp-handle-vc-user-login-name): Check if
	`file-attributes' has a second parameter.  If yes, apply it with
	value "'integer".  Otherwise, don't use that parameter (default is
	integer format).

2003-11-30  Luc Teirlinck  <teirllm@auburn.edu>

	* help.el (help-map): Bind `display-local-help' to `C-h .'.
	(help-for-help): Add `C-h .' to the listed Help options.
	Remove trailing whitespace.

	* help-at-pt.el: New file.

2003-11-30  Jonathan Yavner  <jyavner@member.fsf.org>

	* subr.el (noreturn, 1value): New macros for test coverage.
	See `testcover.el'.

	* emacs-lisp/edebug.el: Add def-edebug-spec for `noreturn' and `1value'.

	* emacs-lisp/testcover.el (testcover-reinstrument): Special case
	for macro `1value'.
	(testcover-1value): New function.  Checks that a 1value form
	actually returns only one value.  Requested by RMS.

2003-11-29  Nick Roberts  <nick@nick.uklinux.net>

	* gdb-ui.el (gud-watch, gdb-var-create-handler)
	(gdb-var-list-children, gdb-var-list-children-handler)
	(gdb-var-update-handler, gdb-var-delete): Add server prefix to the
	gdb commands that use mi to keep them out of the command history.

2003-11-29  Jan Dj,Ad(Brv  <jan.h.d@swipnet.se>

	* cus-start.el (all): Add use-file-dialog.

2003-11-27  Stefan Monnier  <monnier@iro.umontreal.ca>

	* textmodes/tex-mode.el (latex-mode): `tex-trailer' is not a regexp.

2003-11-27  Kim F. Storm  <storm@cua.dk>

	* subr.el (posn-object-x-y): New defun.

2003-11-26  Stefan Monnier  <monnier@iro.umontreal.ca>

	* progmodes/make-mode.el (makefile-font-lock-syntactic-keywords):
	Don't use `space' for \\\n.
	Be more selective as to which # are comment-starters.

2003-11-26  Luc Teirlinck  <teirllm@auburn.edu>

	* subr.el (number-sequence): Improve handling of floating point
	arguments (suggested by Kim Storm).  Allow negative arguments.

2003-11-26  Kenichi Handa  <handa@m17n.org>

	* international/mule-cmds.el (standard-display-european-internal):
	Cancel the standard-display-table setting for ` and '.

2003-11-26  Kim F. Storm  <storm@cua.dk>

	* ido.el (ido-use-filename-at-point, ido-use-url-at-point):
	New defcustoms to add ffap-like functionality to ido.
	(ido-saved-vc-hb): Rename from ido-saved-vc-mt.  Uses changed.
	(ido-no-final-slash): New defun.
	(ido-make-prompt, ido-file-internal, ido-toggle-vc)
	(ido-read-file-name): ): Toggle VC checking via
	vc-handled-backends instead of vc-master-templates.
	(ido-file-internal): Handle ido-use-url-at-point and
	ido-use-filename-at-point via code borrowed from ffap-guesser.
	Handle new ido-exit code ffap.
	(ido-sort-list): Ignore final slash when sorting file names.

2003-11-25  Kim F. Storm  <storm@cua.dk>

	* emulation/cua-base.el (cua--standard-movement-commands):
	Add forward-sentence and backward-sentence.

2003-11-25  Stephen Eglen  <stephen@gnu.org>

	* iswitchb.el (iswitchb-read-buffer,iswitchb-exit-minibuffer):
	iswitchb-exit is set to 'usefirst when user selects buffer at head
	of list using RET.  (Selecting buffers at the head of the list was
	broken if the substring was also a complete buffername.)

2003-11-23  Kim F. Storm  <storm@cua.dk>

	* progmodes/compile.el (grep-command, grep-use-null-device)
	(grep-find-command, grep-tree-command, grep-tree-files-aliases)
	(grep-tree-ignore-case, grep-tree-ignore-CVS-directories)
	(grep-regexp-alist, grep-program, find-program)
	(grep-find-use-xargs, grep-history, grep-find-history)
	(grep-process-setup, grep-compute-defaults)
	(grep-default-command, grep, grep-tag-default, grep-find)
	(grep-expand-command-macros, grep-tree-last-regexp)
	(grep-tree-last-files, grep-tree): Move grep variables, functions
	and commands to new file grep.el.
	(compilation-mode-map): Remove grep commands from Compile sub-menu.
	(compilation-process-setup-function): Doc fix.
	(compilation-highlight-regexp, compilation-highlight-overlay): New
	defvars used for highlighting current compile error in source buffer.
	(compile-internal): New optional args HIGHLIGHT-REGEXP and
	LOCAL-MAP which overrides compilation-highlight-regexp and
	compilation-mode-map for this compilation.
	Delay calling compilation-set-window-height until after running
	compilation-process-setup-function so it can buffer-local override
	compilation-window-height.
	Check buffer-local value of compilation-scroll-output.
	(compilation-set-window-height): Use buffer-local value of
	compilation-window-height.
	(compilation-revert-buffer): Don't pass (undefined)
	preserve-modes arg to revert-buffer.
	(next-error-no-select, previous-error-no-select): New commands.
	(compilation-goto-locus): Temporarily highlight current match in
	source buffer using compilation-highlight-regexp.

	* progmodes/grep.el: New file with grep code from compile.el.
	(grep): New defcustom group.
	(grep-window-height): New defcustom, like compilation-window-height.
	(grep-auto-highlight): New defcustom, like compile-auto-highlight.
	(grep-scroll-output): New defcustom, like compilation-scroll-output.
	(grep-command, grep-use-null-device, grep-find-command)
	(grep-tree-files-aliases, grep-tree-ignore-case)
	(grep-tree-ignore-CVS-directories): Move to grep custom group.
	(grep-setup-hook): New hook variable.
	(grep-mode-map): New keymap for grep commands.  Add Grep menu.
	(grep-last-buffer): New defvar, override compilation-last-buffer.
	(grep): Add optional arg HIGHLIGHT-REGEXP.  Doc fix.
	Call compile-internal with args highlight-regexp and grep-mode-map.

2003-11-23  Kim F. Storm  <storm@cua.dk>

	* subr.el (event-start, event-end): Doc fix.
	(posn-window, posn-x-y, posn-timestamp): Simplify doc.
	(posn-area, posn-actual-col-row, posn-object): New defuns.
	(posn-col-row): Simplify doc.  Rewrite to use cond.
	(posn-point): Also return buffer position for events outside text
	area (that info is now present in the event position).

	* mouse.el: Bind mouse-1 on left-fringe and right-fringe to
	mouse-set-point so that hscroll still works now that clicks on
	fringes generate specific mouse events.
	(mouse-set-point): Note that it now works in fringes and margins
	too due to new semantics of posn-point in fringes and margins.

	* gdb-ui.el (gdb-mouse-toggle-breakpoint): New defun.
	(gdba): Bind it to [left-margin mouse-1] and [left-fringe mouse-1].

2003-11-20  Kim F. Storm  <storm@cua.dk>

	* gdb-ui.el (gud-gdba-command-name): Find gdb command via PATH.
	(breakpoint-xpm-data, breakpoint-enabled-pbm-data): Make smoother.
	(breakpoint-enabled-icon, breakpoint-disabled-icon): Set :ascent
	to 100 for icons to avoid increasing line height when shown.

2003-11-17  Jesper Harder  <harder@ifa.au.dk>  (tiny change)

	* newcomment.el (comment-normalize-vars): Initialize properly if
	comment-start was nil.

2003-11-19  Andreas Schwab  <schwab@suse.de>

	* simple.el (set-variable): Fix indentation.

2003-11-17  Kenichi Handa  <handa@m17n.org>

	* international/latin1-disp.el (latin1-display-ucs-per-lynx):
	Fix docstring.

2003-11-17  Jesper Harder  <harder@ifa.au.dk>  (tiny change)

	* international/latin1-disp.el (latin1-display): Fix docstring.

2003-11-16  John Wiegley  <johnw@newartisans.com>

	* eshell/em-ls.el (eshell-ls-file): There are times with
	size-width is nil and uncomputed (when directories are created in
	dired, for example); in this case, 4 is reasonable default value,
	although it may caused skewed new entries (which could be avoided
	by returning the original value of 8 in all cases, but 99% of the
	time this is a waste of whitespace).

2003-11-16  Martin Stjernholm  <bug-cc-mode@gnu.org>

	* cc-engine.el (c-guess-continued-construct)
	(c-guess-basic-syntax): Check a little more carefully if it's a
	function declaration when an unknown construct followed by a block
	is found inside a statement context.  This avoids macros followed
	by blocks to be taken as function declarations.

	(c-guess-continued-construct): Change the analysis of a statement
	continuation with a brace open to `substatement-block', for
	consistency with recognized statements.

	(c-add-stmt-syntax): Don't continue to the surrounding sexp if the
	start is in a position so that `c-beginning-of-statement-1' jumped
	to the beginning of the same statement.

	* cc-fonts.el, cc-engine.el (c-forward-<>-arglist-recur):
	Don't accept binary operators in the arglist if we're in a function
	call context, i.e. if `c-restricted-<>-arglists' is set.  That avoids
	template recognition in cases like "if (a < b || c > d)".

	(c-restricted-<>-arglists): New more appropriate name for
	`c-disallow-comma-in-<>-arglists'.

	Accessing functions updated for the variable name change.

	* cc-engine.el (c-syntactic-re-search-forward): Fix bug where the
	match data could get clobbered if NOT-INSIDE-TOKEN is used.

	* cc-engine.el (c-beginning-of-statement-1): Don't allow parens in
	labels.

	(c-backward-to-decl-anchor): Use `c-beginning-of-statement-1'
	instead of duplicating parts of it.  This fixes bogus label
	recognition.

	* cc-align.el (c-gnu-impose-minimum): Revert to the old method
	of checking the context in which to apply the minimum indentation,
	so that it isn't enforced in e.g. namespace blocks.

	* cc-vars.el (c-inside-block-syms): New constant used by
	`c-gnu-impose-minimum'.  It's defined close to `c-offsets-alist'
	to somewhat reduce the risk of becoming stale.

	* cc-cmds.el, cc-engine.el (c-shift-line-indentation): Move from
	cc-cmds to cc-engine to allow use from cc-align.

	* cc-engine.el (c-beginning-of-inheritance-list): Cope with fully
	qualified identifiers containing "::".

	* cc-defs.el (c-make-keywords-re): Add kludge for bug in
	`regexp-opt' in Emacs 20 and XEmacs when strings contain newlines.

	* cc-vars.el (c-emacs-features): Use a space in front of the name
	of the temporary buffer.  That also avoids dumping problems in
	XEmacs due to undo info being left around after the buffer is killed.

	* cc-engine.el (c-in-knr-argdecl): Look closer at the function
	arglist to see if it's a K&R style declaration.

	(c-guess-basic-syntax): CASE 5B.2: Check with `c-in-knr-argdecl'
	before returning `knr-argdecl-intro'.

2003-11-16  John Wiegley  <johnw@newartisans.com>

	* eshell/em-ls.el (eshell-ls-file): Instead of making the size
	field in a long-listing always 8 characters, use `size-width',
	which has already been computed.

2003-11-15  Thien-Thi Nguyen  <ttn@gnu.org>

	* subr.el (minor-mode-list): Add `hs-minor-mode'.

2003-11-14  Thien-Thi Nguyen  <ttn@gnu.org>

	* diff-mode.el (diff-hunk-prev, diff-hunk-next):
	Support operation while narrowed, with `diff-restrict-view'.

2003-11-14  Thien-Thi Nguyen  <ttn@gnu.org>

	* emacs-lisp/easy-mmode.el (easy-mmode-define-navigation):
	Take additional optional arg NARROWFUN.  For the generated functions:
	Add local var `was-narrowed-p'.  Also, if NARROWFUN is specified,
	include frags that arrange to check for and save narrowing state before
	the move and then conditionally call NARROWFUN after the move.

2003-11-14  John Wiegley  <johnw@newartisans.com>

	* eshell/esh-var.el (eshell-parse-variable-ref): Add a backslash
	that was optional, but obviously missing based on surrounding code.

	* eshell/esh-cmd.el (eshell-lisp-command): Do not late-convert
	string arguments to numbers unless the whole argument was seen as
	a number.

2003-11-14  Kenichi Handa  <handa@m17n.org>

	* international/mule.el (ctext-non-standard-encodings-alist):
	Fix coding systems.

2003-11-10  Kenichi Handa  <handa@m17n.org>

	* language/kannada.el ("Kannada"): Add sample-text.

	* language/knd-util.el (kannada-compose-region)
	(kannada-compose-string, kannada-post-read-conversion):
	Add autoload cookie.

	* international/quail.el (quail-completion): Change the message
	"corresponding translations" to "corresponding characters".

2003-11-09  Markus Rost  <rost@mathematik.uni-bielefeld.de>

	* descr-text.el (describe-char): Fix typo.

2003-11-08  Kailash C. Chowksey  <klchxbec@m-net.arbornet.org>

	These changes are to support Kannada language/script.

	* Makefile.in (DONTCOMPILE): Add kannada.el.

	* makefile.w32-in (DONTCOMPILE): Add kannada.el.

	* loadup.el: Preload kannada.el.

	* language/ind-util.el (ucs-kannada-to-is13194-alist)
	(is13194-to-ucs-kannada-hashtbl, is13194-to-ucs-kannada-regexp):
	New variables.

	* language/kannada.el: New file.

	* language/knd-util.el: New file.

2003-11-07  Andreas Schwab  <schwab@suse.de>

	* progmodes/autoconf.el (autoconf-font-lock-keywords):
	Also highlight AH_*.

	* xml.el (xml-parse-dtd): Fix misplaced paren.

2003-11-07  Kenichi Handa  <handa@m17n.org>

	* language/european.el (windows-1252): Fix table (0x8F and 0x9E).

2003-11-05  Juri Linkov  <juri@jurta.org>

	* desktop.el (desktop-locals-to-save): Add buffer-file-coding-system.
	(desktop-buffer-file): Use saved buffer-file-coding-system
	for file reading.  Set auto-insert to nil to prevent automatic
	insertion into restored empty files.

2003-11-04  Luc Teirlinck  <teirllm@auburn.edu>

	* files.el (risky-local-variable-p): Make second argument optional.

2003-11-03  Stefan Monnier  <monnier@iro.umontreal.ca>

	* subr.el (add-hook): Fix last change.

2003-11-03  Eli Zaretskii  <eliz@gnu.org>

	* mail/rmail.el (rmail-convert-to-babyl-format):
	If base64-decode-region signals an error, catch it and silently
	ignore it.

2003-11-01  Mark A. Hershberger  <mah@everybody.org>

	* xml.el (xml-parse-region): Allow comments to appear after the
	topmost element has closed.
	(xml-ns-parse-ns-attrs, xml-ns-expand-el)
	(xml-ns-expand-attr): New functions to do namespace handling.
	(xml-intern-attrlist): Back-compatible handling of attribute names.
	(xml-parse-tag): Move namespace handling to separate functions.
	Now produces elements in the form ((:ns . "element") (attr-list)
	children) instead of ('ns:element (attr-list) children).
	(xml-parse-attlist): Fix attribute parsing.
	(xml-parse-dtd): Change parsing so that it produces strings
	instead of interned symbols.

2003-11-01  era@iki.fi  <era@iki.fi>  (tiny change)

	* dired.el (dired-ls-sorting-switches): Doc fix.

2003-11-01  Oliver Scholz  <epameinondas@gmx.de>

	* emacs-lisp/rx.el (rx-or): Fix the case of
	"(rx (and ?a (or ?b ?c) ?d))".

2003-11-01  Christoph Wedler  <wedler@users.sourceforge.net>  (tiny change)

	* textmodes/texinfmt.el (texinfo-pre-format-hook): New variable.
	(texinfo-format-region): Use it.
	(texinfo-format-buffer-1): Ditto.

2003-11-01  Alan Mackenzie  <acm@muc.de>

	Changes to allow scrolling whilst in isearch mode:
	* isearch.el (isearch-unread-key-sequence): New function,
	extracted from isearch-other-meta-char.
	(top level): (put 'foo 'isearch-scroll) on all Emacs's
	"scrollable" standard functions.
	(isearch-allow-scroll): New customizable variable.
	(isearch-string-out-of-window, isearch-back-into-window)
	(isearch-reread-key-sequence-naturally)
	(isearch-lookup-scroll-key): New functions.
	(isearch-other-meta-char): Doc string and functionality enhanced.
	Now accepts a prefix argument.
	(isearch-lazy-highlight-window-end): New variable.
	(isearch-lazy-highlight-new-loop): Pay attention to the window's
	end (thru isearch-lazy-highlight-window-end), not only its start.

	* simple.el (overriding-map-is-bound, saved-overriding-map): New vars.
	(ensure-overriding-map-is-bound, restore-overriding-map): New funs.
	(universal-argument, universal-argument-more, negative-argument)
	(digit-argument, universal-argument-other-key): Minor changes.

2003-11-01  Alexander Pohoyda  <alexander.pohoyda@gmx.net>  (tiny change)

	* mail/rmailsum.el (rmail-summary-goto-msg): Don't call itself
	recursively if the last message is deleted, thus avoiding an
	infinite loop.

2003-10-30  Stefan Monnier  <monnier@iro.umontreal.ca>

	* textmodes/tex-mode.el (tex-compile-commands): Add `yap' and `ps2pdf'.
	(tex-main-file): Don't add .tex if the extension is already present.
	(tex-uptodate-p): Don't recurse indefinitely with symlinks.

2003-10-29  Lute Kamstra  <lute@gnu.org>

	* progmodes/octave-inf.el (inferior-octave-prompt):
	Recognize version number in prompt.

2003-10-28  Dave Love  <fx@gnu.org>

	* international/characters.el: Fix some Unicode ranges.

2003-10-28  Kenichi Handa  <handa@m17n.org>

	* disp-table.el (standard-display-8bit)
	(standard-display-default, standard-display-ascii)
	(standard-display-g1, standard-display-graphic)
	(standard-display-underline): Assure that standard-display-table
	is a display table.

2003-10-27  Stefan Monnier  <monnier@iro.umontreal.ca>

	* simple.el (reindent-then-newline-and-indent): Delete space *after*
	reindenting the first line.

2003-10-25  Per Abrahamsen  <abraham@dina.kvl.dk>

	* wid-edit.el (widget-default-delete): Always delete child widgets.

2003-10-24  Stefan Monnier  <monnier@iro.umontreal.ca>

	* newcomment.el (comment-indent): Don't call indent-according-to-mode
	if the line has code.
	Don't try to line up with something that's too far left.

	* progmodes/octave-mod.el (octave-comment-start): Simplify.
	(octave-mode-syntax-table): Add % as a comment starter.
	(octave-point): Remove.
	(octave-in-comment-p, octave-in-string-p)
	(octave-not-in-string-or-comment-p, calculate-octave-indent)
	(octave-blink-matching-block-open, octave-auto-fill):
	Use line-(beginning|end)-position instead.

2003-10-23  Francesco Potort,Al(B  <pot@gnu.org>

	* emacs-lisp/authors.el (authors-aliases): Add correct realname
	for Francesco Potort,Al(B.

2003-10-23  Dave Love  <fx@gnu.org>

	* international/mule-cmds.el (locale-charset-to-coding-system):
	Don't rely on nil being a coding system.

	* mail/mail-extr.el (mail-extr-ignore-single-names): Add :version.
	(mail-extr-address-syntax-table): Remove non-ASCII unibyte chars.
	(mail-extr-voodoo): Use char classes in regexps (for non-ASCII).

2003-10-21  Nick Roberts  <nick@nick.uklinux.net>

	* gdb-ui.el (gdb-current-language): New variable.
	(gdb-update-flag): Remove variable.
	(gud-watch, gdb-frame-handler): Adapt for other languages (Fortran).
	(gdb-take-last-elt): Remove function.
	(gdb-dequeue-input): Avoid recursion by not using gdb-take-last-elt.
	(gdb-post-prompt): Check for variable object changes here.

	* progmodes/gud.el (gud-speedbar-buttons): Check for variable
	object changes in gdb-ui.el.

2003-10-21  Richard M. Stallman  <rms@gnu.org>

	* emacs-lisp/edebug.el (edebug-display-freq-count): Doc fix.

	* ls-lisp.el (ls-lisp-insert-directory): Arg is now wildcard-regexp.
	Don't check for foo*/ wildcard form here.
	(insert-directory): Recognize foo*/ as a wildcard.
	Separate wildcard-regexp variable from the arg, wildcard.

	* subr.el (add-hook): Correctly detect when make-local-hook was used.
	(remove-hook): Correctly handle strange cases about local hooks.

2003-10-21  David Ponce  <david@dponce.com>

	* ruler-mode.el (ruler-mode-left-fringe-cols): Add new optional
	argument REAL, to return a real number instead of a rounded
	integer value.  Define as inline function.
	(ruler-mode-right-fringe-cols): Likewise.
	(ruler-mode-scroll-bar-cols): New function.
	(ruler-mode-left-scroll-bar-cols): Use it.  Define as macro.
	(ruler-mode-right-scroll-bar-cols): Likewise.
	(ruler-mode-space): New function.
	(ruler-mode-ruler): Use it.  Handle variations of fringe style,
	scroll bar mode and margins in a more robust way.

2003-10-21  Christoph Wedler  <Christoph.Wedler@sap.com>

	* progmodes/antlr-mode.el: Make major mode work with cc-mode-5.30+.
	(antlr-c-init-language-vars): New function.
	(antlr-mode): Use it with cc-mode before v5.29.
	(antlr-c-common-init): Don't set some local vars here.
	(antlr-mode): Set them here.
	(antlr-c-forward-sws): New function alias.
	(antlr-mode): Redefine with cc-mode before v5.30.
	(antlr-skip-sexps): Use it.
	(antlr-skip-exception-part): Ditto.
	(antlr-skip-file-prelude): Ditto.
	(antlr-outside-rule-p): Ditto.
	(antlr-end-of-body): Ditto.
	(antlr-option-kind): Ditto.
	(antlr-insert-option-area): Ditto.
	(antlr-file-dependencies): Ditto.

2003-10-21  Roland Winkler  <Roland.Winkler@physik.uni-erlangen.de>

	* textmodes/bibtex.el (bibtex-move-outside-of-entry):
	Move backward only if point was not inside an entry.

2003-10-21  Richard M. Stallman  <rms@gnu.org>

	* progmodes/compile.el (compile-auto-highlight): Undo July 7 change.

2003-10-21  Juri Linkov  <juri@jurta.org>

	* compare-w.el: Automatically skip non-matching text to resync.
	(compare-windows-whitespace): Doc fix.
	(compare-windows-sync, compare-windows-sync-string-size)
	(compare-windows-recenter, compare-ignore-whitespace)
	(compare-windows-highlight, compare-windows-face): New variables.
	(compare-windows): Use compare-windows-sync.
	(compare-windows-highlight, compare-windows-dehighlight)
	(compare-windows-sync-regexp)
	(compare-windows-sync-default-function): New functions.

2003-10-21  Juri Linkov  <juri@jurta.org>

	* diff.el (diff-parse-differences): Don't visit the files now;
	instead, just record the error locus.

2003-10-21  Dave Love  <fx@gnu.org>

	* progmodes/cfengine.el: New file.

2003-10-20  Stefan Monnier  <monnier@iro.umontreal.ca>

	* complete.el (PC-do-completion): Do not forget to use `pred' as the
	default-directory when completing file names.

2003-10-20  Luc Teirlinck  <teirllm@auburn.edu>

	* help-mode.el (help-make-xrefs): Make sure that if a symbol is
	followed by the word `face', it gets treated as a face, even if
	it is also defined as a variable or a function.

2003-10-20  Dave Love  <fx@gnu.org>

	* emacs-lisp/easy-mmode.el (easy-mmode-define-navigation):
	Avoid incf in macro expansion.

2003-10-20  John Paul Wallington  <jpw@gnu.org>

	* emacs-lisp/elint.el (elint-check-defcustom-form): Don't use
	`evenp'	so we don't implicitly require cl library at runtime.

2003-10-18  Luc Teirlinck  <teirllm@auburn.edu>

	* help-mode.el (help-xref-symbol-regexp): Treat newlines as whitespace.
	(help-make-xrefs): Only make cross-references for faces if
	preceded or followed by the word `face'.  Do not make a
	cross-reference for variables without variable documentation,
	unless preceded by the word `variable' or `option'.  Update doc
	string accordingly.

2003-10-18  Thien-Thi Nguyen  <ttn@gnu.org>

	* progmodes/hideshow.el: Rewrite one-armed `if'
	constructs using either `when' or `unless'.
	(hs-grok-mode-type): Elide superfluous `progn'; nfc.

2003-10-16  Nick Roberts  <nick@nick.uklinux.net>

	* gdb-ui.el (breakpoint-xpm-data, breakpoint-enabled-pbm-data)
	(breakpoint-disabled-pbm-data): Make breakpoint icons 10x10
	instead of 12x12.

2003-10-16  Eli Zaretskii  <eliz@gnu.org>

	* mail/rmail.el (rmail-convert-to-babyl-format): Display a
	message while converting to Babyl.

2003-10-16  Vadim Nasardinov  <vadimn@redhat.com>  (tiny change)

	* allout.el (allout-mode): Doc fix.

2003-10-16  Lute Kamstra  <lute@gnu.org>

	* subr.el (force-mode-line-update): Fix docstring.

2003-10-14  Dave Love  <fx@gnu.org>

	* international/mule-cmds.el (find-multibyte-characters): Doc fix.
	(default-input-method): Add :link, improve :type.
	(locale-charset-language-names): Fix utf-8 pattern.
	(locale-charset-match-p, locale-charset-alist)
	(locale-charset-to-coding-system): New.
	(set-locale-environment): Deal with codeset part of locale specs.

2003-10-14  Lute Kamstra  <lute@gnu.org>

	* fringe.el (fringe-mode): Use active voice in docstring.
	(set-fringe-style): Ditto.

2003-10-13  Lute Kamstra  <lute@gnu.org>

	* fringe.el (fringe-mode): Fix docstring.
	(set-fringe-style): Ditto.

2003-10-12  Michael Kifer  <kifer@cs.stonybrook.edu>

	* ediff-mult.el (ediff-filegroup-action):
	Use ediff-default-filtering-regexp.

	* ediff-util.el (ediff-recenter): Don't call
	ediff-restore-highlighting twice.
	(ediff-select-difference): Set current difference.
	(ediff-unselect-and-select-difference): Add comment.

	* ediff.el (ediff-directories,ediff-directory-revisions)
	(ediff-directories3,ediff-merge-directories)
	(ediff-merge-directories-with-ancestor)
	(ediff-merge-directory-revisions)
	(ediff-merge-directory-revisions-with-ancestor):
	Use ediff-default-filtering-regexp.

2003-10-12  Andreas Schwab  <schwab@suse.de>

	* international/mule-cmds.el (locale-charset-language-names):
	Simplify regex by removing unused grouping.

2003-10-10  Dave Love  <fx@gnu.org>

	* bindings.el: Don't bind stop.

2003-10-08  Miles Bader  <miles@gnu.org>

	* gdb-ui.el (gdb-info-frames-custom): Use proper :inverse-video
	face instead of attempting to emulate it.

2003-10-07  Kenichi Handa  <handa@m17n.org>

	* international/mule-diag.el (list-coding-systems-1): List coding
	systems that are loaded automatically.

	* international/code-pages.el (iso-8859-11): Add autoload cookie.

	* international/mule.el (autoload-coding-system): New function.

2003-10-07  Andreas Schwab  <schwab@suse.de>

	* log-edit.el (log-edit-changelog-entries): Prefer local value of
	change-log-default-name in the buffer visiting the file.

2003-10-06  Dave Love  <fx@gnu.org>

	* files.el (find-file-hook): Customize.
	(auto-mode-alist): Add .stk, .ss, .sch, .orig.

	* bindings.el (completion-ignored-extensions): Remove .log.
	(global-map): Add again, open, stop keys.

2003-10-05  Richard M. Stallman  <rms@gnu.org>

	* progmodes/sh-script.el (sh-feature): Handle sh-modify like sh-append.
	(sh-for, sh-indexed-loop, sh-function, sh-while, sh-while-getopts):
	Use sh-modify directly.
	(sh-select): Use sh-append, not eval.

	* mail/emacsbug.el (report-emacs-bug): Fix previous change.

	* info.el (Info-following-node-name): New function.

	* loadhist.el (unload-feature-special-hooks):
	Rename from loadhist-hook-functions.
	(loadhist-hook-functions): Now an alias.

2003-10-04  Eli Zaretskii  <eliz@gnu.org>

	* ldefs-boot.el: Renamed from loaddefs-boot.el, to prevent
	file-name clashes on 8+3 filesystems.

	* Makefile.in (DONTCOMPILE, bootstrap-clean):
	Rename loaddefs-boot.el to ldefs-boot.el

	* makefile.w32-in (DONTCOMPILE, bootstrap-clean-CMD)
	(bootstrap-clean-SH): Rename loaddefs-boot.el to ldefs-boot.el

2003-10-03  Lute Kamstra  <lute@gnu.org>

	* info.el (Info-mode): Revert previous change.
	(Info-escape-percent): New function.
	(Info-fontify-node): Use it.

2003-10-02  Andreas Schwab  <schwab@suse.de>

	* loaddefs-boot.el: Regenerated.

2003-10-01  Rajesh Vaidheeswarran  <rv@gnu.org>

	* ffap.el: Remove defadvice related code from CVS since `complete'
	provides a `PC-completion-as-file-name-predicate' variable that
	ffap can override.

2003-10-02  Kenichi Handa  <handa@m17n.org>

	* international/utf-8.el (ccl-decode-mule-utf-8):
	Lookup utf-subst-table-for-decode even for U+E000..U+FFFF.

	* international/subst-jis.el: Include U+FF00..U+FFEF in decode table.
	* international/subst-big5.el: Likewise.
	* international/subst-gb2312.el: Likewise.
	* international/subst-ksc.el: Likewise.

2003-10-01  Glenn Morris  <gmorris@ast.cam.ac.uk>

	* calendar/calendar.el (increment-calendar-month)
	(calendar-leap-year-p, calendar-absolute-from-gregorian)
	(generate-calendar, calendar-read-date, calendar-interval)
	(calendar-day-of-week): Handle years BC.
	(generate-calendar-month, calendar-gregorian-from-absolute): Doc fix.

2003-10-01  Dave Love  <fx@gnu.org>

	* language/cyrillic.el (cp1251): Alias for windows-1251.

	* vc-cvs.el (vc-cvs-parse-entry): Revert last change to allow
	bootstrap.

2003-10-01  Lute Kamstra  <lute@gnu.org>

	* files.el: Fix typo.
	* imenu.el (imenu--generic-function): Docstring fix.

2003-09-30  Richard M. Stallman  <rms@gnu.org>

	* dired.el (dired-mode): Handle dired-directory as a list.

2003-09-30  Nick Roberts  <nick@nick.uklinux.net>

	* toolbar/gud-watch.xpm, toolbar/gud-watch.pbm: Add.

	* toolbar/gud-display.xpm, toolbar/gud-display.pbm: Remove.

	* progmodes/gud.el (gud-menu-map, gud-tool-bar-map):
	Replace gud-display with gud-watch.
	(gud-speedbar-buttons): Add stuff for watching expressions
	in the speedbar when using M-x gdba.  Use dolist on old part
	of this function.

	* gdb-ui.el (gdb-var-list, gdb-var-changed, gdb-update-flag)
	(gdb-update-flag): New variables.
	(gdb-var-update, gdb-var-update-handler,gdb-var-delete)
	(gdb-speedbar-expand-node, gdb-var-evaluate-expression-handler)
	(gud-watch, gdb-var-create-handler) : New functions.
	(gdb-var-list-children, gdb-var-list-children-handler)
	(gdb-var-create-regexp, gdb-var-update-regexp)
	(gdb-var-list-children-regexp): New constants.
	(gud-gdba-command-name): Don't specify -noasync so that GDB/MI works.
	(gdb-annotation-rules): Reduce annotation set (level 3).
	(gdb-pre-prompt, gdb-prompt): Call handler in gdb-prompt.
	(gdb-post-prompt): Don't update GDB buffers every time speedbar
	updates.
	(gdb-window-height, gdb-window-width, gdb-display-in-progress)
	(gdb-expression-buffer-name, gdb-display-number, gdb-point)
	(gdb-dive-display-number, gdb-nesting-level, gdb-expression)
	(gdb-annotation-arg, gdb-dive-map, gdb-values, gdb-array-start)
	(gdb-array-stop, gdb-array-slice-map, gdb-display-string)
	(gdb-array-size, gdb-display-mode-map, gdb-expressions-mode-map):
	(gdb-expressions-mode-menu, gdb-dive): Remove variables.
	(gud-display, gud-display1)
	(gdb-display-begin,gdb-display-number-end, gdb-delete-line)
	(gdb-display-end, gdb-display-go-back, gdb-array-section-end)
	(gdb-field-begin, gdb-field-end, gdb-elt,gdb-field-format-begin)
	(gdb-field-format-end, gdb-dive, gdb-dive-new-frame)
	(gdb-insert-field, gdb-array-format, gdb-mouse-array-slice)
	(gdb-array-slice, gdb-array-format1, gdb-info-display-custom)
	(gdb-delete-frames, gdb-display-mode, gdb-display-buffer-name)
	(gdb-display-display-buffer, gdb-toggle-display)
	(gdb-delete-display, gdb-expressions-popup-menu)
	(gdb-expressions-mode, gdb-array-visualise): Remove functions.
	(gdb-setup-windows, gdb-reset, gdb-source-info): Remove references
	to display buffer.

2003-09-30  Richard M. Stallman  <rms@gnu.org>

	* progmodes/ada-mode.el (ada-mode): Don't use advice.
	Instead, set which-func-functions.

	* progmodes/which-func.el (which-func-modes): Add ada-mode.
	(which-func-functions): New variable.
	(which-function): Use that.

	* info.el (Info-mode): Double each `%' in header line.

	* emacs-lisp/lisp-mnt.el (lm-with-file):
	When FILE is nil, run BODY in current buffer.

	* mail/emacsbug.el (report-emacs-bug): Mention major and minor modes.

	* help.el (describe-mode): Start with a brief list of minor modes.
	Find them thru minor-mode-list so as to find them all.
	Show them in alphabetical order.

	* mail/sendmail.el (mail-aliases): Doc fix.

	* progmodes/sh-script.el (sh-mode-syntax-table): Add defvar.

2003-09-30  Alexander Pohoyda  <alexander.pohoyda@gmx.net>  (tiny change)

	* mail/rmailsum.el (rmail-make-summary-line-1):
	Change comma after last label to a space.
	(rmail-summary-font-lock-keywords): Adapt to that change.

2003-09-30  Thien-Thi Nguyen  <ttn@gnu.org>

	* progmodes/scheme.el (scheme-mode-variables): When setting
	`font-lock-defaults', also specify that "#" should
	be interpreted with `word' syntax.
	(scheme-font-lock-keywords-2): Also interpret "#:foo" as keyword.

2003-09-30  Lars Hansen  <larsh@math.ku.dk>

	* desktop.el: A lot of comments updated.
	(desktop-save-mode): Minor mode introduced.
	(desktop-enable, desktop-clear-preserve-buffers): Make vars obsolete.
	(desktop-load-default): Function made obsolete.
	(desktop-locals-to-save): Variable made customizable.
	(desktop-read): Optional parameter `dirname' added.
	(desktop-change-dir, desktop-revert): Parameter `dirname' in
	`desktop-read' used.
	(desktop-save-in-load-dir): Rename to `desktop-save-in-desktop-dir'.

2003-09-29  Rajesh Vaidheeswarran  <rv@gnu.org>

	* whitespace.el (whitespace-clean-msg): Add user customizable message
	for displaying ``clean'' output.
	(whitespace-buffer): Use `whitespace-clean-msg'.
	(whitespace-global-mode): Fix typo.

2003-09-29  Thien-Thi Nguyen  <ttn@gnu.org>

	* pcvs.el (cvs-mode-unmark-up): Move to goal column when done.

2003-09-29  Lute Kamstra  <lute@gnu.org>

	* bindings.el (mode-line-modes): Remove superfluous :propertize
	construct in initialization.
	(mode-line-position): Change cons cell into proper list in
	initialization.

2003-09-29  SAITO Takuya  <tabmore@rivo.mediatti.net>  (tiny change)

	* international/mule.el (decode-coding-inserted-region): Use car
	of the return value of find-operation-coding-system.

2003-09-29  Kenichi Handa  <handa@m17n.org>

	* descr-text.el (describe-char): Fix previous change.

2003-09-28  Kenichi Handa  <handa@m17n.org>

	* descr-text.el (describe-char-display): New function.
	(describe-char): Pay attention to display table on describing how
	a character is displayed.

	* international/mule-cmds.el (encoded-string-description):
	Prepend "0x" to each encoded byte.

2003-09-28  Andreas Schwab  <schwab@suse.de>

	* find-file.el (ff-special-constructs): Add autoload cookie.

2003-09-28  Kevin Ryde  <user42@zip.com.au>

	* info.el (Info-find-index-name): Remove any "<n>" suffixes which
	makeinfo appends to duplicate index entries.

2003-09-28  Eli Zaretskii  <eliz@gnu.org>

	* dired-x.el (dired-clean-tex): Doc fix.

	* language/chinese.el ("Chinese-GB", "Chinese-BIG5"): Set up for
	using a Chinese tutorial.

2003-09-28  Jesper Harder  <harder@ifa.au.dk>  (tiny change)

	* mail/smtpmail.el (smtpmail-via-smtp): Don't insert a space
	between "MAIL FROM:" and "RCPT TO:" and the following address.

2003-09-28  Jesper Harder  <harder@ifa.au.dk>  (tiny change)

	* textmodes/text-mode.el (paragraph-indent-minor-mode): Doc fix.

2003-09-28  David Ponce  <david@dponce.com>

	* recentf.el (recentf-initialize-file-name-history): New defcustom.
	(recentf-load-list): When `recentf-initialize-file-name-history'
	is non-nil, initialize an empty `file-name-history' with the
	recent list.

2003-09-28  Evgeni Dobrev  <evgeni_dobrev@developer.bg>  (tiny change)

	* man.el (Man-default-man-entry): Remove the leading `*' from the
	word at point.

2003-09-26  Lute Kamstra  <lute@gnu.org>

	* bindings.el (mode-line-position): Mention size indication in
	docstring.

2003-09-26  Andre Spiegel  <spiegel@gnu.org>

	* calendar/parse-time.el (parse-time-string): Add autoload cookie.

	* vc-cvs.el (vc-cvs-parse-entry): Don't require parse-time,
	because it's autoloaded now.

2003-09-25  Glenn Morris  <gmorris@ast.cam.ac.uk>

	* progmodes/sh-script.el (sh-builtins): Add bash `shopt' builtin.
	(sh-font-lock-keywords, sh-feature): Fix previous change of
	sh-feature to avoid infloop with sh-font-lock-keywords.

2003-09-25  Kim F. Storm  <storm@cua.dk>

	* frame.el (frame-current-scroll-bars): New defun.

	* window.el (window-current-scroll-bars): New defun.

2003-09-24  Martin Stjernholm  <bug-cc-mode@gnu.org>

	* progmodes/cc-engine.el (c-parse-state): Fix bug that could
	cause errors when the state cache contains info on parts that have
	been narrowed out.

2003-09-24  Martin Stjernholm  <bug-cc-mode@gnu.org>

	* progmodes/cc-vars.el (c-comment-prefix-regexp): Document that
	`c-setup-paragraph-variables' has to be used when this variable is
	changed; it doesn't work to reinitialize the mode since that
	typically clobbers the variable.

	* progmodes/cc-styles.el (c-setup-paragraph-variables):
	Make it interactive.

2003-09-24  Martin Stjernholm  <bug-cc-mode@gnu.org>

	* progmodes/cc-fonts.el (c-font-lock-declarations):
	Fix recognition of constructors and destructors for classes whose
	names are matched by `*-font-lock-extra-types'.

	* progmodes/cc-langs.el (c-type-list-kwds): If "operator" is
	followed by an identifier in C++ then it's a type.

2003-09-24  Martin Stjernholm  <bug-cc-mode@gnu.org>

	* progmodes/cc-fonts.el (c-font-lock-invalid-string): Fix eob
	problem that primarily affected XEmacs.  Don't use faces to find
	unterminated strings since Emacs and XEmacs fontify strings
	differently - this function should now work better in XEmacs.

2003-09-24  Martin Stjernholm  <bug-cc-mode@gnu.org>

	* progmodes/cc-cmds.el (c-electric-brace): Fix a bug in the
	`expand-abbrev' workaround which caused braces to misbehave inside
	macros.

	* progmodes/cc-engine.el (c-forward-keyword-clause): Fix error
	handling.  This bug could cause interactive font locking to bail out.

2003-09-24  Martin Stjernholm  <bug-cc-mode@gnu.org>

	* progmodes/cc-engine.el (c-just-after-func-arglist-p):
	Handle paren-style types in Pike.  Also fixed some cases of
	insufficient handling of unbalanced parens.

2003-09-24  Rajesh Vaidheeswarran  <rv@gnu.org>

	* ffap.el (ffap-shell-prompt-regexp): Add regexp to identify
	common shell prompts that are not common filename or URL characters.
	(ffap-file-at-point): Use the new regexp to strip the prompts from
	the file names.  This is an issue mostly for user prompts that
	don't have a trailing space and find-file-at-point is invoked from
	within a shell inside Emacs.

2003-09-24  Andre Spiegel  <spiegel@gnu.org>

	* vc-cvs.el (vc-cvs-parse-entry): Restore the code to compare time
	stamps numerically, rather than textually.

2003-09-24  Kenichi Handa  <handa@m17n.org>

	* language/devan-util.el (devanagari-post-read-conversion):
	* language/mlm-util.el (malayalam-post-read-conversion):
	* language/tml-util.el (tamil-post-read-conversion):
	Add autoload cookie.

	* international/utf-8.el (utf-8-post-read-conversion):
	Call post-read-conversion functions for Devanagari, Malayalam,
	and Tamil.

2003-09-23  Dave Love  <fx@gnu.org>

	* Makefile.in (bootstrap-clean): Fix misplaced `!'.

2003-09-22  Nick Roberts  <nick@nick.uklinux.net>

	* progmodes/gud.el (perldb): Add gud-until to list of commands.
	Update gud-remove.

2003-09-22  Richard M. Stallman  <rms@gnu.org>

	* progmodes/sh-script.el (sh-mode-default-syntax-table):
	Rename from sh-mode-syntax-table.  Call sh-mode-syntax-table directly.
	(sh-mode-syntax-table-input): New variable.
	(sh-require-final-newline): Don't use eval.
	(sh-builtins, sh-leading-keywords, sh-other-keywords)
	(sh-variables, sh-font-lock-keywords): Don't use eval.
	(sh-set-shell): When setting require-final-newline,
	treat value = `require-final-newline' as don't change it.
	Set sh-mode-syntax-table locally based on
	sh-mode-syntax-table-input and sh-mode-default-syntax-table.

	* progmodes/compile.el (compile-internal):
	Call compilation-set-window-height before setting window start.

2003-09-22  Greg Hill  <ghill@synergymicro.com>  (tiny change)

	* emacs-lisp/bytecomp.el (byte-compile-log-file):
	Clear out byte-compile-last-warned-form.

2003-09-22  Richard M. Stallman  <rms@gnu.org>

	* woman.el (woman-file-name, woman-follow-word):
	If current-word returns nil, use "".

	* simple.el (eval-expression): Bind standard-output in to-buffer case.

2003-09-22  Richard M. Stallman  <rms@gnu.org>

	* emacs-lisp/lisp-mnt.el (lm-with-file):
	Don't visit the file, just use insert-file-contents in temp buffer.

2003-09-22  Jari Aalto  <jari.aalto@poboxes.com>

	* emacs-lisp/lisp-mnt.el (lm-get-header-re):
	Add surrounding \\( and \\) around the header, as in
	for lm-history-header 'Change Log\\|History'.

2003-09-22  John Paul Wallington  <jpw@gnu.org>

	* progmodes/ld-script.el: Add Commentary section,
	minor cleanup of file header.
	(ld-script-font-lock-keywords): Doc fix.
	(toplevel): Provide `ld-script' feature.

2003-09-21  Kim F. Storm  <storm@cua.dk>

	* scroll-bar.el (set-scroll-bar-mode): Initialize to
	new built-in variable default-frame-scroll-bars.
	(scroll-bar-mode): Use default-frame-scroll-bars when enabling
	scroll-bar-mode; notably, use it instead of t when we toggle
	scroll-bars on.
	(toggle-scroll-bar): Use default-frame-scroll-bars.

2003-09-19  Masatake YAMATO  <jet@gyve.org>

	* pcvs.el (cvs-do-removal): Change the prompt depending on
	`filter' value.

2003-09-19  Glenn Morris  <gmorris@ast.cam.ac.uk>

	* startup.el (command-line-1): Stop startup-echo-area-message
	being hidden by "Loading image..." message.
	(use-fancy-splash-screens-p, display-splash-screen):
	Move display-graphic-p test from latter to former.

	* progmodes/sh-script.el (sh-font-lock-keywords):
	Highlight escaped EOLs differently from other backslash constructs.

2003-09-19  Richard M. Stallman  <rms@gnu.org>

	* emacs-lisp/edebug.el (edebug-var-status, edebug-restore-status):
	New functions.
	(edebug-enter, edebug-outside-excursion): Use them.

	* emacs-lisp/bytecomp.el (byte-compile-warning-prefix):
	Fix the condition for whether to print "In WHERE".

2003-09-19  Jari Aalto  <jari.aalto@poboxes.com>

	* finder.el (finder-mode-hook): New variable.
	(finder-mode): Run hook finder-mode-hook

2003-09-18  Masatake YAMATO  <jet@gyve.org>

	* progmodes/ebrowse.el: Fix broken magic autoload comments.

2003-09-17  Mario Lang  <mlang@delysid.org>

	* progmodes/gud.el (perldb): Change gud-print from just "%e" to
	"p %e" to actually print the value in the GUD buffer.

2003-09-16  Miles Bader  <miles@gnu.ai.mit.edu>

	From David Ponce <david.ponce@wanadoo.fr>:
	* makefile.w32-in (DONTCOMPILE): Add loaddefs-boot.el.
	(bootstrap-clean-CMD, bootstrap-clean-SH): Recreate loaddefs.el
	from loaddefs-boot.el if necessary.

2003-09-15  Zoltan Kemenczy  <kemenczy@rogers.com>

	* progmodes/gud.el (gud-find-class): Make jdb work again since
	cc-mode changed the syntactic information.

2003-09-15  David Ponce  <david@dponce.com>

	* recentf.el: (recentf-exclude): Accept predicates too.
	(recentf-file-readable-p): New function.
	(recentf-include-p): Handle predicates in recentf-exclude.
	(recentf-add-file): Doc fix.  Use recentf-file-readable-p.
	(recentf-cleanup): Likewise.
	(recentf-save-list): Use write-file to handle backup of
	recentf-save-file.

2003-09-15  Miles Bader  <miles@gnu.ai.mit.edu>

	* loaddefs-boot.el: Renamed from `loaddefs.el'
	* Makefile.in (DONTCOMPILE): Add loaddefs-boot.el.
	(bootstrap-clean): Recreate loaddefs.el from loaddefs-boot.el if
	necessary.

2003-09-13  Thien-Thi Nguyen  <ttn@gnu.org>

	* electric.el (Electric-pop-up-window): For the `one-window' case,
	no longer disconcertingly move point in the original buffer.

2003-09-12  Stefan Monnier  <monnier@iro.umontreal.ca>

	* emacs-lisp/tq.el (tq-create): Fix mixed up unquote style.

2003-09-12  Eric Hanchrow  <offby1@blarg.net>  (tiny change)

	* dired.el (dired-mode-map): Fix typo.

2003-09-11  Richard M. Stallman  <rms@gnu.org>

	* dired.el (dired-mode-map): Bind M-g to dired-goto-file.

2003-09-11  Paul Pogonyshev  <pogonyshev@gmx.net>  (tiny change)

	* window.el (kill-buffer-and-window): Remove `yes-or-no-p' so that
	the function is less noisy.  Now only `kill-buffer' can ask questions.

2003-09-10  Mario Lang  <mlang@delysid.org>

	* battery.el: Update Commentary and Copyright.
	(battery-linux-proc-acpi): Fix a bug in %b which made "!" never
	appear due to wrong ordering of the expressions in `or'.

2003-09-09  Lute Kamstra  <lute@gnu.org>

	* misc.el (upcase-char): Fix docstring.
	(zap-up-to-char): New command.

2003-09-08  David Ponce  <david@dponce.com>

	Ensure that recentf correctly updates the menu bar.
	* recentf.el (recentf-menu-path,recentf-menu-before): Doc fix.
	(recentf-menu-bar): New function.
	(recentf-clear-data): Use it
	(recentf-update-menu): Likewise.  Use easy-menu-add-item instead
	of easy-menu-change.

2003-09-08  Lute Kamstra  <lute@gnu.org>

	* simple.el (size-indication-mode): New.
	* bindings.el (mode-line-position): Add buffer size indicator.

2003-09-04  Mario Lang  <mlang@delysid.org>

	* battery.el (battery-linux-proc-acpi): New function.
	(battery-status-function): Modify default value calculation to also
	check for availability of ACPI.
	(battery-echo-area-format): Ditto.
	(battery-mode-line-format): Ditto.

2003-09-06  Dave Love  <fx@gnu.org>

	* ielm.el (ielm-mode-hook): Add :options.

	* emacs-lisp/eldoc.el (eldoc-print-current-symbol-info-function): New.
	(eldoc-print-current-symbol-info): Use it.

2003-09-04  Nick Roberts  <nick@nick.uklinux.net>

	* gdb-ui.el (gud-display1): Use gud-call to prevent extra prompt
	being displayed in GUD buffer.
	(gdb-idle-input-queue): Remove var.  Use just one queue.
	(gdb-enqueue-idle-input,gdb-dequeue-idle-input):
	Remove functions.  Use just one queue.
	(gdb-prompt, gdb-subprompt, def-gdb-auto-update-trigger)
	(gdb-invalidate-assembler, gdb-get-current-frame):
	Modify functions.  Use just one queue.

2003-09-04  Dave Love  <fx@gnu.org>

	* cus-start.el: Add blink-cursor-alist.

	* ruler-mode.el (ruler-mode-fill-column-char)
	(ruler-mode-current-column-char): Use char-displayable-p,
	not window-system.

	* international/codepage.el ("mule-diag"): Add eval-after-load clause.

	* language/european.el (windows-1252): Move from code-pages.

	* language/cyrillic.el ("Windows-1251"): Delete.
	("Bulgarian", "Belarusian"): Remove `features'.
	(windows-1251): Move from code-pages.

	* international/mule-diag.el (non-iso-charset-alist):
	Remove `codepage' stuff.
	(print-designation, list-coding-systems-1): Output fixes.

	* international/code-pages.el (cp-make-translation-table)
	(cp-valid-codes): Made defsubsts.
	(cp-fix-safe-chars): Delete.
	(mule-diag): Don't require.
	(windows-1251, windows-1252): Remove to cyrillic.el/european.el.
	(top-level): Check for defined coding system when defining
	cp... aliases.  Change w32-add-charset-info test to avoid warning.
	(non-iso-charset-alist): Defvar when compiling.
	(cp-make-coding-system): Doc fix.

2003-09-02  Jason Rumney  <jasonr@gnu.org>

	* international/titdic-cnv.el (tsang-quick-converter): Fix broken
	line-ends from CVS before doing conversion.

2003-09-02  Glenn Morris  <gmorris@ast.cam.ac.uk>

	* calendar/diary-lib.el (diary-header-line-flag)
	(diary-header-line-format): New variables.
	(list-diary-entries): Use them to set header line in simple diary.

	* progmodes/sh-script.el (sh-font-lock-keywords): Use something
	other than font-lock-string-face to highlight backslashes.

2003-09-01  Jason Rumney  <jasonr@gnu.org>

	* international/titdic-cnv.el (tit-read-key-value): Include \r in
	regexp.

2003-09-01  Dave Love  <fx@gnu.org>

	* mouse.el (mouse-popup-menubar, mouse-skip-word): Doc fix.

	* menu-bar.el (menu-bar-showhide-menu): Amend date and time label
	and :help; also line and column numbers labels.

	* international/mule-util.el (char-displayable-p): Move from
	latin1-disp, rename and autoload.

	* international/latin1-disp.el (latin1-char-displayable-p):
	Now obsolete alias.  Replace uses with char-displayable-p.
	(latin1-display-ucs-per-lynx): Fix last change.

	* international/mule-cmds.el (standard-display-european-internal):
	Don't use char code for Latin-1 NBSP.
	<XFree86 4>: Unfrob NBSP display table.  Set display table to use
	U+2018, U+2019 for `'.
	(select-safe-coding-system): Message fix.

2003-09-01  Kenichi Handa  <handa@m17n.org>

	* international/fontset.el (setup-default-fontset): For Thai
	font, specify "*" family.

2003-09-01  Kevin Rodgers  <ihs_4664@yahoo.com>  (tiny change)

	* progmodes/compile.el (previous-error): Accept a prefix
	argument, similarly to next-error.

2003-08-31  Masatake YAMATO  <jet@gyve.org>

	* pcvs.el (cvs-do-removal): Use = instead of eq to check
	the number of files.  Bind the number of files to a local
	variable.  Suggested by Kevin Rodgers <ihs_4664@yahoo.com>.

2003-08-30  Eli Zaretskii  <eliz@gnu.org>

	* vc-hooks.el (vc-make-version-backup): Fix the change made on
	2003-07-26: msdos-long-file-names is a function, not a variable.

2003-08-29  Richard M. Stallman  <rms@gnu.org>

	* mail/sendmail.el (sendmail-sync-aliases, mail-setup):
	Do nothing with mail-personal-alias-file if it is nil.

	* mail/mailabbrev.el (mail-abbrevs-sync-aliases):
	Do nothing if mail-personal-alias-file is nil.

	* term.el (term-exec-1): Bind coding-system-for-read.

	* dired.el (dired-mouse-find-file-other-window):
	Use dired-view-command-alist here, as in dired-view-file.
	(dired-view-command-alist): Use %s to substitute file name.
	Handle .ps_pages, .eps, .jpg, .gif, .png.

2003-08-29  Paul Pogonyshev  <pogonyshev@gmx.net>  (tiny change)

	* info.el (Info-mode-map): Bind S-tab and <backtab> to
	`Info-prev-reference', instead of M-tab.

2003-08-29  Martin Stjernholm  <mast@lysator.liu.se>

	* simple.el (blink-matching-open): Work correctly on chars that
	are designated as parens through the syntax-table text property.

2003-08-29  Thierry Emery  <thierry.emery@club-internet.fr>  (tiny change)

	* kinsoku.el (kinsoku-longer, kinsoku-shorter): Do not choose a
	line break position in the middle of a non-kinsoku (e.g. latin)
	word, making it skip until either a space or a character with
	category "|".
	(kinsoku-longer): Test for end of buffer.

2003-08-28  Eli Zaretskii  <eliz@gnu.org>

	* mail/rmail.el (rmail-convert-to-babyl-format):
	Detect quoted-printable- and base64-encoded messages and decode them
	automatically.  Set the message's encoding from the charset=
	header, if any.  Decode base64-encoded messages in Mail format as well.

2003-08-26  Glenn Morris  <gmorris@ast.cam.ac.uk>

	* mail/smtpmail.el: Fix previous change.
	(smtpmail-send-queued-mail): Set smtpmail-mail-address before
	calling smtpmail-via-smtp.
	(smtpmail-via-smtp): Add fall-back values for envelope-from.

2003-08-26  John Paul Wallington  <jpw@gnu.org>

	* image.el (image-jpeg-p): Don't search beyond length of data.

2003-08-26  Martin Stjernholm  <bug-cc-mode@gnu.org>

	* progmodes/cc-cmds.el (c-electric-brace): Work around for a
	misfeature in `expand-abbrev' which caused electric keywords like
	"else" to disappear if an open brace was typed directly afterwards.

2003-08-26  Martin Stjernholm  <bug-cc-mode@gnu.org>

	* progmodes/cc-vars.el (c-extra-types-widget): The doc string is
	mandatory in `define-widget'.

	* progmodes/cc-align.el, progmodes/cc-langs.el (c-lineup-math):
	Don't align the operators "!=", "<=" and ">=" as assignment operators.

	(c-assignment-operators): New language constant that only contains
	the assignment operators.

	(c-assignment-op-regexp): New language var used by `c-lineup-math'.

2003-08-26  Martin Stjernholm  <bug-cc-mode@gnu.org>

	* progmodes/cc-engine.el (c-just-after-func-arglist-p):
	Safeguard against unbalanced sexps.

2003-08-26  Terje Rosten  <terjeros@phys.ntnu.no>

	* version.el (emacs-version): Check for gtk.  Include gtk version info.

2003-08-25  John Paul Wallington  <jpw@gnu.org>

	* man.el (Man-default-man-entry): Don't whizz past the section
	number before looking for it.

2003-08-24  Nick Roberts  <nick@nick.uklinux.net>

	* progmodes/gud.el (gud-display-line): Don't set window-point if
	source buffer is not visible.  (Only happens with M-x gdba.)

	* gdb-ui.el (gdba): Remove gdb-quit (previously removed) from
	documentation.
	(gdb-source, gdb-source-info): Update to assembler unnecessary
	as its done after each GDB command anyway.
	(gdb-pre-prompt): Use with-current-buffer.
	(gdb-insert-field): Add help-echo text.
	(gdb-invalidate-assembler): Re-display of assembler now done in
	gdb-info-breakpoints-custom.
	(gdb-info-breakpoints-custom): Force re-display of assembler to
	happen *after* update of breakpoints buffer.
	(gdb-display-source-buffer): Don't choke if gdb-source-window
	isn't visible.
	(gdb-put-string, gdb-put-arrow): Remove free variables.

2003-08-24  John Paul Wallington  <jpw@gnu.org>

	* ibuffer.el (ibuffer-formats): Make name and size columns wider.

	* man.el (Man-default-man-entry): Strip text properties when
	snarfing parts of entry because `format' preserves properties.

2003-08-24  Glenn Morris  <gmorris@ast.cam.ac.uk>

	* files.el (file-newest-backup): Use `expand-file-name'.

	* calendar/diary-lib.el (simple-diary-display, make-diary-entry):
	Allow the diary to pop up a new frame, if needed.

	* mail/sendmail.el (mail-specify-envelope-from): Doc change.
	* mail/smtpmail.el (smtpmail-mail-address): Doc change.
	(smtpmail-send-it): Make treatment of envelope-from consistent with
	sendmail.el.

	* progmodes/sh-script.el (sh-builtins): Add some bash builtins.
	(sh-leading-keywords): Add the bash `time' reserved word.
	(sh-variables): Add some bash variables.
	(sh-add-completer): Fix nil branch of case statement.

2003-08-24  Masatake YAMATO  <jet@gyve.org>

	* progmodes/ld-script.el: New file.

2003-08-23  Markus Rost  <rost@math.ohio-state.edu>

	* vc-hooks.el (vc-ignore-vc-files, vc-master-templates): Doc fix.

2003-08-23  Andre Spiegel  <spiegel@gnu.org>

	* vc-hooks.el (vc-ignore-vc-files, vc-master-templates):
	Better explain obsolescence, and what to use instead.

2003-08-23  Masatake YAMATO  <jet@gyve.org>

	* pcvs.el (cvs-do-removal): Show the deleted file name
	on the prompt.

2003-08-20  Dave Love  <fx@gnu.org>

	* international/mule.el (make-coding-system)
	(set-buffer-file-coding-system): Doc fix.

	* emacs-lisp/lisp-mode.el (common-lisp-mode): New.

	* emacs-lisp/lisp.el (beginning-of-defun-function): Doc fix.

	* international/utf-8.el (ucs-unicode-to-mule-cjk): Use smaller :size.

	* international/utf-16.el: Add mime-text-unsuitable coding system
	properties.

	* international/latin1-disp.el (latin1-display): Add ?$,1s"(B.

	* cus-edit.el: Add some :links.
	(bib): Remove.

	* textmodes/bib-mode.el (bib): Add :group external.

2003-08-18  Luc Teirlinck  <teirllm@mail.auburn.edu>

	* wid-edit.el (widget-echo-help): Make it handle expressions that
	evaluate to strings.

2003-08-18  Michael Mauger  <mmaug@yahoo.com>

	Version 1.8.0 of sql-mode.  (Patch submitted 2003-06-21)

	Simplify selection of SQL products to define highlighting and
	interactive mode.  Includes detailed instructions on adding
	support for new products.

	* progmodes/sql.el (sql-product): New variable.  Identifies SQL
	product for use in highlighting and interactive mode.
	(sql-interactive-product): New variable.  SQL product for
	sql-interactive-mode.
	(sql-product-support): New variable.  Specifies product-specific
	parameters to drive highlighting and interactive mode.
	(sql-imenu-generic-expression): Add more object types.
	(sql-sqlite-options): Correct comment.
	(sql-ms-program): Use "osql" rather than "isql".
	(sql-prompt-regexp, sql-prompt-length): Update comment.
	(sql-mode-menu): Add "Start SQLi session" entry.
	Replace Highlighting submenu with Product menu.  Fix Send Region entry.
	(sql-mode-abbrev-table): Add abbreviations.  Support of
	SYSTEM-FLAG on define-abbrev.  Support was removed with last
	check-in; it now handles older Emacsen without the SYSTEM-FLAG.
	(sql-mode-font-lock-object-name): Add font-lock pattern for object
	names.
	(sql-mode-ansi-font-lock-keywords): Set as default value.
	(sql-mode-oracle-font-lock-keywords): Set as default value.
	Support Oracle 9i keywords.
	(sql-mode-postgres-font-lock-keywords): Set as default value.
	(sql-mode-linter-font-lock-keywords): Set as default value.
	(sql-mode-ms-font-lock-keywords): New variable.  Support Microsoft
	SQLServer 2000.
	(sql-mode-sybase-font-lock-keywords)
	(sql-mode-interbase-font-lock-keywords)
	(sql-mode-sqlite-font-lock-keywords)
	(sql-mode-strong-font-lock-keywords)
	(sql-mode-mysql-font-lock-keywords)
	(sql-mode-db2-font-lock-keywords): New variables.  Default to ANSI
	keywords.
	(sql-mode-font-lock-defaults): Update comment.
	(sql-product-feature): New function.  Returns feature associated
	with a product from `sql-product-support' alist.
	(sql-product-font-lock): New function.  Set font-lock support
	based on `sql-product'.
	(sql-add-product-keywords): New function.  Add font-lock rules to
	product-specific keyword variables.
	(sql-set-product): New function.  Set `sql-product' and apply
	appropriate font-lock highlighting.
	(sql-highlight-product): New function.  Set font-lock support
	based on a product.  Also set mode name to include product name.
	(sql-highlight-ansi-keywords, sql-highlight-oracle-keywords)
	(sql-highlight-postgres-keywords, sql-highlight-linter-keywords):
	Use `sql-set-product'.
	(sql-highlight-ms-keywords)
	(sql-highlight-sybase-keywords)
	(sql-highlight-interbase-keywords)
	(sql-highlight-strong-keywords)
	(sql-highlight-mysql-keywords)
	(sql-highlight-sqlite-keywords)
	(sql-highlight-db2-keywords): New functions.  Use `sql-set-product'.
	(sql-get-login): Prompt in the same order as the tokens.
	(sql-mode): Uses `sql-product-highlight' and `sql-product-font-lock'.
	(sql-product-interactive): New function.  Common portions of
	product-specific interactive mode wrappers.
	(sql-interactive-mode): Rewritten to use product features.
	(sql-oracle, sql-sybase, sql-informix, sql-sqlite, sql-mysql)
	(sql-solid, sql-ingres, sql-ms, sql-postgres, sql-interbase)
	(sql-db2, sql-linter): Use `sql-product-interactive'.
	(sql-connect-oracle, sql-connect-sybase, sql-connect-informix)
	(sql-connect-sqlite, sql-connect-mysql, sql-connect-solid)
	(sql-connect-ingres, sql-connect-postgres)
	(sql-connect-interbase, sql-connect-db2, sql-connect-linter):
	New functions.  Format command line parameters and invoke comint on
	the appropriate interpreter.  Code was in the corresponding
	`sql-xyz' function before.
	(sql-connect-ms): New function.  Support -E argument to use
	operating system credentials for authentication.

2003-08-18  Kenichi Handa  <handa@m17n.org>

	* international/mule.el (encode-char): Fix for the ASCII case.

2003-08-15  Kenichi Handa  <handa@m17n.org>

	* international/fontset.el (setup-default-fontset): Change "*" to
	nil in the specifications of font family.

2003-08-18  Kim F. Storm  <storm@cua.dk>

	* kmacro.el (kmacro-keymap): Group related bindings in
	initialization for clarity.  Bind C-s to start macro.
	Remove C-r binding.
	(kmacro-initial-counter-value): New defvar to hold initial counter
	value in case we set the value before defining a macro.
	(kmacro-insert-counter): Clear kmacro-initial-counter-value..
	(kmacro-set-counter): Set kmacro-initial-counter-value if we are
	not defining or executing macro.  Doc fix.
	(kmacro-add-counter): Clear kmacro-initial-counter-value.
	(kmacro-view-last-item, kmacro-view-item-no): New defvars used to
	temporarily view older elements on the macro ring without cycling
	the ring.
	(kmacro-display): Doc fix.
	(kmacro-exec-ring-item): New helper function.
	(kmacro-call-ring-2nd): Use it.
	(kmacro-call-ring-2nd-repeat): Doc fix.
	(kmacro-start-macro): Use (and clear) kmacro-initial-counter-value.
	(kmacro-end-or-call-macro): Execute last viewed macro (using
	kmacro-exec-ring-item) from ring if this follows
	kmacro-view-macro.  This allows us to find a macro on the ring
	with C-x C-k C-v C-v ... and execute it (with C-k) without cycling
	the ring to bring it to the head of the ring.
	(kmacro-bind-to-key): Doc fix (describe reserved bindings).
	Allow binding to reserved keys without specifying C-x C-k prefix.
	Ask for confirmation if entered key sequence is already bound to
	a non-macro command.
	(kmacro-view-macro): Repeating command will show older elements
	on the macro ring; C-k will execute the last viewed macro.
	(kmacro-view-macro-repeat): Doc fix.  Change its kmacro-repeat
	property from 'ring to 'head.

2003-08-17  Alan Shutko  <ats@acm.org>

	* calendar/calendar.el (calendar-make-alist): Correct off-by-one
	keeping December out of the alist.

2003-08-17  Edward M. Reingold  <reingold@emr.cs.iit.edu>

	* calendar/cal-move.el (calendar-goto-day-of-year): New function.
	* calendar/calendar.el (calendar-mode-map): Bind it to key.
	* calendar/cal-menu.el (calendar-mode-map): Add it to menu.
	(calendar-flatten): New function.
	(calendar-mouse-view-other-diary-entries)
	(calendar-mouse-view-diary-entries): Rewritten to put any holidays
	in the menu title and to show multi-line diary entries correctly
	in the menu.

2003-08-17  Luc Teirlinck  <teirllm@mail.auburn.edu>

	* info.el (Info-scroll-prefer-subnodes): Add :version keyword to
	defcustom, because the default was recently changed.

2003-08-16  Richard M. Stallman  <rms@gnu.org>

	* net/ange-ftp.el (ange-ftp-error): Add save-excursion.

	* emacs-lisp/lisp-mode.el (eval-last-sexp-print-value):
	New subroutine, broken out of eval-last-sexp-1.
	(eval-last-sexp-1): Use eval-last-sexp-print-value.

	* custom.el (custom-load-symbol): Load cus-load and cus-start first.

	* dabbrev.el (dabbrev--safe-replace-match): Use with-no-warnings.

	* simple.el (eval-expression): Use eval-last-sexp-print-value.

2003-08-14  Jari Aalto  <jari.aalto@poboxes.com>

	* progmodes/compile.el (compilation-error-regexp-alist):
	Add Java ANt error detection as described in document
	http://ant.apache.org/faq.html

2003-08-12  Juri Linkov  <juri@jurta.org>  (tiny change)

	* simple.el (backward-word, forward-to-indentation)
	(backward-to-indentation): Argument changed to optional.
	(next-line, previous-line): Use `or' instead of `unless'.

2003-08-12  Vinicius Jose Latorre  <viniciusjl@ig.com.br>

	* progmodes/ebnf-iso.el (ebnf-no-meta-identifier): Becomes a var
	instead of a constant.

2003-08-12  Markus Rost  <rost@math.ohio-state.edu>

	* shell.el (shell): With prefix-arg, suggest a new buffer name.

2003-08-12  Andre Spiegel  <spiegel@gnu.org>

	* vc-sccs.el (vc-sccs-state-heuristic): Fix parentheses.
	(vc-sccs-workfile-version): Search the entire delta table, rather
	than just the first entry, because that might be a deleted version.

2003-08-11  Karl Fogel  <kfogel@red-bean.com>

	* menu-bar.el (menu-bar-options-menu): Supply a body for the
	[save-place] binding in the Options menu.  Have it require
	'saveplace' and then toggle the variable manually, to avoid an an
	unbound variable error.  Thanks to <Sebastien.Kirche@sage.com>
	for the bug report.

2003-08-11  Nick Roberts  <nick@nick.uklinux.net>

	* gdb-ui.el (gdb-insert-field, gdb-array-format1)
	(gdb-info-breakpoints-custom, gdb-info-frames-custom)
	(gdb-info-threads-custom): Add help-echo text.
	(gdb-display-back): Don't use purecopy.
	(gdb-info-breakpoints-custom, gdb-reset)
	(gdb-assembler-custom): Use display-images-p to test if breakpoint
	icons can be displayed.

2003-08-11  Markus Rost  <rost@math.ohio-state.edu>

	* textmodes/reftex-vars.el (reftex-auto-recenter-toc): Fix typo.

2003-08-11  Stefan Monnier  <monnier@cs.yale.edu>

	* bookmark.el (bookmark-completing-read):
	Return a string, instead of a list of one string.
	Use a popup menu if activated from the mouse.
	(bookmark-edit-annotation): Remove unused vars.
	(bookmark-jump, bookmark-relocate, bookmark-insert-location)
	(bookmark-rename, bookmark-insert, bookmark-delete): Adjust calls
	to bookmark-completing-read.
	(bookmark-bmenu-show-filenames, bookmark-bmenu-hide-filenames)
	(bookmark-bmenu-mark, bookmark-bmenu-select, bookmark-bmenu-unmark)
	(bookmark-bmenu-delete, bookmark-bmenu-list): Use inhibit-read-only
	and erase-buffer.
	(bookmark-menu-delete, bookmark-menu-rename, bookmark-menu-locate)
	(bookmark-menu-jump, bookmark-menu-insert)
	(bookmark-popup-menu-and-apply-function)
	(bookmark-menu-popup-paned-bookmark-menu): Remove.
	(bookmark-menu-build-paned-menu): Remove by folding it into
	bookmark-menu-popup-paned-menu.
	(menu-bar-bookmark-map): Move the define-key statements here.
	Use the "non-menu" commands since they now pop up a menu if needed.
	(bookmark-exit-hook-internal): Simplify.

2003-08-11  Carsten Dominik  <dominik@sand.science.uva.nl>

	* reftex-toc.el (reftex-toc-rename-label): New function.
	(reftex-toc-check-docstruct): New function.

	* reftex.el (reftex-region-active-p): New function.

	* reftex-parse.el (reftex-locate-bibliography-files): Improved the
	regexp to find the \bibliography macro.

	* reftex-vars.el (reftex-section-levels): Removed subsubparagraph,
	which does not exist in LaTeX.
	(reftex-cite-format-builtin): Added amsrefs support.
	(reftex-toc-confirm-promotion): New option

	* reftex-toc.el
	(reftex-toc): Use `reftex-toc-split-windows-fraction'.
	(reftex-toc-demote, reftex-toc-promote)
	(reftex-toc-do-promote, reftex-toc-promote-prepare)
	(reftex-toc-promote-action, reftex-toc-extract-section-number)
	(reftex-toc-newhead-from-alist)
	(reftex-toc-load-all-files-for-promotion): New functions.
	(reftex-toc-help): Added description of new keys.
	(reftex-toc-split-windows-fraction): New option.
	(reftex-recenter-toc-when-idle): Search *toc* window on all
	visible frames.
	(reftex-toc): Additional parameter REUSE
	(reftex-toc-recenter): Remember current frame.  Call `reftex-toc'
	with REUSE argument.
	(reftex-recenter-toc-when-idle): Reset `current-prefix-arg' for
	the call of `reftex-toc'.
	(reftex-make-separate-toc-frame): New function .
	(reftex-toc-recenter): When called with triple prefix arg, call
	`reftex-make-separate-toc-frame' first.
	(reftex-toc-toggle-dedicated-frame): New command.
	(reftex-toc-quit): Adapted to delete frame when called in
	dedicated frame.

	* reftex-index.el (reftex-index-phrase-match-is-indexed): Check
	all enclosing macros.


2003-08-08  Vinicius Jose Latorre  <viniciusjl@ig.com.br>

	* progmodes/ebnf2ps.el (ebnf-total, ebnf-nprod): Move defvar before
	first use.

2003-08-07  Vinicius Jose Latorre  <viniciusjl@ig.com.br>

	* progmodes/ebnf2ps.el (ebnf-begin-job): Code fix.

2003-08-06  Glenn Morris  <gmorris@ast.cam.ac.uk>

	* calendar/calendar.el (list-diary-entries-hook)
	(diary-display-hook, nongregorian-diary-listing-hook)
	(mark-diary-entries-hook, nongregorian-diary-marking-hook):
	Add some customize options for these hooks.
	(calendar-abbrev-construct): Don't try to take a substring longer
	than the original string.

2003-08-05  Richard M. Stallman  <rms@gnu.org>

	* emacs-lisp/testcover.el (noreturn): Report error if does return.
	(testcover-reinstrument-clauses): Doc fix.

	* emacs-lisp/warnings.el: Doc fixes, args renamed.
	(warning-type-format): Rename from warning-group-format.

	* emacs-lisp/bytecomp.el (byte-compile-not-obsolete-var): New var.
	(byte-compile-variable-ref): Handle byte-compile-not-obsolete-var.
	(byte-compile-defvar): Bind byte-compile-not-obsolete-var
	to prevent warnings about defvar for an obsolete variable.

	* emacs-lisp/bytecomp.el (byte-compile-log-warning):
	warning-group-format renamed to warning-type-format.

	* subr.el (read-passwd): Use clear-string instead of fillarray.

	* edmacro.el (edmacro-format-keys): Use edmacro-sanitize-for-string.
	Use vconcat instead of concat.
	(edmacro-sanitize-for-string): New function.

2003-08-05  Dave Love  <fx@gnu.org>

	* cus-start.el: Add open-paren-in-column-0-is-defun-start,
	line-number-display-limit-width.

	* textmodes/tex-mode.el (tex-dvi-view-command): Fix quoted quotes.

2003-08-05  Kenichi Handa  <handa@m17n.org>

	* international/code-pages.el: Don't require mule-diag.

	* international/mule-diag.el (non-iso-charset-alist):
	Add autoload cookie.

	* language/devan-util.el (dev-glyph-order): Add an entry for the
	glyph code #xC4.

2003-08-03  Glenn Morris  <gmorris@ast.cam.ac.uk>

	* calendar/calendar.el (diary-file, diary-file-name-prefix)
	(european-calendar-style, diary-date-forms)
	(calendar-day-name-array, calendar-month-name-array): Doc change.
	(generate-calendar-month): Adapt for new behaviour of
	`calendar-day-name' function.
	(calendar-abbrev-length, calendar-day-abbrev-array)
	(calendar-month-abbrev-array): New variables.
	(calendar-abbrev-construct): New function.
	(calendar-day-name, calendar-month-name): Use new abbrev arrays,
	rather than fixing abbrevs at some width.  Calling syntax change.
	(calendar-make-alist): Use abbrev arrays.  Calling syntax change.
	(calendar-date-string): Adapt for new behaviours of
	`calendar-day-name' and `calendar-month-name' functions.

	* calendar/diary-lib.el (list-diary-entries): Adapt for new
	behaviour of `calendar-day-name' and `calendar-month-name' functions.
	(diary-name-pattern): Use abbrev arrays, rather than fixing
	abbrevs at three chars.  Calling syntax change.
	(mark-diary-entries): Adapt for new behaviours of
	`diary-name-pattern' and `calendar-make-alist' functions.
	(fancy-diary-font-lock-keywords): Adapt for new behaviour of
	`diary-name-pattern' function.
	(font-lock-diary-date-forms): Use abbrev arrays, rather than
	fixing abbrevs at three chars.  Calling syntax change.
	(cal-hebrew, cal-islam): Require when compiling.
	(diary-font-lock-keywords): Adapt for new behaviour of
	`font-lock-diary-date-forms' function.

	* calendar/cal-hebrew.el: Reposition some code so defined before used.
	(calendar-hebrew-month-name-array-common-year)
	(calendar-hebrew-month-name-array-leap-year): Add doc strings.
	(list-hebrew-diary-entries): Adapt for new behaviours of
	`calendar-day-name' and `add-to-diary-list' functions.
	(mark-hebrew-diary-entries): Adapt for new behaviours of
	`diary-name-pattern' and `calendar-make-alist' functions.

	* calendar/cal-islam.el (calendar-islamic-month-name-array):
	Add doc string.
	(list-islamic-diary-entries): Adapt for new behaviours of
	`calendar-day-name' and `add-to-diary-list' functions.
	(mark-islamic-diary-entries): Adapt for new behaviours of
	`diary-name-pattern' and `calendar-make-alist' functions.

	* calendar/cal-menu.el (cal-menu-update): Adapt for new behaviour of
	`calendar-month-name' function.

	* calendar/cal-coptic.el (coptic-name): defvar rather than defconst.

	* calendar/solar.el (solar-seasons-data): Move definition before use.

	* calendar/cal-tex.el (cal-tex-day-name-format): Doc fix.
	(cal-tex-LaTeX-hourbox): Move definition before use.

	* calendar/cal-china.el, cal-hebrew.el, cal-islam.el,
	cal-julian.el, cal-menu.el, cal-move.el, holidays.el,
	lunar.el, solar.el
	(displayed-month, displayed-year): Define for compiler.

2003-08-03  Martin Stjernholm  <bug-cc-mode@gnu.org>

	* progmodes/cc-mode.el (c-init-language-vars-for): Add argument
	MODE.  Renamed from c-init-c-language-vars'.
	(c-initialize-cc-mode): Change accordingly.
	(c-common-init): Ditto.
	(c-mode): Ditto.
	(c++-mode): Use `c-init-language-vars-for'.
	(objc-mode): Ditto.
	(java-mode): Ditto.
	(idl-mode): Ditto.
	(pike-mode): Ditto.
	(awk-mode): Ditto.

2003-08-03  Martin Stjernholm  <bug-cc-mode@gnu.org>

	* progmodes/cc-engine.el (c-end-of-current-token): Return whether
	or not the point moved.

	(c-search-decl-header-end): Don't trip up on operator identifiers
	in C++ and operators like == in all languages.

	* progmodes/cc-engine.el (c-backward-to-decl-anchor):
	Detect leading labels correctly.

2003-08-02  Andreas Schwab  <schwab@suse.de>

	* textmodes/ispell.el: Don't redo key bindings on loading, put
	them only in loaddefs.el.
	* bookmark.el: Likewise.
	* dabbrev.el: Likewise.
	* emerge.el: Likewise.

	* apropos.el (apropos-words-to-regexp): Only add `wild' if `words'
	has more than one member.

	* progmodes/sh-script.el (sh-mode): Don't set mode-class property.

2003-08-01  Vinicius Jose Latorre  <viniciusjl@ig.com.br>

	* lpr.el (printify-region): It was ending conversion before the
	expected position.  Reported by Keiichi Suzuki <keiichi@nanap.org>.

2003-07-31  John Paul Wallington  <jpw@gnu.org>

	* net/browse-url.el (browse-url-epiphany): Doc fix.

2003-07-30  Kenichi Handa  <handa@m17n.org>

	* international/fontset.el (setup-default-fontset):
	Change registry names of Akurti fonts.

2003-07-29  Jesper Harder  <harder@ifa.au.dk>  (tiny change)

	* comint.el (comint-read-noecho): Use `clear-string' instead of
	`fillarray'.

2003-07-29  Thomas W Murphy  <twm@andrew.cmu.edu>  (tiny change)

	* outline.el (outline-mode-hook): Add defvar.

2003-07-28  Nick Roberts  <nick@nick.uklinux.net>

	* gdb-ui.el (gdb-setup-windows, gdb-restore-windows):
	Restore assembler in source window if that is what has been selected.
	(menu): Add gdb-restore-windows to menu.  Make gdba
	specific menus only visible from gdba.

2003-07-28  Tak Ota  <Takaaki.Ota@am.sony.com>  (tiny change)

	* progmodes/compile.el (compilation-environment): New user variable.
	(compile-internal): Respect it.

2003-07-23  Masatake YAMATO  <jet@gyve.org>

	* progmodes/gud.el (gdb-script-font-lock-keywords):
	Put `font-lock-function-name-face' on a symbol which includes
	`-' like `hook-run'.  Put font-lock-variable-name-face
	on a symbol starting with $.

2003-07-27  Markus Rost  <rost@math.ohio-state.edu>

	* files.el (set-visited-file-name): Use truename for buffer-file-name.

2003-07-26  Markus Rost  <rost@math.ohio-state.edu>

	* vc-hooks.el (vc-file-not-found-hook): Doc fix.

2003-07-26  Andre Spiegel  <spiegel@gnu.org>

	* vc-hooks.el (vc-default-registered, vc-make-version-backup):
	Use with-no-warnings.
	(vc-file-not-found-hook): Add this to find-file-not-found-functions,
	rather than to find-file-not-found-hook, which doesn't exist.

2003-07-26  Markus Rost  <rost@math.ohio-state.edu>

	* international/quail.el (quail-translate-key): Fix previous change.

2003-07-25  John Paul Wallington  <jpw@gnu.org>

	* server.el (server-start): Check `server-process' is non-nil
	before killing it to avoid killing current buffer's process.

	* simple.el (choose-completion-string): Use `minibufferp';
	test `completion-reference-buffer' if `buffer' arg is nil.
	(push-mark): Use `when' and `unless'.
	(pop-mark): Use `when'.

	* mouse-sel.el (mouse-sel-get-selection-function):
	Check `x-last-selected-text-primary'.  Don't barf if it or
	`x-last-selected-text' aren't bound.

2003-07-25  Kevin Rodgers  <ihs_4664@yahoo.com>  (tiny change)

	* menu-bar.el (menu-bar-tools-menu): Minor change in strings.

2003-07-23  Stefan Monnier  <monnier@cs.yale.edu>

	* vc-svn.el (vc-svn-diff-switches): Don't default to vc-diff-switches.

2003-07-23  John Paul Wallington  <jpw@gnu.org>

	* tooltip.el (defface tooltip): Inherit from variable-pitch.

2003-07-23  Glenn Morris  <gmorris@ast.cam.ac.uk>

	* emacs-lisp/derived.el (define-derived-mode): Mention hook in doc
	string.  Defvar the derived hook.

	* macros.el (insert-kbd-macro): Escape double quote character.
	From Thomas W Murphy <twm@andrew.cmu.edu>.

2003-07-22  Stefan Monnier  <monnier@cs.yale.edu>

	* textmodes/fill.el (fill-comment-paragraph): Construct a regexp
	to match the specific mark rather than reusing comment-start-skip.

2003-07-22  Thien-Thi Nguyen  <ttn@gnu.org>

	* progmodes/hideshow.el (hs-special-modes-alist):
	Clarify MDATA-SELECTOR doc; nfc.  Thanks to Michael Ernst.

2003-07-21  Markus Rost  <rost@math.ohio-state.edu>

	* progmodes/idlwave.el (idlwave-comment-indent-char): Fix default
	value using ?\s.

2003-07-21  John Paul Wallington  <jpw@gnu.org>

	* subr.el (with-selected-window): Add closing paren.

2003-07-21  Richard M. Stallman  <rms@gnu.org>

	* emacs-lisp/lisp-mode.el (emacs-lisp-mode): Use run-mode-hooks.
	(lisp-mode): Likewise.

	* subr.el (with-selected-window): Copy code form save-selected-window
	so as to call select-window with norecord arg.
	(dynamic-completion-table): Doc fix.
	(lazy-completion-table): Doc fix.

	* international/mule-cmds.el (set-locale-environment):
	langinfo renamed to locale-info.

	* international/mule.el (auto-coding-functions): Doc fix.

2003-07-21  Kenichi Handa  <handa@m17n.org>

	* international/quail.el (quail-translate-key):
	Update quail-current-str correctly.

2003-07-21  Andreas Schwab  <schwab@suse.de>

	* progmodes/sh-script.el (sh-mode-syntax-table): Change syntax of
	?, to "_".

2003-07-20  Kai Gro,A_(Bjohann  <kai.grossjohann@gmx.net>
	Version 2.0.36 of Tramp released.

	* net/tramp.el (tramp-default-password-end-of-line): Rename from
	tramp-password-end-of-line.
	(tramp-password-end-of-line): New method parameter.
	(tramp-get-password-end-of-line): Function to access method
	parameter `tramp-password-end-of-line', or variable
	`tramp-default-password-end-of-line' (default value).
	(tramp-methods): Add entries for new parameter
	tramp-password-end-of-line.
	(tramp-enter-password): Use new function
	`tramp-get-password-end-of-line'.
	(tramp-handle-insert-file-contents): Do not
	unconditionally inhibit the file operation file-local-copy, only
	do that when the inhibit-file-name-operation is currently
	insert-file-contents.  This fixes finding remote CVS-controlled
	files.  (It would barf on inserting the CVS/Entries file
	literally, because the file-local-copy handler wasn't called.)
	(tramp-handle-shell-command): Support optional third arg ERROR-BUFFER.
	(tramp-sh-extra-args): Adapt defcustom type to XEmacs.
	(tramp-initial-commands): New variable.
	(tramp-process-initial-commands): New function, using the variable.
	(tramp-open-connection-setup-interactive-shell): Call the new function.
	(tramp-buffer-name, tramp-debug-buffer-name): Always put the
	method into the buffer name, never use nil.  Reported by Hanak
	David <dhanak@inf.bme.hu>.
	(tramp-open-connection-setup-interactive-shell): Erase buffer
	before sending "stty -onlcr".

	* net/tramp-vc.el (vc-workfile-unchanged-p): Add comment.

2003-07-19  Markus Rost  <rost@math.ohio-state.edu>

	* textmodes/artist.el (artist-erase-char): Fix default value using ?\s.

2003-07-19  John Paul Wallington  <jpw@gnu.org>

	* textmodes/artist.el (artist-butlast-fn, artist-draw-sline)
	(artist-draw-rect, artist-draw-square): Doc fixes.

	* textmodes/enriched.el (enriched-decode-display-prop): Doc fix.

	* textmodes/two-column.el (2C-mode-line-format): Doc fix.

2003-07-19  Kenichi Handa  <handa@m17n.org>

	* international/kkc.el (kkc-show-conversion-list-update):
	Highlight the correct candidate in the message.

2003-07-18  John Paul Wallington  <jpw@gnu.org>

	* simple.el (current-word): Don't include punctuation char when
	`really-word' arg is non-nil.

2003-07-17  Martin Stjernholm  <bug-cc-mode@gnu.org>

	* progmodes/awk-mode.el: Obsoleted by the AWK support in CC Mode -
	moved to the directory obsolete.

2003-07-16  Stefan Monnier  <monnier@cs.yale.edu>

	* info.el (Info-menu-entry-name-re): Allow newlines in
	menu entry names.

	* emacs-lisp/syntax.el (syntax-ppss-flush-cache): Rename from
	syntax-ppss-after-change-function.
	(syntax-ppss-after-change-function): New alias.  Update uses.
	(syntax-ppss): Catch the case where the buffer is narrowed.

2003-07-16  Martin Stjernholm  <bug-cc-mode@gnu.org>

	* progmodes/cc-defs.el (c-langelem-sym, c-langelem-pos)
	(c-langelem-2nd-pos): Add accessor functions for syntactic elements.

2003-07-16  Martin Stjernholm  <bug-cc-mode@gnu.org>

	* progmodes/cc-engine.el (c-literal-faces): Declare as a variable
	since it might be modified.

	* progmodes/cc-langs.el (c++-make-template-syntax-table)
	(c-syntactic-ws-start, c-syntactic-ws-end): Give more consistent
	names to these language constants.

2003-07-15  Kim F. Storm  <storm@cua.dk>

	* apropos.el (apropos-sort-by-scores): Rename from apropos-show-scores.
	All uses changed.

2003-07-14  Mark A. Hershberger  <mah@everybody.org>

	* xml.el (xml-parse-tag, xml-parse-file, xml-parse-region):
	Namespace support.

2003-07-13  Juanma Barranquero  <lektu@terra.es>

	* frame.el (modify-all-frames-parameters): Reinstall (copyright
	papers received).

2003-07-13  Karl Eichwalder  <ke@suse.de>

	* textmodes/po.el (po-find-charset): White space at the start of the
	Content-Type field body is non-mandatory.

2003-07-13  Masayuki Ataka  <ataka@milk.freemail.ne.jp>  (tiny change)

	* textmodes/texinfo.el (texinfo-section-list):
	Append appendixsection; a synonym for appendixsec.

2003-07-13  Jari Aalto  <jari.aalto@poboxes.com>

	* man.el (Man-translate-cleanup): New.
	(Man-translate-references): Call `Man-translate-cleanup' to clean
	leading, trailing and middle spaces.

2003-07-13  Lars Hansen  <larsh@math.ku.dk>

	* desktop.el (desktop-buffer-dired-misc-data, desktop-buffer-dired):
	Handle `dired-directory' being a list.

2003-07-13  Jesper Harder  <harder@ifa.au.dk>  (tiny change)

	* mail/smtpmail.el (smtpmail-send-it): Create smtpmail-queue-dir if
	it doesn't exist.

2003-07-12  Richard M. Stallman  <rms@gnu.org>

	* progmodes/cc-engine.el (c-declare-lang-variables): Don't use mapcan.

	* progmodes/cc-defs.el (c-make-keywords-re):
	Don't use delete-duplicates.
	(c-lang-const): Don't use mapcan.

	* apropos.el (apropos-show-scores): Make it customizable.
	Document new meaning.
	(apropos): Compute scores from symbols.
	(apropos-print): Don't sort by scores if apropos-show-scores is nil.

2003-07-11  Vinicius Jose Latorre  <viniciusjl@ig.com.br>

	* ps-bdf.el: Fix copyright line.
	(bdf-directory-list): Fix initialization code.

2003-07-11  John Paul Wallington  <jpw@gnu.org>

	* emacs-lisp/ring.el (ring-empty-p): Use `zerop'.
	(ring-p, ring-plus1, ring-minus1, ring-length, ring-index)
	(ring-empty-p, ring-size, ring-copy, ring-ref): Doc fixes.

2003-07-11  NAKAJIMA Mikio  <minakaji@namazu.org>  (tiny change)

	* emacs-lisp/ring.el (ring-elements): Doc fix.

2003-07-11  Glenn Morris  <gmorris@ast.cam.ac.uk>

	* calendar/timeclock.el (timeclock-relative)
	(timeclock-ask-before-exiting, timeclock-use-display-time):
	Doc changes.
	(timeclock-modeline-display): Give a message if
	`timeclock-use-display-time' is non-nil but `display-time-mode'
	is not active.

2003-07-11  Kenichi Handa  <handa@m17n.org>

	* international/mule-cmds.el (set-language-environment):
	Set current-language-environment to the correct string.

2003-07-10  Vinicius Jose Latorre  <viniciusjl@ig.com.br>

	* ps-print.el: Print line number correctly in a region.  Reported by
	Tim Allen <timallen@ls83.fsnet.co.uk>.
	(ps-print-version): New version number (6.6.2).
	(ps-printing-region): Code fix.

2003-07-10  John Paul Wallington  <jpw@gnu.org>

	* progmodes/etags.el (visit-tags-table-buffer): Add autoload cookie;
	this function can be called from `add-completions-from-tags-table'.

2003-07-10  Glenn Morris  <gmorris@ast.cam.ac.uk>

	* calendar/timeclock.el (timeclock-use-display-time)
	(timeclock-day-over-hook, timeclock-workday-remaining)
	(timeclock-status-string, timeclock-when-to-leave)
	(timeclock-when-to-leave-string, timeclock-log-data)
	(timeclock-find-discrep, timeclock-day-base)
	(timeclock-generate-report, timeclock-visit-timelog): Doc fix.
	(timeclock-modeline-display): Set the variable
	`timeclock-modeline-display'.
	(timeclock-update-modeline): Doc fix.  Respect value of
	`timeclock-relative'.

2003-07-09  Richard M. Stallman  <rms@gnu.org>

	* textmodes/reftex-parse.el (reftex-all-document-files):
	Add autoload cookie.

	* textmodes/reftex.el (reftex-all-document-files): Delete autoload.
	(reftex-scanning-info-available-p): Add autoload cookie.

	* international/mule-cmds.el
	(set-display-table-and-terminal-coding-system): Delete duplicate
	aset on standard-display-table.

	* view.el (view-file): If existing buffer's major mode is special,
	don't go into view mode.

	* dired.el (dired-move-to-filename-regexp): Allow quote in months.

2003-07-08  Martin Stjernholm  <bug-cc-mode@gnu.org>

	* progmodes/cc-engine.el (c-guess-basic-syntax): Do not do hidden
	buffer changes; there's third party code that calls this function
	directly.

2003-07-08  Martin Stjernholm  <bug-cc-mode@gnu.org>

	* progmodes/cc-fonts.el (javadoc-font-lock-keywords)
	(autodoc-font-lock-keywords): Don't byte compile on font lock
	initialization when running from byte compiled files.

2003-07-08  Alan Mackenzie  <bug-cc-mode@gnu.org>

	* progmodes/cc-engine.el: Fix AWK mode indentation when previous
	statement ends with auto-increment "++".

2003-07-08  Martin Stjernholm  <bug-cc-mode@gnu.org>

	* progmodes/cc-langs.el, progmodes/cc-styles.el (c-style-alist)
	(c-lang-variable-inits, c-lang-variable-inits-tail): The values of
	these are changed, so declare them as variables and not constants.

2003-07-08  Markus Rost  <rost@math.ohio-state.edu>

	* subr.el (dolist, dotimes): Doc fix.

2003-07-08  Kim F. Storm  <storm@cua.dk>

	* international/mule-cmds.el
	(set-display-table-and-terminal-coding-system): Don't break
	bootstrap if standard-display-table isn't setup yet.

2003-07-07  Richard M. Stallman  <rms@gnu.org>

	* ehelp.el (ehelp-command): Use defalias to define ehelp-command.
	Give it a doc string, and autoload it.

	* desktop.el (desktop-buffer-info, desktop-buffer-mh):
	Use with-no-warnings.

	* info.el (Info-search): If find invisible text, search again.

	* isearch.el (search-whitespace-regexp): Add a shy group around it.

	* man.el (Man-name-regexp): Match + as part of name.

	* simple.el (visible-mode): Rename from vis-mode.
	(vis-mode-saved-buffer-invisibility-spec): Doc fix.

	* simple.el (current-word): New arg REALLY-WORD specifies
	don't include punctuation chars.

	* emacs-lisp/debug.el (debug, debugger-env-macro):
	Use with-no-warnings while accessing and binding unread-command-char.

	* international/mule-cmds.el
	(set-display-table-and-terminal-coding-system): Use explicit loop
	instead of calling standard-display-default.

	* net/ange-ftp.el (ange-ftp-file-symlink-p):
	Use condition-case to catch error in ange-ftp-get-files.

	* net/browse-url.el (browse-url-browser-function):
	Add alternative for Epiphany.
	(browse-url-epiphany-program, browse-url-epiphany-arguments)
	(browse-url-epiphany-startup-arguments)
	(browse-url-epiphany-new-window-is-tab): New variables.
	(browse-url-epiphany, browse-url-epiphany-sentinel): New functions.

	* progmodes/compile.el (compile-auto-highlight): Default now t.
	(compile): Doc fix.
	(compilation-next-error): Fix previous change.

	* textmodes/tex-mode.el (tex-main-file): Use with-no-warnings.

	* textmodes/sgml-mode.el (xml-mode): Add autoload cookie.

2003-07-07  Nick Roberts  <nick@nick.uklinux.net>

	* gdb-ui.el (gdb-source-info): Display current frame when
	attaching to an existing process.
	(gdb-setup-windows, gdb-source-info): Start with gud-comint-buffer
	while laying out windows when attaching to an existing process.

2003-07-07  Stefan Monnier  <monnier@cs.yale.edu>

	* info.el (Info-menu): Use Info-menu-entry-name-re.

2003-07-06  Stefan Monnier  <monnier@cs.yale.edu>

	* vc-hooks.el (vc-stay-local, vc-stay-local-p): Move from vc.el.
	* vc.el (vc-stay-local, vc-stay-local-p): Move to vc-hooks.el.

	* info.el (Info-menu-entry-name-re): Be careful to avoid multiple ways
	to match the same text.

2003-07-06  John Paul Wallington  <jpw@gnu.org>

	* vc.el (vc-annotate-offset): Move defvar up.

2003-07-06  Kim F. Storm  <storm@cua.dk>

	* info.el (Info-menu-entry-name-re): Add `:' to second [] part.
	This should fix the infinite loop when extracting menu names.

2003-07-05  Martin Stjernholm  <bug-cc-mode@gnu.org>

	* files.el (auto-mode-alist, interpreter-mode-alist):
	Remove entries to CC Mode modes to avoid duplicates; they are now added
	with autoload directives in cc-mode.el.

2003-07-05  Martin Stjernholm  <bug-cc-mode@gnu.org>

	* progmodes/cc-langs.el, progmodes/cc-styles.el (c-style-alist)
	(c-lang-variable-inits, c-lang-variable-inits-tail): The values of
	these are changed, so declare them as variables and not constants.

	* progmodes/cc-mode.el: Fix some autoload problems: Try to
	ensure that the entry for ".c" extension comes before the one for
	".C" on `auto-mode-alist', to behave better on case insensitive OS:es.
	Fix incorrect entries that were added to `interpreter-mode-alist'.
	Move the autoload directives for AWK to the top level since they
	aren't recognized anywhere else.  Do not use the new AWK mode doc
	in the autoload form for the old AWK mode.

2003-06-30  Roland Winkler  <Roland.Winkler@physik.uni-erlangen.de>

	* textmodes/bibtex.el (bibtex-sort-entry-class): New entry catch-all.
	(bibtex-sort-ignore-string-entries): Default value t.
	(bibtex-entry-kill-ring-max): Reintroduce as it was removed
	erroneously in previous version.
	(bibtex-string-files): Docstring reflects new parsing scheme.
	(bibtex-autokey-transcriptions): Merge some rewrite entries, fix
	docstring, add # as one of the chars to crush
	(bibtex-autokey-prefix-string, bibtex-autokey-names)
	(bibtex-autokey-names-stretch, bibtex-autokey-additional-names)
	(bibtex-autokey-name-change-strings)
	(bibtex-autokey-name-case-convert, bibtex-autokey-name-length)
	(bibtex-autokey-name-separator, bibtex-autokey-year-length)
	(bibtex-autokey-use-crossref, bibtex-autokey-titlewords)
	(bibtex-autokey-title-terminators)
	(bibtex-autokey-titlewords-stretch)
	(bibtex-autokey-titleword-ignore)
	(bibtex-autokey-titleword-case-convert)
	(bibtex-autokey-titleword-abbrevs)
	(bibtex-autokey-titleword-abbrevs)
	(bibtex-autokey-titleword-change-strings)
	(bibtex-autokey-titleword-length)
	(bibtex-autokey-titleword-separator)
	(bibtex-autokey-name-year-separator)
	(bibtex-autokey-year-title-separator)
	(bibtex-autokey-before-presentation-function)
	(bibtex-entry-type-history, bibtex-entry-maybe-empty-head):
	Fix docstring.
	(bibtex-strings, bibtex-reference-keys):
	Use lazy-completion-table and make-variable-buffer-local.
	(bibtex-sort-entry-class-alist): Use downcase, account for catch-all.
	(bibtex-braced-string-syntax-table)
	(bibtex-quoted-string-syntax-table): New variables.
	(bibtex-parse-nested-braces): Remove.
	(bibtex-parse-field-string): Use syntax table and forward-sexp.
	(bibtex-parse-association): Simplify.
	(bibtex-parse-field-name): Obey bibtex-autoadd-commas.
	(bibtex-parse-field-text): Simplify.
	(bibtex-search-forward-field, bibtex-search-backward-field):
	argument BOUND can take value t.
	(bibtex-start-of-field, bibtex-start-of-name-in-field)
	(bibtex-end-of-name-in-field, bibtex-end-of-field)
	(bibtex-start-of-text-in-field, bibtex-end-of-text-in-field)
	(bibtex-start-of-text-in-string, bibtex-end-of-text-in-string)
	(bibtex-end-of-string, bibtex-type-in-head): Use defsubst.
	(bibtex-skip-to-valid-entry): Return buffer position of beginning
	and ending of entry.  Update for changes of bibtex-search-entry.
	Simplify.
	(bibtex-map-entries): FUN is called with three arguments.
	(bibtex-search-entry): Return a cons pair with buffer positions of
	beginning and end of entry.
	(bibtex-enclosing-field): Simplify.
	(bibtex-format-entry): Use booktitle to set a missing title.
	(bibtex-autokey-get-names): Fiddle with regexps.
	(bibtex-generate-autokey): Use identity.
	(bibtex-parse-keys): Use simplified parsing algorithm if
	bibtex-parse-keys-fast is non-nil.  Simplify.  Change order of
	arguments.  Return alist of keys.
	(bibtex-parse-strings): Simplify.  Return alist of strings.
	(bibtex-complete-string-cleanup): Fix docstring.
	(bibtex-read-key): New function.
	(bibtex-mode): Fix docstring.  Do not parse for keys and
	strings when the mode is entered.  Set fill-paragraph-function to
	bibtex-fill-field.  Setup font-lock-mark-block-function the way
	font-lock intended.
	(bibtex-entry): Use bibtex-read-key.  Obey bibtex-autofill-types.
	(bibtex-parse-entry, bibtex-autofill-entry): New functions.
	(bibtex-print-help-message, bibtex-remove-OPT-or-ALT)
	(bibtex-Preamble): Avoid hard coded constants.
	(bibtex-make-field): Fix docstring.  Simplify.
	(bibtex-beginning-of-entry): Always return new position of point.
	(bibtex-end-of-entry): Rearrange cond clauses.
	(bibtex-count-entries, bibtex-validate, bibtex-reformat):
	Update for changes of bibtex-map-entries.
	(bibtex-ispell-abstract): Do not move point.
	(bibtex-entry-index): Use downcase.  Simplify.
	(bibtex-lessp): Handle catch-all.
	(bibtex-find-crossref): Turn into a command.
	(bibtex-find-entry): Simplify.  Use bibtex-read-key.  Fix regexp.
	(bibtex-clean-entry): Use bibtex-read-key.  Handle string and
	preamble entries.
	(bibtex-fill-field-bounds): New function.
	(bibtex-fill-field): New command.  Bound to fill-paragraph-function.
	(bibtex-fill-entry): Use bibtex-fill-field-bounds
	(bibtex-String): Use bibtex-strings.  Always obey
	bibtex-sort-ignore-string-entries.

2003-07-05  John Paul Wallington  <jpw@gnu.org>

	* cus-theme.el (customize-create-theme):
	Call `customize-create-theme' in Reset widget's notify function.

	* ibuffer.el (ibuffer-backward-line, ibuffer-forward-line)
	(ibuffer-mark-interactive): Use `or' instead of `unless'.
	(define-ibuffer-column name): Add summarizer.
	(define-ibuffer-column size): Likewise.
	(define-ibuffer-column filename): Likewise.
	(define-ibuffer-column process): Likewise.  Change BODY's output too.
	(define-ibuffer-column filename-and-process): Likewise, likewise.
	(ibuffer): Remove local vars `already-in' and `need-update'.

	* ibuf-ext.el: Don't require `derived' at compile-time.

2003-07-05  Kim F. Storm  <storm@cua.dk>

	* info.el: Disable paragraph refilling.
	(Info-refill-paragraphs): New defcustom.
	(Info-fontify-node): Use it.

2003-07-04  Stefan Monnier  <monnier@cs.yale.edu>

	* emacs-lisp/cl-macs.el (cl-transform-lambda): Strip &cl-defs
	thingies from constructors created by defstruct.

	* emacs-lisp/bytecomp.el (byte-compile-defvar): Check and set
	the default value of the variable.
	(byte-code-meter): Move declaration to top level.

	* pcvs-parse.el (cvs-parse-status): Ignore extra fields from CVSNT.

	* info.el (Info-following-node-name-re): New fun.
	(Info-following-node-name): Remove.
	(Info-insert-dir): Use the new fun.
	(Info-extract-pointer): Don't save restriction; use new fun.
	(Info-menu-entry-name-re): New const.
	(Info-menu-entry-name-re): Use it along with new fun.
	(Info-node-spec-re): Use new fun.
	(Info-complete-menu-item, Info-fontify-node): Use new const.
	(Info-goto-node, Info-follow-reference, Info-menu-update):
	Use match-string.
	(Info-follow-reference): Use assoc-string.
	Use a list of strings for the completion table.
	(Info-fontify-node): Use match-string, line-end-position.
	Limit the search for `node:' to the first line.

	* newcomment.el (uncomment-region): Remove padding coming from
	comment-start rather than just from comment-padding.

	* vc-cvs.el (vc-cvs-repository-hostname): New operation.
	(vc-cvs-stay-local-p): Use vc-stay-local-p.
	(vc-cvs-rename-file): Remove (use the default).
	(vc-cvs-register): Register parent dir if needed.
	(vc-cvs-could-register): Return non-nil if parent can be registered.
	(vc-cvs-state, vc-cvs-dir-state, vc-cvs-print-log, vc-cvs-diff)
	(vc-cvs-diff-tree, vc-cvs-make-version-backups-p): Use vc-stay-local-p.

	* vc-svn.el (vc-svn-use-edit): Make it into a const.
	(vc-svn-update): Fix the arguments to `svn'.
	(vc-svn-diff-tree): Just use `vc-svn-diff'.
	(vc-svn-create-snapshot, vc-svn-retrieve-snapshot):
	Simple implementations, assuming `name' is a URL.

	* progmodes/sh-script.el (sh-font-lock-paren): Add [ and ] to the
	set of chars allowed unquoted in a case pattern.

	* font-core.el (font-lock-defaults-alist): Remove obsolete entries.

	* font-lock.el (font-lock-extra-types-widget)
	(c-font-lock-extra-types, c++-font-lock-extra-types)
	(objc-font-lock-extra-types, java-font-lock-extra-types)
	(c-font-lock-keywords-1, c-font-lock-keywords-2, c-font-lock-keywords)
	(c-font-lock-keywords-3, c-font-lock-syntactic-face-function)
	(font-lock-match-c++-style-declaration-item-and-skip-to-next)
	(font-lock-match-c++-structor-declaration)
	(c++-font-lock-keywords-1, c++-font-lock-keywords-2)
	(c++-font-lock-keywords-3, c++-font-lock-keywords)
	(objc-font-lock-keywords-1, objc-font-lock-keywords-2)
	(objc-font-lock-keywords-3, objc-font-lock-keywords)
	(java-font-lock-keywords-1, java-font-lock-keywords-2)
	(java-font-lock-keywords-3, java-font-lock-keywords)
	(java-font-lock-syntactic-face-function): Remove obsolete code
	and constants.  It's all in cc-fonts.el now.

2003-07-04  Glenn Morris  <gmorris@ast.cam.ac.uk>

	* mail/sendmail.el (mail-specify-envelope-from)
	(mail-envelope-from): Doc fix.

2003-07-04  Martin Stjernholm  <mast@lysator.liu.se>

	* generic-x.el: Do away with the dependency on `c-emacs-features'
	when populating `rul-generic-mode-syntax-table'; we already know
	this isn't XEmacs.

See ChangeLog.10 for earlier changes.

;; Local Variables:
;; coding: iso-2022-7bit
;; End:

    Copyright (C) 2001, 02, 04  Free Software Foundation, Inc.
  Copying and distribution of this file, with or without modification,
  are permitted provided the copyright notice and this notice are preserved.

;;; arch-tag: e39939be-dab3-400e-86f5-0e2701a883c1<|MERGE_RESOLUTION|>--- conflicted
+++ resolved
@@ -1,4 +1,3 @@
-<<<<<<< HEAD
 2004-04-29  Miles Bader  <miles@gnu.org>
 
 	* emacs-lisp/bytecomp.el (byte-compile-top-level): Add new entries
@@ -232,7 +231,6 @@
 	* help-fns.el (describe-function-1): Handle interpreted closures.
 
 2004-06-03  Karl Fogel  <kfogel@red-bean.com>
-=======
 2004-06-06  Juanma Barranquero  <lektu@terra.es>
 
 	* help-fns.el (help-argument-name): Inherit from italic face only
@@ -319,7 +317,6 @@
 
 	* ps-print.el: Fix typos (kein'ichi -> ken'ichi)
 
->>>>>>> 12d5b185
 2004-06-05  Juanma Barranquero  <lektu@terra.es>
 
 	* help-fns.el (help-argument-name): Reintroduce face.
