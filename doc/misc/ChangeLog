<<<<<<< HEAD
2012-11-12  Vincent Belaïche  <vincentb1@users.sourceforge.net>

	* ses.texi: Doc for ses-rename-cell, ses-repair-cell-reference-all & ses-range.
	In all file place SES into @acronym{...}.
	(Advanced Features): Add key index and function index for
	ses-set-header-row. Add description for function
	ses-rename-cell. Add description for function
	ses-repair-cell-reference-all.
	(Ranges in formulas): Add description for ses-range flags.

2012-11-12  Paul Eggert  <eggert@cs.ucla.edu>

	* texinfo.tex: Merge from gnulib.

2012-11-10  Chong Yidong  <cyd@gnu.org>
=======
2012-11-12  Glenn Morris  <rgm@gnu.org>

	* flymake.texi (Customizable variables)
	(Highlighting erroneous lines): Mention flymake-error-bitmap,
	flymake-warning-bitmap, and flymake-fringe-indicator-position.

2012-11-09  Chong Yidong  <cyd@gnu.org>
>>>>>>> f8705f6e

	* url.texi (Introduction): Move url-configuration-directory to
	Customization node.
	(Parsed URIs): Split into its own node.
	(URI Encoding): New node.
	(Defining New URLs): Remove empty chapter.
	(Retrieving URLs): Add an introduction.  Doc fix for url-retrieve.
	Improve docs for url-queue-*.
	(Supported URL Types): Copyedits.  Delete empty subnodes.

	* url.texi (Introduction): Rename from Getting Started.  Rewrite
	the introduction.
	(URI Parsing): Rewrite.  Omit the obsolete attributes slot.

2012-11-10  Glenn Morris  <rgm@gnu.org>

	* cl.texi (Obsolete Setf Customization):
	Revert defsetf example to the more correct let rather than prog1.
	Give define-modify-macro, defsetf, and define-setf-method
	gv.el replacements.

	* cl.texi (Overview): Mention EIEIO here, as well as the appendix.
	(Setf Extensions): Remove obsolete reference.
	(Obsolete Setf Customization):
	Move note on lack of setf functions to lispref/variables.texi.
	Undocument get-setf-method, since it no longer exists.
	Mention simple defsetf replaced by gv-define-simple-setter.

2012-11-03  Glenn Morris  <rgm@gnu.org>

	* cl.texi: Further general copyedits.
	(List Functions): Remove copy-tree, standard elisp for some time.
	(Efficiency Concerns): Comment out examples that no longer apply.
	(Compiler Optimizations): Rename from "Optimizing Compiler"; reword.
	(Creating Symbols, Random Numbers): De-emphasize internal
	variables cl--gensym-counter and cl--random-state.  (Bug#12788)
	(Naming Conventions, Type Predicates, Macros)
	(Predicates on Numbers): No longer mention cl-floatp-safe.

2012-11-02  Katsumi Yamaoka  <yamaoka@jpl.org>

	* gnus.texi (Mail Source Specifiers):
	Document :leave keyword used for pop mail source.

2012-11-01  Glenn Morris  <rgm@gnu.org>

	* cl.texi: General copyedits for style, line-breaks, etc.
	(Time of Evaluation, Iteration): Add xref to Emacs Lisp manual.
	(Macro Bindings, Blocks and Exits):
	Acknowledge existence of lexical-binding.
	(Iteration): Mainly defer to doc of standard dolist, dotimes.

2012-10-31  Glenn Morris  <rgm@gnu.org>

	* ert.texi (Introduction, The @code{should} Macro):
	Refer to "cl-assert" rather than "assert".

	* cl.texi (Function Bindings): Update for cl-flet and cl-labels.
	(Obsolete Lexical Binding): Rename section from "Lexical Bindings".
	(Obsolete Macros): Rename section from "Obsolete Lexical Macros".
	Reword, and add details of flet and labels.
	(Modify Macros, Function Bindings): Add some xrefs.

2012-10-30  Glenn Morris  <rgm@gnu.org>

	* cl.texi (Modify Macros): Update for cl-letf changes.
	(Obsolete Lexical Macros): Say a little more about letf/cl-letf.
	(Setf Extensions): Partially restore note about cl-getf,
	mainly moved to lispref/variables.texi.
	(Property Lists): Fix cl-getf typos.
	(Mapping over Sequences): Mention cl-mapc naming oddity.

2012-10-29  Glenn Morris  <rgm@gnu.org>

	* cl.texi (Organization): More details on cl-lib.el versus cl.el.
	(Setf Extensions): Remove `apply' setf since it seems to be disabled.
	(Customizing Setf): Move contents to "Obsolete Setf Customization".
	(Modify Macros, Multiple Values, Other Clauses):
	Remove mentions of obsolete features.
	(Obsolete Setf Customization): Don't mention `apply' setf.

2012-10-28  Glenn Morris  <rgm@gnu.org>

	* cl.texi (Multiple Values, Common Lisp Compatibility):
	More namespace updates.
	(Obsolete Features): Copyedits.
	(Obsolete Lexical Macros, Obsolete Setf Customization):
	New subsections.

	* cl.texi (Porting Common Lisp, Lexical Bindings):
	Add some xrefs to the Elisp manual.

	* cl.texi (Lexical Bindings): Move to appendix of obsolete features.
	(Porting Common Lisp): Emacs Lisp can do true lexical binding now.
	(Obsolete Features): New appendix.  Move Lexical Bindings here.

2012-10-27  Glenn Morris  <rgm@gnu.org>

	* cl.texi: Use defmac for macros rather than defspec.
	(Efficiency Concerns): Related copyedit.

	* cl.texi (Control Structure): Update for setf now being in core.
	(Setf Extensions): Rename from Basic Setf.  Move much of the
	former content to lispref/variables.texi.
	(Modify Macros): Move pop, push details to lispref/variables.texi.
	(Customizing Setf): Copyedits for setf etc being in core.
	(Modify Macros, Efficiency Concerns, Porting Common Lisp):
	Further namespaces updates.

2012-10-26  Bastien Guerry  <bzg@gnu.org>

	* org.texi (Installation): Update the link to Org's ELPA.  Also
	don't mention org-install.el anymore as the replacement file
	org-loaddefs.el is now loaded by org.el.

2012-10-25  Michael Albinus  <michael.albinus@gmx.de>

	* tramp.texi (Frequently Asked Questions): Mention
	`tramp-completion-reread-directory-timeout' for performance
	improvement.

2012-10-25  Glenn Morris  <rgm@gnu.org>

	* cl.texi: Don't mess with the TeX section number counter.
	Use Texinfo recommended convention for quotes+punctuation.
	(Overview, Sequence Functions): Rephrase for better line-breaking.
	(Time of Evaluation, Type Predicates, Modify Macros, Function Bindings)
	(Macro Bindings, Conditionals, Iteration, Loop Basics)
	(Random Numbers, Mapping over Sequences, Structures)
	(Porting Common Lisp): Further updates for cl-lib namespace.
	(Modify Macros, Declarations, Macro Bindings, Structures):
	Break long lines in examples.
	(Dynamic Bindings): Update for changed progv behavior.
	(Loop Examples, Efficiency Concerns): Markup fixes.
	(Structures): Remove TeX margin change.
	(Declarations): Fix typos.

2012-10-24  Glenn Morris  <rgm@gnu.org>

	* cl.texi (Overview, Multiple Values, Creating Symbols)
	(Numerical Functions): Say less/nothing about the original cl.el.
	(Old CL Compatibility): Remove.
	(Assertions): Remove ignore-errors (standard Elisp for some time).

	* cl.texi (Basic Setf, Macros, Declarations, Symbols, Numbers)
	(Sequences, Lists, Structures, Assertions, Efficiency Concerns)
	(Efficiency Concerns, Efficiency Concerns)
	(Common Lisp Compatibility, Old CL Compatibility):
	Further updates for cl-lib namespace.

2012-10-24  Paul Eggert  <eggert@penguin.cs.ucla.edu>

	Update manual for new time stamp format (Bug#12706).
	* emacs-mime.texi (time-date): Update for new format.
	Also, fix bogus time stamp and modernize a bit.

2012-10-23  Glenn Morris  <rgm@gnu.org>

	* cl.texi: Include emacsver.texi.  Use Emacs version number rather
	than unchanging cl.el version number.
	End all menu descriptions with a period.
	Do not use @dfn{CL} for every instance of "CL".
	(Overview): Remove no-runtime caveat, and note about foo* names.
	(Usage): Use cl-lib rather than cl.
	(Organization, Naming Conventions): Update for cl-lib.el.
	(Installation): Remove long-irrelevant node.
	(Program Structure, Predicates, Control Structure):
	Start updating for cl-lib namespace.
	* Makefile.in ($(buildinfodir)/cl$(INFO_EXT), cl.dvi, cl.pdf):
	Depend on emacsver.texi.

2012-10-09  Michael Albinus  <michael.albinus@gmx.de>

	* trampver.texi: Update release number.

2012-10-06  Glenn Morris  <rgm@gnu.org>

	* erc.texi: Include emacsver.texi, and use EMACSVER rather than
	ERC version.
	(Introduction): ERC is distributed with Emacs.
	(Obtaining ERC, Installation): Remove chapters, no longer relevant.
	(Getting Started): Simplify.
	(Getting Help and Reporting Bugs): Refer to general Emacs lists.
	(History): Mention ERC maintained as part of Emacs now.
	* Makefile.in ($(buildinfodir)/erc$(INFO_EXT), erc.dvi, erc.pdf):
	Add dependency on emacsver.texi.

	* erc.texi: Remove hand-written node pointers.

2012-10-05  Glenn Morris  <rgm@gnu.org>

	* newsticker.texi (Overview, Requirements, Usage, Configuration):
	Copyedits.

2012-10-01  Eric Ludlam  <zappo@gnu.org>

	* ede.texi (Quick Start, Project Local Variables)
	(Miscellaneous commands, ede-java-root, Development Overview)
	(Detecting a Project): New nodes.
	(Simple projects): Node deleted.

	* eieio.texi (Building Classes): Some slot attributes cannot be
	overridden.
	(Slot Options): Remove an example.
	(Method Invocation, Documentation): New nodes.

2012-10-01  Glenn Morris  <rgm@gnu.org>

	* Makefile.in ($(buildinfodir)/reftex$(INFO_EXT)), reftex.dvi)
	(reftex.pdf): Add dependency on emacsver.texi.
	* reftex.texi: Don't include directory part for emacsver.texi;
	the Makefile's -I handles it.

2012-09-30  Ralf Angeli  <angeli@caeruleus.net>

	Merge from standalone RefTeX repository.

	* reftex.texi: Express TeX, LaTeX, AUCTeX, BibTeX and RefTeX
	with macros.
	(Imprint): Mention Wolfgang in list of contributors.
	(Creating Citations): Give a hint about how to
	auto-revert the BibTeX database file when using external editors.
	(Referencing Labels): Simplify section about reference macro
	cycling.
	(Options (Referencing Labels)): Adapt to new structure of
	`reftex-ref-style-alist'.
	(Referencing Labels, Reference Styles): Document changes in the
	referencing functionality.
	(Commands): Mention options for definition of header and footer in
	BibTeX files.
	(Options (Creating Citations)): Document
	`reftex-create-bibtex-header' and `reftex-create-bibtex-footer'.
	(Reference Styles): New section.
	(varioref (LaTeX package), fancyref (LaTeX package)): Remove.
	(Options (Referencing Labels)): Remove descriptions of deprecated
	variables `reftex-vref-is-default' and `reftex-fref-is-default'.
	Add descriptions for `reftex-ref-style-alist' and
	`reftex-ref-style-default-list'.
	(Referencing Labels): Update regarding reference styles.
	(Citation Styles): Mention support for ConTeXt.
	(Options (Defining Label Environments)): Fix typo.
	(Options (Creating Citations)): Document
	`reftex-cite-key-separator'.

2012-09-30  Achim Gratz  <Stromeko@Stromeko.DE>

	* org.texi: Add description of ORG_ADD_CONTRIB to info
	documentation.  Add link to Worg for more details.

	* org.texi: Clarify installation procedure.  Provide link to the
	build system description on Worg.

	* org.texi: Remove reference to utils/, x11idle.c is now in
	contrib/scripts.

	* org.texi: Re-normalize to "Org mode" in manual.

	* org.texi (Installation): Adapt documentation to new build
	system.  Mention GNU ELPA (since it needs to be handled like Emacs
	built-in Org).

2012-09-30  Adam Spiers  <orgmode@adamspiers.org>  (tiny change)

	* org.texi: Fix typo in description of the 'Hooks' section.

	* org.texi: Add ID to the list of special properties.

2012-09-30  Andrew Hyatt  <ahyatt@gmail.com>  (tiny change)

	* org.texi (Moving subtrees): Document the ability to archive to a
	datetree.

2012-09-30  Bastien Guerry  <bzg@altern.org>

	* org.texi (Installation, Feedback, Batch execution): Use
	(add-to-list 'load-path ... t) for the contrib dir.

	* org.texi (results): Update documentation for ":results drawer"
	and ":results org".

	* org.texi (Column width and alignment): Fix typo.

	* org.texi (Activation): Point to the "Conflicts" section.

	* org.texi (Conflicts): Mention filladapt.el in the list of
	conflicting packages.

	* org.texi (Activation): Adding org-mode to `auto-mode-alist' is
	not needed for versions of Emacs > 22.1.

	* org.texi (History and Acknowledgments): Fix typo.

	* org.texi (History and Acknowledgments): Add my own
	acknowledgments.

	* org.texi (Agenda commands): Document the new command and the new
	option.

	* org.texi (Agenda commands): Delete `org-agenda-action' section.
	(Agenda commands): Reorder.  Document `*' to toggle persistent
	marks.

	* org.texi (Agenda dispatcher): Mention
	`org-toggle-agenda-sticky'.
	(Agenda commands, Exporting Agenda Views): Fix typo.

	* org.texi (Templates in contexts, Setting Options): Update to
	reflect changes in how contexts options are processed.

	* org.texi (Templates in contexts): Document the new structure of
	the variables `org-agenda-custom-commands-contexts' and
	`org-capture-templates-contexts'.

	* org.texi (Templates in contexts): Document the new option
	`org-capture-templates-contexts'.
	(Storing searches): Document the new option
	`org-agenda-custom-commands-contexts'.

	* org.texi (Formula syntax for Lisp): Reformat.

	* org.texi (Special properties, Column attributes)
	(Agenda column view): Document the new special property
	CLOCKSUM_T.

	* org.texi (Template expansion): Document the new %l template.

	* org.texi (Fast access to TODO states): Fix documentation about
	allowed characters for fast todo selection.

	* org.texi (Weekly/daily agenda): Mention APPT_WARNTIME and its
	use in `org-agenda-to-appt'.

	* org.texi (Comment lines): Update wrt comments.

	* org.texi (Resolving idle time): Document new keybinding.

	* org.texi (Clocking commands): Document the use of S-M-<up/down>
	on clock timestamps.

	* org.texi (Fast access to TODO states): Explicitely says only
	letters are supported as fast TODO selection keys.

	* org.texi (Link abbreviations): Illustrate the use of the "%h"
	specifier.  Document the new "%(my-function)" specifier.

	* org.texi (Clocking commands): New cindex.
	(Clocking commands): Update documentation for `org-clock-in'.
	Document `org-clock-in-last'.  Mention `org-clock-out' and
	`org-clock-in-last' as commands that can be globally bound.
	(Resolving idle time): Document continuous clocking.

	* org.texi (Top, Introduction): Fix formatting.
	(Activation): Add index entries.
	(Conventions): Update section.
	(Embedded @LaTeX{}): Fix formatting.

	* org.texi (Visibility cycling): Document `show-children'.

	* org.texi (Using capture): Mention the `org-capture-last-stored'
	bookmark as a way to jump to the last stored capture.

	* org.texi (Uploading files): Fix typo.

	* org.texi (Using capture): Document `C-0' as a prefix argument
	for `org-capture'.

	* org.texi (Agenda commands): Document persistent marks.

	* org.texi (Template expansion): Update doc to reflect change.

	* org.texi (Radio tables): Document the :no-escape parameter.

	* org.texi (Repeated tasks): Document repeat cookies for years,
	months, weeks, days and hours.

	* org.texi (Export options): State that you can use the d: option
	by specifying a list of drawers.

	* org.texi (HTML preamble and postamble): Small doc improvement.

2012-09-30  Brian van den Broek  <vanden@gmail.com>  (tiny change)

	* org.texi: The sections in the Exporting section of the manual
	left out articles in the description of the org-export-as-*
	commands, among other places. This patch adds them, adds a few
	missing prepositions, and switches instances of "an HTML" to "a
	html" for internal consistency.

	* org.texi: Alter several examples of headings with timestamps in
	them to include the timestamps in the body instead of the heading.

2012-09-30  Carsten Dominik  <carsten.dominik@gmail.com>

	* org.texi (Agenda dispatcher): Document sticky agenda views and
	the new key for them.

2012-09-30  Charles  <millarc@verizon.net>  (tiny change)

	* org.texi (Advanced features): Fix error in table.

2012-09-30  Feng Shu  <tumashu@gmail.com>

	* org.texi (@LaTeX{} fragments): Document imagemagick as an
	alternative to dvipng.

2012-09-30  François Allisson  <francois@allisson.co>  (tiny change)

	* org.texi: Remove extra curly bracket.

2012-09-30  Giovanni Ridolfi  <giovanni.ridolfi@yahoo.it>  (tiny change)

	* org.texi (org-clock-in-last and org-clock-cancel): Update the
	defkeys.

2012-09-30  Ippei FURUHASHI  <top.tuna+orgmode@gmail.com>  (tiny change)

	* org.texi (Agenda commands): Fix two typos by giving
	corresponding function names, according to
	`org-agenda-view-mode-dispatch'.

2012-09-30  Jan Bäcker  <jan.boecker@jboecker.de>

	* org.texi (The spreadsheet): Fix typo.

2012-09-30  Memnon Anon  <gegendosenfleisch@gmail.com>  (tiny change)

	* org.texi (Tracking your habits): Point to the "Tracking TODO
	state changes" section.

2012-09-30  Nicolas Goaziou  <n.goaziou@gmail.com>

	* org.texi (Literal examples): Remove reference to unknown
	`org-export-latex-minted' variable. Also simplify footnote since
	`org-export-latex-listings' documentation is exhaustive already.

	* org.texi (Plain lists): Remove reference to now hard-coded
	`bullet' automatic rule.

2012-09-30  Toby S. Cubitt  <tsc25@cantab.net>

	* org.texi: Updated documentation accordingly.

2012-09-13  Paul Eggert  <eggert@cs.ucla.edu>

	* texinfo.tex: Merge from gnulib.

2012-09-12  Michael Albinus  <michael.albinus@gmx.de>

	Sync with Tramp 2.2.6.

	* tramp.texi (Bug Reports): Cleanup caches before a test run.

	* trampver.texi: Update release number.

2012-09-12  Paul Eggert  <eggert@cs.ucla.edu>

	* texinfo.tex: Merge from gnulib.

2012-08-06  Aurélien Aptel  <aurelien.aptel@gmail.com>

	* url.texi (Parsed URLs): Adjust to the code's use of defstruct
	(bug#12096).

2012-08-01  Jay Belanger  <jay.p.belanger@gmail.com>

	* calc.texi (Simplification modes, Conversions)
	(Operating on Selections): Mention "basic" simplification.
	(The Calc Mode Line): Mention the mode line display for Basic
	simplification mode.
	(Simplify Formulas): Refer to 'algebraic' rather than 'default'
	simplifications.
	(Basic Simplifications): Rename from "Limited Simplifications"
	Replace "limited" by "basic" throughout.
	(Algebraic Simplifications):  Indicate that the algebraic
	simplifications are done by default.
	(Unsafe Simplifications):  Mention `m E'.
	(Simplification of Units): Mention `m U'.
	(Trigonometric/Hyperbolic Functions, Reducing and Mapping)
	(Kinds of Declarations, Functions for Declarations):  Mention
	"algebraic simplifications" instead of `a s'.
	(Algebraic Entry): Remove mention of default simplifications.

2012-07-30  Jay Belanger  <jay.p.belanger@gmail.com>

	* calc.texi (Getting Started, Tutorial): Change simulated
	Calc output to match actual output.
	(Simplifying Formulas): Mention that algebraic simplification is now
	the default.

2012-07-28  Eli Zaretskii  <eliz@gnu.org>

	* faq.texi (Right-to-left alphabets): Update for Emacs 24.
	(Bug#12073)

2012-07-25  Paul Eggert  <eggert@cs.ucla.edu>

	Prefer typical American spelling for "acknowledgment".
	* calc.texi (History and Acknowledgments): Rename from
	History and Acknowledgements.
	* idlwave.texi (Acknowledgments):
	* ses.texi (Acknowledgments):
	* woman.texi (Acknowledgments): Rename from Acknowledgements.

2012-07-09  Paul Eggert  <eggert@cs.ucla.edu>

	Rename configure.in to configure.ac (Bug#11603).
	* ede.texi (Compiler and Linker objects, ede-proj-project)
	(ede-step-project): Prefer the name configure.ac to configure.in.

2012-07-06  Michael Albinus  <michael.albinus@gmx.de>

	* tramp.texi (Multi-hops): Introduce
	`tramp-restricted-shell-hosts-alist'.

2012-06-26  Lars Magne Ingebrigtsen  <larsi@gnus.org>

	* gnus.texi (POP before SMTP): POP-before-SMTP works with all sending
	methods, so don't mention smtpmail here.

2012-06-26  Wolfgang Jenkner  <wjenkner@inode.at>

	* gnus.texi (Picons): Document gnus-picon-properties.

2012-06-26  Lars Magne Ingebrigtsen  <larsi@gnus.org>

	* gnus.texi: Remove mention of compilation, as that's no longer
	supported.

2012-06-26  Christopher Schmidt  <christopher@ch.ristopher.com>

	* gnus.texi (Archived Messages): Mention
	gnus-gcc-pre-body-encode-hook and gnus-gcc-post-body-encode-hook.

2012-06-26  Lars Ingebrigtsen  <larsi@gnus.org>

	* gnus.texi (Various Summary Stuff):
	Remove mention of `gnus-propagate-marks'.

2012-06-26  Lars Ingebrigtsen  <larsi@gnus.org>

	* gnus.texi: Remove mentions of nnml/nnfolder/nntp backend marks,
	which no longer exist.

2012-06-26  Katsumi Yamaoka  <yamaoka@jpl.org>

	* gnus.texi (Archived Messages):
	Document gnus-gcc-self-resent-messages.

2012-06-26  Lars Ingebrigtsen  <larsi@gnus.org>

	* message.texi (Mail Variables):
	Mention the optional user parameter for X-Message-SMTP-Method.

2012-06-26  Lars Ingebrigtsen  <larsi@gnus.org>

	* gnus.texi (Posting Styles): Mention X-Message-SMTP-Method.

	* message.texi (Mail Variables): Document X-Message-SMTP-Method.

2012-06-26  Lars Ingebrigtsen  <larsi@gnus.org>

	* gnus.texi (Key Index): Change encoding to utf-8.

2012-06-21  Glenn Morris  <rgm@gnu.org>

	* Makefile.in: Rename infodir to buildinfodir throughout.  (Bug#11737)

2012-06-11  Lars Magne Ingebrigtsen  <larsi@gnus.org>

	* gnus.texi (Group Timestamp): Mention where to find documentation for
	the `gnus-tmp-' variables (bug#11601).

2012-06-11  Michael Albinus  <michael.albinus@gmx.de>

	Sync with Tramp 2.2.6-pre.

	* tramp.texi (all): Use consequently @command{}, @env{} and @kbd{}
	where appropriate.
	(Ad-hoc multi-hops): New section.
	(Remote processes): New subsection "Running remote processes on
	Windows hosts".
	(History): Add remote commands on Windows, and ad-hoc multi-hop
	methods.
	(External methods): "ControlPersist" must be set to "no" for the
	`scpc' method.
	(Remote processes): Add a note about `auto-revert-tail-mode'.
	(Frequently Asked Questions): Use "scpx" in combination with
	"ControlPersist".  Reported by Adam Spiers <emacs@adamspiers.org>.

	* trampver.texi: Update release number.

2012-06-10  Chong Yidong  <cyd@gnu.org>

	* sc.texi: Remove bogus @ifinfo commands which prevent makeinfo
	compilation for html-mono.

2012-06-08  Paul Eggert  <eggert@cs.ucla.edu>

	* texinfo.tex: Merge from gnulib.

2012-05-29  Katsumi Yamaoka  <yamaoka@jpl.org>

	* Makefile.in (echo-info): Don't try to install info files named
	just ".info".

2012-05-28  Glenn Morris  <rgm@gnu.org>

	* calc.texi, dired-x.texi: Use @LaTeX rather than La@TeX.  (Bug#10910)

	* sc.texi: Nuke hand-written node pointers.
	Fix top-level menu to match actual node order.

2012-05-27  Glenn Morris  <rgm@gnu.org>

	* cl.texi, dired-x.texi: Nuke hand-written node pointers.
	Some associated fixes, including not messing with chapno in cl.texi.

2012-05-27  Bastien Guerry  <bzg@gnu.org>

	* org.texi (Durations and time values): Fix typo.

2012-05-19  Jay Belanger  <jay.p.belanger@gmail.com>

	* doc/misc/calc.texi (Basic Operations on Units, Customizing Calc):
	Mention `calc-ensure-consistent-units'.

2012-05-14  Andreas Schwab  <schwab@linux-m68k.org>

	* cc-mode.texi: Avoid space before macro in 4th argument of cross
	reference commands.  (Bug#11461)

	* Makefile.in (gnus.dvi): Use $@ instead of $*.dvi.

2012-05-12  Glenn Morris  <rgm@gnu.org>

	* Makefile.in (mostlyclean): Add more TeX intermediates.

	* Makefile.in: Make it look more like the other doc Makefiles.
	Use explicit $srcdir in all dependencies.
	Remove cd $srcdir from rules.
	(VPATH): Remove.
	(infodir): Set to an absolute path.
	(INFO_TARGETS): Use short names.
	(mkinfodir): infodir is now absolute.
	(echo-info, maintainer-clean): Update for new format of INFO_TARGETS.

	* Makefile.in (info.info): Rename from info, to avoid duplication.
	(.SUFFIXES): Disable implicit rules.

	* Makefile.in (MKDIR_P): New, set by configure.
	(mkinfodir): Use $MKDIR_P.

2012-05-07  Glenn Morris  <rgm@gnu.org>

	* forms.texi (Long Example): Update for changed location of files.

2012-05-04  Glenn Morris  <rgm@gnu.org>

	* Makefile.in (INFO_EXT, INFO_OPTS): New, set by configure.
	(INFO_TARGETS): Use $INFO_EXT.
	Make all rules generating info files use $INFO_EXT, $INFO_OPT, and -o.
	* makefile.w32-in (INFO_EXT, INFO_OPTS): New.
	(INFO_TARGETS): Use $INFO_EXT.
	Make all rules generating info files use $INFO_EXT, $INFO_OPT, and -o.

2012-05-02  Glenn Morris  <rgm@gnu.org>

	* Makefile.in (echo-info): New phony target, used by top-level.

	* viper.texi: Make direntry shorter (also it is no longer "newest").

	* emacs-gnutls.texi, ert.texi, org.texi:
	Fix dircategory, direntry to match info/dir.

	* faq.texi: Convert @inforefs to @xrefs.
	Fix some malformed cross-references.
	(File-name conventions): Shorten section name to avoid overfull line.
	(How to add fonts): Use smallexample to avoid overfull lines.

2012-05-01  Teodor Zlatanov  <tzz@lifelogs.com>

	* auth.texi (Help for users): Update for .gpg file being second.

2012-04-27  Ippei Furuhashi  <top.tuna+orgmode@gmail.com>  (tiny change)

	* org.texi (Agenda commands): Fix two typos: give corresponding
	function names, according to `org-agenda-view-mode-dispatch'.

2012-04-27  Glenn Morris  <rgm@gnu.org>

	* faq.texi (Major packages and programs): Remove section.
	There is no point listing 6 packages (cf etc/MORE.STUFF).
	(Finding Emacs and related packages): Move "Spell-checkers" here.

2012-04-22  Michael Albinus  <michael.albinus@gmx.de>

	* dbus.texi (Version): New node.
	(Properties and Annotations): Mention the object manager
	interface.  Describe dbus-get-all-managed-objects.
	(Type Conversion): Floating point numbers are allowed, if an
	anteger does not fit Emacs's integer range.
	(Synchronous Methods): Remove obsolete dbus-call-method-non-blocking.
	(Asynchronous Methods): Fix description of
	dbus-call-method-asynchronously.
	(Receiving Method Calls): Fix some minor errors.  Add
	dbus-interface-emacs.
	(Signals): Describe unicast signals and the new match rules.
	(Alternative Buses): Add the PRIVATE optional argument to
	dbus-init-bus.  Describe its new return value.  Add dbus-setenv.

2012-04-20  Glenn Morris  <rgm@gnu.org>

	* faq.texi (New in Emacs 24): New section.
	(Packages that do not come with Emacs): Mention M-x list-packages.

2012-04-14  Alan Mackenzie  <acm@muc.de>

	* cc-mode.texi (c-offsets-alist): Correct a typo.

2012-04-14  Jérémie Courrèges-Anglas  <jca@wxcvbn.org>  (tiny change)

	* org.texi (Deadlines and scheduling): Fix the example: the
	DEADLINE item should come right after the headline.  We enforce
	this convention, so it is a bug not to illustrate it correctly in
	the manual.

2012-04-14  Ippei FURUHASHI  <top.tuna+orgmode@gmail.com>  (tiny change)

	* org.texi (Agenda commands): Fix documentation bug by swapping
	the equivalent keybindings to `org-agenda-next-line' with the ones
	to `org-agenda-previous-line'.

2012-04-14  Glenn Morris  <rgm@gnu.org>

	* Makefile.in: Replace non-portable use of $< in ordinary rules.

2012-04-09  Eli Zaretskii  <eliz@gnu.org>

	* makefile.w32-in (INFO_TARGETS, DVI_TARGETS, clean): Add
	emacs-gnutls.
	($(infodir)/emacs-gnutls, emacs-gnutls.dvi): New targets.

2012-04-09  Teodor Zlatanov  <tzz@lifelogs.com>

	* Makefile.in: Add emacs-gnutls.texi to build.

	* emacs-gnutls.texi: Add documentation for the GnuTLS integration.

2012-04-05  Teodor Zlatanov  <tzz@lifelogs.com>

	* auth.texi (Secret Service API): Edit further and give examples.
	(Secret Service API): Adjust @samp to @code for collection names.

2012-04-04  Glenn Morris  <rgm@gnu.org>

	* auth.texi (Secret Service API): Copyedits.
	(Help for developers): Fill in some missing function doc-strings.
	(Help for users, Help for developers)
	(GnuPG and EasyPG Assistant Configuration): Markup fixes.

2012-04-04  Michael Albinus  <michael.albinus@gmx.de>

	* auth.texi (Secret Service API): Add the missing text.

2012-04-04  Chong Yidong  <cyd@gnu.org>

	* message.texi (Using PGP/MIME): Note that epg is now the default.

	* gnus.texi: Reduce references to obsolete pgg library.
	(Security): Note that epg is now the default.

	* gnus-faq.texi (FAQ 8-2): Mention EasyPG.

	* nxml-mode.texi (Completion): C-RET is no longer bound to
	nxml-complete.

2012-04-01  Jambunathan K  <kjambunathan@gmail.com>

	* org.texi (Customizing tables in ODT export): Correct few errors.

2012-04-01  Jambunathan K  <kjambunathan@gmail.com>

	* org.texi (Links in ODT export): Update.
	(Labels and captions in ODT export): New node.

2012-04-01  Jambunathan K  <kjambunathan@gmail.com>

	* org.texi (Literal examples in ODT export): htmlfontify.el in
	Emacs-24.1 now supports fontification.  So ODT source blocks will
	be fontified by default.

2012-04-01  Julian Gehring  <julian.gehring@googlemail.com>  (tiny change)

	* org.texi (Refiling notes): Remove duplicated keybinding.

2012-04-01  Eric Schulte  <eric.schulte@gmx.com>

	* org.texi (noweb): Documentation of this new option to the :noweb
	header argument.

2012-04-01  Suvayu Ali  <fatkasuvayu+linux@gmail.com>

	* org.texi (Header and sectioning): Add example demonstrating how
	to use "LaTeX_CLASS_OPTIONS".

2012-04-01  Eric Schulte  <eric.schulte@gmx.com>

	* org.texi (Noweb reference syntax): Describe the ability to
	execute noweb references in the manual.

2012-04-01  Eric Schulte  <eric.schulte@gmx.com>

	* org.texi (cache): Improve cache documentation when session
	evaluation is used.

2012-04-01  Nicolas Goaziou  <n.goaziou@gmail.com>

	* org.texi (Plain lists): Document removal.

2012-04-01  Michael Brand  <michael.ch.brand@gmail.com>

	* org.texi: Decapitalize file name in references to Calc manual.

2012-04-01  Nicolas Goaziou  <n.goaziou@gmail.com>

	* org.texi (Plain lists): Document removal.

2012-04-01  Jambunathan K  <kjambunathan@gmail.com>

	* org.texi (Top, OpenDocument Text export)
	(ODT export commands, Extending ODT export)
	(Images in ODT export, Tables in ODT export)
	(Configuring a document converter): Add or Update.

2012-04-01  Carsten Dominik  <carsten.dominik@gmail.com>

	* org.texi (MobileOrg): Change the wording to reflect that the
	Android Version is no longer just the little brother of the iOS
	version.

2012-04-01  Eric Schulte  <eric.schulte@gmx.com>

	* org.texi (Key bindings and useful functions): Updated babel key
	binding documentation in manual.

2012-04-01  Eric Schulte  <eric.schulte@gmx.com>

	* org.texi (noweb): Document new noweb header value.

2012-04-01  Eric Schulte  <eric.schulte@gmx.com>

	* org.texi (noweb-sep): Document new header argument.

2012-04-01  Eric Schulte  <eric.schulte@gmx.com>

	* org.texi (noweb-ref): Documentation of this new custom variable.

2012-04-01  Eric Schulte  <eric.schulte@gmx.com>

	* org.texi (wrap): Update the new :wrap documentation to match the
	current implementation.

2012-04-01  Thomas Dye  <dk@poto.myhome.westell.com>

	* org.texi: Added documentation for :wrap.

2012-04-01  Thomas Dye  <dk@poto.myhome.westell.com>

	* org.texi: #+RESULTS now user-configurable.

2012-04-01  Thomas Dye  <dk@poto.myhome.westell.com>

	* org.texi: Documented :noweb no-export.

2012-04-01  Thomas Dye  <dk@poto.local>

	* org.texi: Edit :noweb no header argument for correctness.

2012-04-01  Bastien Guerry  <bzg@altern.org>

	* org.texi (Customization): Update the approximate number of Org
	variables.

2012-04-01  Thomas Dye  <dk@poto.local>

	* org.texi: The :results wrap produces a drawer instead of a
	begin_results block.

2012-03-22  Peder O. Klingenberg  <peder@klingenberg.no>  (tiny change)

	* gnus.texi (Archived Messages): Update `gnus-message-archive-group' to
	reflect the new default.

2012-03-10  Eli Zaretskii  <eliz@gnu.org>

	* info.texi (Expert Info): Move the index entry for "Texinfo" from
	"Getting Started" to this node.  (Bug#10450)

2012-03-10  Chong Yidong  <cyd@gnu.org>

	* flymake.texi (Example -- Configuring a tool called via make):
	Mention the Automake COMPILE variable (Bug#8715).

	* info.texi (Getting Started): Add an index entry (Bug#10450).

2012-03-02  Michael Albinus  <michael.albinus@gmx.de>

	* dbus.texi (Signals): Known names will be mapped onto unique
	names, when registering for signals.

2012-02-29  Glenn Morris  <rgm@gnu.org>

	* url.texi: Fix quote usage in body text.

	* sem-user.texi, url.texi, woman.texi: Use "" quotes in menus.

	* cl.texi: Use @code{} in menus when appropriate.

2012-02-28  Glenn Morris  <rgm@gnu.org>

	* calc.texi, cc-mode.texi, cl.texi, ebrowse.texi, ediff.texi:
	* eshell.texi, gnus-faq.texi, gnus-news.texi, gnus.texi:
	* idlwave.texi, info.texi, newsticker.texi, nxml-mode.texi:
	* org.texi, sc.texi, vip.texi, viper.texi:
	Standardize possessive apostrophe usage.

2012-02-26  Chong Yidong  <cyd@gnu.org>

	* ediff.texi (Quick Help Commands): Add a couple of index entries
	(Bug#10834).

2012-02-17  Glenn Morris  <rgm@gnu.org>

	* gnus.texi (Posting Styles):
	* remember.texi (Org): Fix cross-refs to other manuals.

2012-02-15  Glenn Morris  <rgm@gnu.org>

	* smtpmail.texi (Emacs Speaks SMTP): General update for 24.1.
	(Encryption): New chapter, split out from previous.

2012-02-13  Lars Ingebrigtsen  <larsi@gnus.org>

	* gnus.texi (Customizing the IMAP Connection): Mention
	nnimap-record-commands.

2012-02-10  Glenn Morris  <rgm@gnu.org>

	* url.texi (Retrieving URLs): Update url-retrieve arguments.
	Mention url-queue-retrieve.

2012-02-09  Glenn Morris  <rgm@gnu.org>

	* sem-user.texi (Semantic mode user commands): Typo fix.

	* info.texi (Create Info buffer): Mention info-display-manual.

2012-02-07  Lars Ingebrigtsen  <larsi@gnus.org>

	* gnus.texi (Mail Source Specifiers): Add a pop3 via an SSH tunnel
	example (modified from an example by Michael Albinus).

2012-01-30  Philipp Haselwarter  <philipp.haselwarter@gmx.de>  (tiny change)

	* gnus.texi (Agent Basics): Fix outdated description of
	`gnus-agent-auto-agentize-methods'.

2012-01-28  Andreas Schwab  <schwab@linux-m68k.org>

	* cc-mode.texi: Always @defindex ss.
	(Config Basics): Fix argument of @itemize.
	(Macro Backslashes): Add @code around index entry.

2012-01-23  Glenn Morris  <rgm@gnu.org>

	* pcl-cvs.texi (About PCL-CVS): Refer to vc-dir rather than vc-dired.

2012-01-19  Eric Hanchrow  <eric.hanchrow@gmail.com>

	* tramp.texi (File): Tweak wording for the `scpc' option.

2012-01-06  Lars Magne Ingebrigtsen  <larsi@gnus.org>

	* gnus.texi (Group Parameters): Really note precedence.

2012-01-04  Lars Magne Ingebrigtsen  <larsi@gnus.org>

	* gnus.texi (Group Parameters): Note precedence.

2012-01-03  Eric Schulte  <eric.schulte@gmx.com>

	* org.texi (Noweb reference syntax): Adding documentation of
	the `*org-babel-use-quick-and-dirty-noweb-expansion*'
	variable.

2012-01-03  Bastien Guerry  <bzg@gnu.org>

	* org.texi (Plain lists): Split the table to fix the display
	of items.

2012-01-03  Bastien Guerry  <bzg@gnu.org>

	* org.texi (Plain lists): Fix misplaced explanation.

2012-01-03  Bastien Guerry  <bzg@gnu.org>

	* org.texi (Plain lists, Agenda files): Add index entries.

2012-01-03  Julian Gehring  <julian.gehring@googlemail.com>

	* org.texi: Use "Org mode" instead of alternatives like
	"Org-mode" or "org-mode".

2012-01-03  Bernt Hansen  <bernt@norang.ca>

	* org.texi (Agenda commands): Document
	`org-clock-report-include-clocking-task'.

2012-01-03  Bastien Guerry  <bzg@gnu.org>

	* org.texi (Checkboxes): Document the new behavior of `C-u C-c
	C-c' on checkboxes.

2012-01-03  Julian Gehring  <julian.gehring@googlemail.com>

	* org.texi: End sentences with two spaces.

2012-01-03  Michael Brand  <michael.ch.brand@gmail.com>

	* org.texi (External links): Document the link types file+sys
	and file+emacs, slightly narrow used page width.

2012-01-03  Eric Schulte  <eric.schulte@gmx.com>

	* org.texi (colnames): Note that colnames behavior may differ
	across languages.

2012-01-03  Bastien Guerry  <bzg@gnu.org>

	* org.texi (Weekly/daily agenda, Agenda commands): Fix typos.

2012-01-03  Thomas Dye  <dk@poto.westell.com>

	* org.texi: Augmented discussion of babel property
	inheritance.  Put footnote outside sentence ending period.

2012-01-03  Eric Schulte  <schulte.eric@gmail.com>

	* org.texi (eval): Documenting the full range of :eval header
	argument values.

2012-01-03  Eric Schulte  <schulte.eric@gmail.com>

	* org.texi (eval): Documentation of the new :eval option.

2012-01-03  Thomas Dye  <dk@poto.local>

	* org.texi: Add accumulated properties.

2012-01-03  Thomas Dye  <dk@poto.local>

	* org.texi: Documented no spaces in name=assign, another
	correction to :var table.

2012-01-03  Thomas Dye  <dk@poto.local>

	* org.texi: Changed DATA to NAME in Working With Source Code
	section.

2012-01-03  Tom Dye  <tsd@tsdye.com>

	* org.texi: Minor change to :var table.

2012-01-03  Tom Dye  <tsd@tsdye.com>

	* org.texi: More changes to :var table (some examples were wrong).

2012-01-03  Tom Dye  <tsd@tsdye.com>

	* org.texi: Cleaned up :var table.

2012-01-03  Bastien Guerry  <bzg@gnu.org>

	* org.texi (Timestamps, Weekly/daily agenda)
	(Weekly/daily agenda): Add @cindex for "appointment".

2012-01-03  Eric Schulte  <schulte.eric@gmail.com>

	* org.texi (Literal examples): A new link to the template for
	inserting empty code blocks.
	(Structure of code blocks): A new link to the template for
	inserting empty code blocks.

2012-01-03  Rafael Laboissiere  <rafael@laboissiere.net>  (tiny change)

	* org.texi (External links): Add footnote on how the behavior
	of the text search in Org files are controled by the variable
	`org-link-search-must-match-exact-headline'.

2012-01-03  Eric Schulte  <schulte.eric@gmail.com>

	* org.texi (Buffer-wide header arguments): Update
	documentation to reflect removal of #+PROPERTIES.

2012-01-03  Carsten Dominik  <carsten.dominik@gmail.com>

	* org.texi (The clock table): Mention that ACHIVED trees
	contribute to the clock table.

2012-01-03  Carsten Dominik  <carsten.dominik@gmail.com>  (tiny change)

	* org.texi (Conflicts): Better yasnippet config info.

2012-01-03  Bastien Guerry  <bzg@gnu.org>  (tiny change)

	* org.texi (Selective export): Explicitely mention the default
	values for `org-export-select-tags',
	`org-export-exclude-tags'.

2012-01-03  Tom Dye  <tsd@tsdye.com>

	* org.texi: Added a line to specify that header arguments are
	lowercase.

2012-01-03  Tom Dye  <tsd@tsdye.com>

	* org.texi: :var requires default value when declared.

2012-01-03  Bastien Guerry  <bzg@gnu.org>

	* org.texi (Handling links): Add a note about the
	`org-link-frame-setup' option.

2012-01-03  David Maus  <dmaus@ictsoc.de>

	* org.texi (Exporting Agenda Views, Extracting agenda
	information): Fix command line syntax, quote symbol parameter
	values.

2012-01-03  David Maus  <dmaus@ictsoc.de>

	* org.texi (Exporting Agenda Views): Fix command line syntax.

2011-12-28  Paul Eggert  <eggert@cs.ucla.edu>

	* gnus.texi (Mail Source Customization, Mail Back End Variables):
	Use octal notation for file permissions, which are normally
	thought of in octal.
	(Mail Back End Variables): Use more-plausible modes in example.

2011-12-20  Alan Mackenzie  <acm@muc.de>

	* cc-mode.texi: Update version string 5.31 -> 5.32.

2011-12-06  Juanma Barranquero  <lekktu@gmail.com>

	* gnus-faq.texi (FAQ 2-1, FAQ 3-8, FAQ 4-14, FAQ 9-1): Fix typos.

2011-11-24  Glenn Morris  <rgm@gnu.org>

	* gnus.texi, smtpmail.texi: Fix case of "GnuTLS".

2011-11-24  Juanma Barranquero  <lekktu@gmail.com>

	* makefile.w32-in: Update dependencies.

2011-11-20  Glenn Morris  <rgm@gnu.org>

	* gnus.texi (Group Information):
	Remove gnus-group-fetch-faq, command deleted 2010-09-24.

2011-11-20  Juanma Barranquero  <lekktu@gmail.com>

	* gnus-coding.texi (Gnus Maintenance Guide):
	Rename from "Gnus Maintainance Guide".

	* ede.texi (ede-compilation-program, ede-compiler, ede-linker):
	* eieio.texi (Customizing):
	* gnus.texi (Article Washing):
	* gnus-news.texi:
	* sem-user.texi (Smart Jump): Fix typos.

2011-11-16  Juanma Barranquero  <lekktu@gmail.com>

	* org.texi (Agenda commands, Exporting Agenda Views): Fix typos.

2011-11-15  Juanma Barranquero  <lekktu@gmail.com>

	* ede.texi (project-am-texinfo):
	* gnus.texi (Sending or Not Sending):
	* org.texi (Template elements): Fix typos.

2011-11-14  Juanma Barranquero  <lekktu@gmail.com>

	* ediff.texi (Hooks):
	* sem-user.texi (Semanticdb Roots): Fix typos.

2011-11-11  Juanma Barranquero  <lekktu@gmail.com>

	* semantic.texi (Tag handling): Fix typo.

2011-10-31  Katsumi Yamaoka  <yamaoka@jpl.org>

	* gnus.texi (Other Gnus Versions): Remove.

2011-10-28  Alan Mackenzie  <acm@muc.de>

	* cc-mode.texi (Indentation Commands): Mention "macros with semicolons".
	(Other Special Indentations): Add an xref to "Macros with ;".
	(Customizing Macros): Add stuff about syntax in macros.  Add an xref to
	"Macros with ;".
	(Macros with ;): New page.

	* cc-mode.texi (Movement Commands): Document `c-defun-tactic'.
	Document the new handling of nested scopes for movement by defuns.

2011-10-23  Michael Albinus  <michael.albinus@gmx.de>

	Sync with Tramp 2.2.3.

	* trampver.texi: Update release number.

2011-10-14  Glenn Morris  <rgm@gnu.org>

	* ert.texi (Introduction, How to Run Tests)
	(Running Tests Interactively, Expected Failures)
	(Tests and Their Environment, Useful Techniques)
	(Interactive Debugging, Fixtures and Test Suites):
	Minor rephrasings.
	(Running Tests Interactively, The @code{should} Macro): Add xrefs.
	(Running Tests in Batch Mode): Simplify loading instructions.
	(Test Selectors): Clarify some selectors.
	(Expected Failures, Useful Techniques):
	Make examples fit in 80 columns.

2011-10-13  Jay Belanger  <jay.p.belanger@gmail.com>

	* calc.texi (Basic Operations on Units): Discuss temperature
	conversion (`u t') alongside with other unit conversions ('u c').

2011-10-12  Glenn Morris  <rgm@gnu.org>

	* ert.texi: Whitespace trivia to make main menu items line up better.

2011-10-08  Glenn Morris  <rgm@gnu.org>

	* Makefile.in: Fix ert rules.

2011-10-06  Lars Magne Ingebrigtsen  <larsi@gnus.org>

	* gnus.texi (Gnus Utility Functions): Add more references and
	explanations (bug#9683).

2011-09-21  Lars Magne Ingebrigtsen  <larsi@gnus.org>

	* gnus.texi (Archived Messages): Note the default (bug#9552).

2011-09-21  Bill Wohler  <wohler@newt.com>

	Release MH-E manual version 8.3.

	* mh-e.texi (VERSION, EDITION, UPDATED, UPDATE-MONTH): Update for
	release 8.3.
	(Preface): Updated support information.
	(From Bill Wohler): Reset text to original version.  As a
	historical quote, the tense should be correct in the time that it
	was written.

2011-09-11  Lars Magne Ingebrigtsen  <larsi@gnus.org>

	* gnus.texi (Listing Groups): Explain `gnus-group-list-limit'.
	(Finding the News): Doc clarification.
	(Terminology): Mention naming.

2011-09-10  Lars Magne Ingebrigtsen  <larsi@gnus.org>

	* gnus.texi: Remove mentions of `recent', which are now obsolete.
	(Interactive): Document `quiet'.

2011-08-15  Suvayu Ali  <fatkasuvayu+linux@gmail.com>  (tiny change)

	* org.texi (Images in LaTeX export): Rewrite.

2011-08-15  Bastien Guerry  <bzg@gnu.org>

	* org.texi (Using the mapping API): Mention 'region as a possible
	scope for `org-map-entries'.

2011-08-15  Carsten Dominik  <carsten.dominik@gmail.com>

	* org.texi (Visibility cycling): Document `org-copy-visible'.

2011-08-15  Bastien Guerry  <bzg@gnu.org>

	* org.texi (Template expansion): Order template sequences in the
	proper order.

2011-08-15  Eric Schulte  <schulte.eric@gmail.com>

	* org.texi (eval): Expand discussion of the :eval header argument.

2011-08-15  Bastien Guerry  <bzg@gnu.org>

	* org.texi (Languages): Add Lilypond and Awk as supported
	languages.

2011-08-15  Achim Gratz  <stromeko@nexgo.de>

	* org.texi: Document that both CLOCK_INTO_DRAWER and
	LOG_INTO_DRAWER can be used to override the contents of variable
	org-clock-into-drawer (or if unset, org-log-into-drawer).

	* org.texi: Replace @xref->@pxref.

2011-08-15  Eric Schulte  <schulte.eric@gmail.com>

	* org.texi (Evaluating code blocks): Documenting the new option
	for inline call lines.

2011-08-15  Eric Schulte  <schulte.eric@gmail.com>

	* org.texi (Results of evaluation): More explicit about the
	mechanism through which interactive evaluation of code is
	performed.

2011-08-15  Eric Schulte  <schulte.eric@gmail.com>

	* org.texi (noweb-ref): New header argument documentation.

2011-08-15  Eric Schulte  <schulte.eric@gmail.com>

	* org.texi (Extracting source code): Documentation of the new
	org-babel-tangle-named-block-combination variable.

2011-08-15  Eric Schulte  <schulte.eric@gmail.com>

	* org.texi (Structure of code blocks): Explicitly state that the
	behavior of multiple blocks of the same name is undefined.

2011-08-15  Christian Egli  <christian.egli@sbszh.ch>

	* org.texi (TaskJuggler export): Modify the example to reflect the
	new effort durations.

2011-08-15  David Maus  <dmaus@ictsoc.de>

	* org.texi (Images in LaTeX export): Escape curly brackets in
	LaTeX example.

2011-08-15  Carsten Dominik  <carsten.dominik@gmail.com>

	* org.texi (The clock table): Document the :properties and
	:inherit-props arguments for the clocktable.

2011-08-15  Carsten Dominik  <carsten.dominik@gmail.com>

	* org.texi (Tables in LaTeX export): Document specifying placement
	options for tables.

2011-08-15  Eric Schulte  <schulte.eric@gmail.com>

	* org.texi (Evaluating code blocks): More specific documentation
	about the different types of header arguments.

2011-08-15  Manuel Giraud  <manuel.giraud@univ-nantes.fr>

	* org.texi (Sitemap): Document `:sitemap-sans-extension' property.

2011-08-15  Carsten Dominik  <carsten.dominik@gmail.com>

	* org.texi (Built-in table editor): Document the table field
	follow mode.

2011-08-15  Robert P. Goldman  <rpgoldman@real-time.com>

	* org.texi (Easy Templates): Document new template.

2011-08-15  Robert P. Goldman  <rpgoldman@real-time.com>

	* org.texi (Literal examples): Add a cross-reference from "Literal
	Examples" to "Easy Templates."

2011-08-15  Carsten Dominik  <carsten.dominik@gmail.com>

	* org.texi (The clock table): Add link to match syntax.

2011-08-15  Carsten Dominik  <carsten.dominik@gmail.com>

	* org.texi (Agenda commands): Document clock consistency checks.

2011-08-15  Carsten Dominik  <carsten.dominik@gmail.com>

	* org.texi (Built-in table editor): Document that \vert represents
	a vertical bar in a table field.

2011-08-15  Eric Schulte  <schulte.eric@gmail.com>

	* org.texi (Literal examples): Link from "Markup" > "Literate
	Examples" to "Working with Source Code".

2011-08-15  Puneeth Chaganti  <punchagan@gmail.com>

	* org.texi (Agenda commands): Doc for function option to bulk
	action.

2011-08-15  Carsten Dominik  <carsten.dominik@gmail.com>

	* org.texi (Template expansion): Document new %<...> template
	escape.

2011-08-15  Carsten Dominik  <carsten.dominik@gmail.com>

	* org.texi (Selective export): Document exclusion of any tasks
	from export.

2011-08-15  Carsten Dominik  <carsten.dominik@gmail.com>

	* org.texi (Selective export): Document how to exclude DONE tasks
	from export.
	(Publishing options): Document the properties to be used to turn off
	export of DONE tasks.

2011-08-15  Carsten Dominik  <carsten.dominik@gmail.com>

	* org.texi (The date/time prompt): Document date range protection.

2011-08-15  Eric Schulte  <schulte.eric@gmail.com>

	* org.texi (padline): Documentation of the new padline header
	argument.

2011-08-15  Eric Schulte  <schulte.eric@gmail.com>

	* org.texi (var): Adding "[" to list of characters triggering
	elisp evaluation.

2011-08-15  Eric Schulte  <schulte.eric@gmail.com>

	* org.texi (var): Documentation of Emacs Lisp evaluation during
	variable assignment.

2011-08-15  Eric Schulte  <schulte.eric@gmail.com>

	* org.texi (colnames): Reference indexing into variables, and note
	that colnames are *not* removed before indexing occurs.
	(rownames): Reference indexing into variables, and note that
	rownames are *not* removed before indexing occurs.

2011-08-15  Eric Schulte  <schulte.eric@gmail.com>

	* org.texi (var): Clarification of indexing into tabular
	variables.

2011-08-15  Eric Schulte  <schulte.eric@gmail.com>

	* org.texi (results): Documentation of the `:results wrap' header
	argument.

2011-08-15  Bastien Guerry  <bzg@gnu.org>

	* org.texi (LaTeX and PDF export): Add a note about a limitation
	of the LaTeX export: the org file has to be properly structured.

2011-08-15  Bastien Guerry  <bzg@gnu.org>

	* org.texi (Dynamic blocks, Structure editing): Mention
	the function `org-narrow-to-block'.

2011-08-15  Eric Schulte  <schulte.eric@gmail.com>

	* org.texi (Languages): Updating list of code block supported
	languages.

2011-08-15  Carsten Dominik  <carsten.dominik@gmail.com>

	* org.texi (Special properties): CATEGORY is a special property,
	but it may also used in the drawer.

2011-08-15  Eric Schulte  <schulte.eric@gmail.com>

	* org.texi (mkdirp): Documentation of the :mkdirp header argument.

2011-08-15  Puneeth Chaganti  <punchagan@gmail.com>

	* org.texi (Include files): Document :lines.

2011-08-15  Eric Schulte  <schulte.eric@gmail.com>

	* org.texi (comments): Documentation of the ":comments noweb" code
	block header argument.

2011-08-15  Eric Schulte  <schulte.eric@gmail.com>

	* org.texi (Conflicts): Changed "yasnippets" to "yasnippet" and
	added extra whitespace around functions to be consistent with the
	rest of the section.

2011-08-15  Eric Schulte  <schulte.eric@gmail.com>

	* org.texi (Evaluating code blocks): Expanded discussion of
	#+call: line syntax.
	(Header arguments in function calls): Expanded discussion of
	#+call: line syntax.

2011-08-15  Eric Schulte  <schulte.eric@gmail.com>

	* org.texi (Evaluating code blocks): More explicit about how to
	pass variables to #+call lines.

2011-08-15  Eric Schulte  <schulte.eric@gmail.com>

	* org.texi (Results of evaluation): Link to the :results header
	argument list from the "Results of evaluation" section.

2011-08-15  Eric Schulte  <schulte.eric@gmail.com>

	* org.texi (Conflicts): Adding additional information about
	resolving org/yasnippet conflicts.

2011-08-15  David Maus  <dmaus@ictsoc.de>

	* org.texi (Publishing options): Document style-include-scripts
	publishing project property.

2011-08-15  Carsten Dominik  <carsten.dominik@gmail.com>

	* org.texi (Sparse trees): Document the next-error /
	previous-error functionality.

2011-08-15  Tom Dye  <tsd@tsdye.com>

	* org.texi (cache): Improved documentation of code block caches.

2011-08-15  Tom Dye  <tsd@tsdye.com>

	* org.texi (Code block specific header arguments): Documentation
	of multi-line header arguments.

2011-08-15  Eric Schulte  <schulte.eric@gmail.com>

	* org.texi (Code evaluation security): Add example for using a
	function.

2011-08-15  Eric Schulte  <schulte.eric@gmail.com>

	* org.texi (Tables in LaTeX export): Documentation of new
	attr_latex options for tables.

2011-08-03  Michael Albinus  <michael.albinus@gmx.de>

	* trampver.texi: Update release number.

2011-07-30  Michael Albinus  <michael.albinus@gmx.de>

	Sync with Tramp 2.2.2.

	* trampver.texi: Update release number.

2011-07-15  Lars Magne Ingebrigtsen  <larsi@gnus.org>

	* flymake.texi (Example -- Configuring a tool called via make):
	Use /dev/null instead of the Windows "nul" (bug#8715).

2011-07-14  Lars Magne Ingebrigtsen  <larsi@gnus.org>

	* widget.texi (Setting Up the Buffer): Remove mention of the
	global keymap parent, which doesn't seem to be accurate
	(bug#7045).

2011-07-12  Lars Magne Ingebrigtsen  <larsi@gnus.org>

	* org.texi (Special agenda views): Fix double quoting (bug#3509).

2010-07-10  Kevin Ryde  <user42@zip.com.au>

	* cl.texi (For Clauses): Add destructuring example processing an
	alist (bug#6596).

2011-07-07  Lars Magne Ingebrigtsen  <larsi@gnus.org>

	* ediff.texi (Major Entry Points): Remove mention of `require',
	since that's not pertinent in the installed Emacs (bug#9016).

2011-07-05  Lars Magne Ingebrigtsen  <larsi@gnus.org>

	* gnus.texi (Expiring Mail): Document gnus-auto-expirable-marks.
	(Filtering New Groups): Clarify how simple the "options -n" format is.
	(Agent Expiry): Remove mention of `gnus-request-expire-articles', which
	is internal.

2011-07-04  Michael Albinus  <michael.albinus@gmx.de>

	* tramp.texi (Cleanup remote connections): Add
	`tramp-cleanup-this-connection'.

2011-07-03  Lars Magne Ingebrigtsen  <larsi@gnus.org>

	* gnus.texi (Subscription Methods): Link to "Group Levels" to explain
	zombies.
	(Checking New Groups): Ditto (bug#8974).
	(Checking New Groups): Moved the reference to the right place.

2011-07-03  Dave Abrahams  <dave@boostpro.com>  (tiny change)

	* gnus.texi (Startup Files): Clarify that we're talking about numbered
	backups, and not actual vc (bug#8975).

2011-07-03  Kevin Ryde  <user42@zip.com.au>

	* cl.texi (For Clauses): @items for hash-values and key-bindings
	to make them more visible when skimming.  Add examples of `using'
	clause to them, examples being clearer than a description in
	words (bug#6599).

2011-07-01  Alan Mackenzie  <acm@muc.de>

	* cc-mode.texi (Guessing the Style): New page.
	(Styles): Add a short introduction to above.

2011-06-28  Deniz Dogan  <deniz@dogan.se>

	* rcirc.texi (Configuration): Bug-fix:
	`rcirc-default-user-full-name' is now `rcirc-default-full-name'.
	Reported by Elias Pipping <pipping@exherbo.org>.

2011-06-26  Lars Magne Ingebrigtsen  <larsi@gnus.org>

	* gnus.texi (Summary Mail Commands): Document
	`gnus-summary-reply-to-list-with-original'.

2011-06-20  Stefan Monnier  <monnier@iro.umontreal.ca>

	* eshell.texi (Known problems): Fix typo.

2011-06-12  Michael Albinus  <michael.albinus@gmx.de>

	* tramp.texi (Customizing Completion): Mention authinfo-style files.
	(Password handling): `auth-source-debug' is good for debug messages.

2011-05-31  Teodor Zlatanov  <tzz@lifelogs.com>

	* gnus.texi (Store custom flags and keywords): Refer to
	`gnus-registry-article-marks-to-{chars,names}' instead of
	`gnus-registry-user-format-function-{M,M2}'.

2011-05-27  Paul Eggert  <eggert@cs.ucla.edu>

	* texinfo.tex: Merge from gnulib.

2011-05-18  Teodor Zlatanov  <tzz@lifelogs.com>

	* gnus.texi (Gnus Registry Setup): Rename from "Setup".
	(Store custom flags and keywords):
	Mention `gnus-registry-user-format-function-M' and
	`gnus-registry-user-format-function-M2'.

2011-05-17  Paul Eggert  <eggert@cs.ucla.edu>

	* texinfo.tex: Sync from gnulib, version 2011-05-11.16.

2011-05-17  Glenn Morris  <rgm@gnu.org>

	* gnus.texi (Face): Fix typo.

2011-05-14  Glenn Morris  <rgm@gnu.org>

	* dired-x.texi (Omitting Examples): Minor addition.

2011-05-10  Jim Meyering  <meyering@redhat.com>

	* ede.texi: Fix typo "or or -> or".

2011-05-03  Peter Münster  <pmlists@free.fr>  (tiny change)

	* gnus.texi (Summary Buffer Lines):
	gnus-summary-user-date-format-alist does not exist.
	(Sorting the Summary Buffer): More about sorting threads.

2011-04-25  Michael Albinus  <michael.albinus@gmx.de>

	* trampver.texi: Update release number.

2011-04-14  Michael Albinus  <michael.albinus@gmx.de>

	* tramp.texi (Frequently Asked Questions): New item for disabling
	Tramp in other packages.

2011-04-14  Teodor Zlatanov  <tzz@lifelogs.com>

	* gnus.texi (nnmairix caveats, Setup, Registry Article Refer Method)
	(Fancy splitting to parent, Store arbitrary data):
	Updated gnus-registry docs.

2011-04-13  Juanma Barranquero  <lekktu@gmail.com>

	* ede.texi: Fix typos.

2011-04-12  Lars Magne Ingebrigtsen  <larsi@gnus.org>

	* gnus.texi (Window Layout): @itemize @code doesn't exist.
	It's @table @code.

2011-03-19  Antoine Levitt  <antoine.levitt@gmail.com>

	* gnus.texi (Listing Groups): Document gnus-group-list-ticked.

2011-03-17  Jay Belanger  <jay.p.belanger@gmail.com>

	* calc.texi (Logarithmic Units): Update the function names.

2011-03-15  Lars Magne Ingebrigtsen  <larsi@gnus.org>

	* message.texi (Various Commands): Document format specs in the
	ellipsis.

2011-03-15  Antoine Levitt  <antoine.levitt@gmail.com>

	* message.texi (Insertion Variables): Document message-cite-style.

2011-03-14  Michael Albinus  <michael.albinus@gmx.de>

	* tramp.texi (Remote processes): New subsection "Running shell on
	a remote host".

2011-03-12  Teodor Zlatanov  <tzz@lifelogs.com>

	* auth.texi (Help for developers): Update docs to explain that the
	:save-function will only run the first time.

2011-03-12  Glenn Morris  <rgm@gnu.org>

	* Makefile.in (emacs-faq.html): Fix some more cross-refs.
	(emacs-faq.text): New target.
	(clean): Add emacs-faq.

2011-03-12  Michael Albinus  <michael.albinus@gmx.de>

	Sync with Tramp 2.2.1.

	* trampver.texi: Update release number.

2011-03-11  Glenn Morris  <rgm@gnu.org>

	* Makefile.in (HTML_TARGETS): New.
	(clean): Delete $HTML_TARGETS.
	(emacs-faq.html): New, for use with the gnu.org Emacs webpage.

2011-03-08  Teodor Zlatanov  <tzz@lifelogs.com>

	* auth.texi (Help for developers): Show example of using
	`auth-source-search' with prompts and :save-function.

2011-03-07  Chong Yidong  <cyd@stupidchicken.com>

	* Version 23.3 released.

2011-03-07  Antoine Levitt  <antoine.levitt@gmail.com>

	* message.texi (Message Buffers): Update default value of
	message-generate-new-buffers.

2011-03-06  Jay Belanger  <jay.p.belanger@gmail.com>

	* calc.texi (Logarithmic Units): Rename calc-logunits-dblevel
	and calc-logunits-nplevel to calc-dblevel and calc-nplevel,
	respectively.
	(Musical Notes): New section.
	(Customizing Calc): Mention the customizable variable
	calc-note-threshold.

2011-03-03  Glenn Morris  <rgm@gnu.org>

	* url.texi (Dealing with HTTP documents): Remove reference to
	function url-decode-text-part; never seems to have existed.  (Bug#6038)
	(Configuration): Update url-configuration-directory description.

2011-03-02  Glenn Morris  <rgm@gnu.org>

	* dired-x.texi (Multiple Dired Directories): Remove mentions
	of dired-default-directory-alist and dired-default-directory.
	Move dired-smart-shell-command here...
	(Miscellaneous Commands): ... from here.

2011-03-02  Paul Eggert  <eggert@cs.ucla.edu>

	* texinfo.tex: Update to version 2011-02-24.09.

2011-03-02  Glenn Morris  <rgm@gnu.org>

	* dired-x.texi (Omitting Variables): Refer to add-dir-local-variable
	instead of the obsoleted dired-omit-here-always.

2011-02-28  Michael Albinus  <michael.albinus@gmx.de>

	* tramp.texi (Frequently Asked Questions): Add Emacs 24 to
	supported systems.

2011-02-28  Glenn Morris  <rgm@gnu.org>

	* dbus.texi (Type Conversion): Grammar fix.

2011-02-23  Michael Albinus  <michael.albinus@gmx.de>

	* tramp.texi: Use consistently "Emacs" (instead of "GNU Emacs") and
	"Debian GNU/Linux".

	* trampver.texi [xemacs]: Set emacsothername to "Emacs".

2011-02-23  Glenn Morris  <rgm@gnu.org>

	* dired-x.texi (Features): Minor rephrasing.
	(Local Variables): Fix typos.

	* edt.texi, erc.texi, gnus.texi, idlwave.texi, mh-e.texi:
	Standardize some Emacs/XEmacs terminology.

	* dired-x.texi (Features): Don't advertise obsolete local variables.
	Simplify layout.
	(Omitting Variables): Update local variables example.
	(Local Variables): Say this is obsolete.  Fix description of
	dired-enable-local-variables possible values.

2011-02-22  Teodor Zlatanov  <tzz@lifelogs.com>

	* auth.texi (Help for users): Mention ~/.netrc is also searched by
	default now.

2011-02-21  Lars Ingebrigtsen  <larsi@gnus.org>

	* gnus.texi (Article Date): Clarify gnus-article-update-date-headers.

2011-02-20  Lars Ingebrigtsen  <larsi@gnus.org>

	* gnus.texi (Window Layout): Document layout names.

2011-02-19  Eli Zaretskii  <eliz@gnu.org>

	* ada-mode.texi: Sync @dircategory with ../../info/dir.
	* auth.texi: Sync @dircategory with ../../info/dir.
	* autotype.texi: Sync @dircategory with ../../info/dir.
	* calc.texi: Sync @dircategory with ../../info/dir.
	* cc-mode.texi: Sync @dircategory with ../../info/dir.
	* cl.texi: Sync @dircategory with ../../info/dir.
	* dbus.texi: Sync @dircategory with ../../info/dir.
	* dired-x.texi: Sync @dircategory with ../../info/dir.
	* ebrowse.texi: Sync @dircategory with ../../info/dir.
	* ede.texi: Sync @dircategory with ../../info/dir.
	* ediff.texi: Sync @dircategory with ../../info/dir.
	* edt.texi: Sync @dircategory with ../../info/dir.
	* eieio.texi: Sync @dircategory with ../../info/dir.
	* emacs-mime.texi: Sync @dircategory with ../../info/dir.
	* epa.texi: Sync @dircategory with ../../info/dir.
	* erc.texi: Sync @dircategory with ../../info/dir.
	* eshell.texi: Sync @dircategory with ../../info/dir.
	* eudc.texi: Sync @dircategory with ../../info/dir.
	* flymake.texi: Sync @dircategory with ../../info/dir.
	* forms.texi: Sync @dircategory with ../../info/dir.
	* gnus.texi: Sync @dircategory with ../../info/dir.
	* idlwave.texi: Sync @dircategory with ../../info/dir.
	* mairix-el.texi: Sync @dircategory with ../../info/dir.
	* message.texi: Sync @dircategory with ../../info/dir.
	* mh-e.texi: Sync @dircategory with ../../info/dir.
	* newsticker.texi: Sync @dircategory with ../../info/dir.
	* nxml-mode.texi: Sync @dircategory with ../../info/dir.
	* org.texi: Sync @dircategory with ../../info/dir.
	* pcl-cvs.texi: Sync @dircategory with ../../info/dir.
	* pgg.texi: Sync @dircategory with ../../info/dir.
	* rcirc.texi: Sync @dircategory with ../../info/dir.
	* reftex.texi: Sync @dircategory with ../../info/dir.
	* remember.texi: Sync @dircategory with ../../info/dir.
	* sasl.texi: Sync @dircategory with ../../info/dir.
	* sc.texi: Sync @dircategory with ../../info/dir.
	* semantic.texi: Sync @dircategory with ../../info/dir.
	* ses.texi: Sync @dircategory with ../../info/dir.
	* sieve.texi: Sync @dircategory with ../../info/dir.
	* smtpmail.texi: Sync @dircategory with ../../info/dir.
	* speedbar.texi: Sync @dircategory with ../../info/dir.
	* trampver.texi [emacs]: Set emacsname to "Emacs".
	* tramp.texi: Sync @dircategory with ../../info/dir.
	* url.texi: Sync @dircategory with ../../info/dir.
	* vip.texi: Sync @dircategory with ../../info/dir.
	* viper.texi: Sync @dircategory with ../../info/dir.
	* widget.texi: Sync @dircategory with ../../info/dir.
	* woman.texi: Sync @dircategory with ../../info/dir.

2011-02-19  Glenn Morris  <rgm@gnu.org>

	* dired-x.texi (Technical Details): No longer redefines
	dired-add-entry, dired-initial-position, dired-clean-up-after-deletion,
	dired-read-shell-command, or dired-find-buffer-nocreate.

2011-02-18  Glenn Morris  <rgm@gnu.org>

	* dired-x.texi (Optional Installation File At Point): Simplify.

2011-02-17  Teodor Zlatanov  <tzz@lifelogs.com>

	* auth.texi (Help for users): Use :port instead of :protocol for all
	auth-source docs.
	(GnuPG and EasyPG Assistant Configuration): Mention the default now is
	to have two files in `auth-sources'.

2011-02-16  Glenn Morris  <rgm@gnu.org>

	* dired-x.texi: Use emacsver.texi to get Emacs version.
	* Makefile.in ($(infodir)/dired-x, dired-x.dvi, dired-x.pdf):
	Depend on emacsver.texi.

	* dired-x.texi: Drop meaningless version number.
	(Introduction): Remove old info.
	(Optional Installation Dired Jump): Autoload from dired-x.
	Remove incorrect info about loaddefs.el.
	(Bugs): Just refer to M-x report-emacs-bug.

	* dired-x.texi (Multiple Dired Directories): Update for rename of
	default-directory-alist.
	(Miscellaneous Commands): No longer mention very old VM version 4.

2011-02-15  Paul Eggert  <eggert@cs.ucla.edu>

	Merge from gnulib.
	* texinfo.tex: Update to version 2011-02-14.11.

2011-02-14  Teodor Zlatanov  <tzz@lifelogs.com>

	* auth.texi (Help for users):
	Login collection is "Login" and not "login".

2011-02-13  Michael Albinus  <michael.albinus@gmx.de>

	* tramp.texi (History): Remove IMAP support.
	(External methods, Frequently Asked Questions): Remove `imap' and
	`imaps' methods.
	(Password handling): Remove IMAP entries for ~/.authinfo.gpg.

	* trampver.texi: Remove default value of `emacsimap'.

2011-02-13  Glenn Morris  <rgm@gnu.org>

	* ada-mode.texi, dired-x.texi, ebrowse.texi, ediff.texi, eudc.texi:
	* idlwave.texi, reftex.texi, sc.texi, speedbar.texi: Add @top.

2011-02-12  Glenn Morris  <rgm@gnu.org>

	* sc.texi (Getting Connected): Remove old index entries.

2011-02-12  Ulrich Mueller  <ulm@gentoo.org>

	* url.texi: Remove duplicate @dircategory (Bug#7942).

2011-02-11  Teodor Zlatanov  <tzz@lifelogs.com>

	* auth.texi (Overview, Help for users, Help for developers):
	Update docs.
	(Help for users): Talk about spaces.

2011-02-09  Paul Eggert  <eggert@cs.ucla.edu>

	* texinfo.tex: Update to version 2011-02-07.16.

2011-02-07  Michael Albinus  <michael.albinus@gmx.de>

	* dbus.texi (Bus names): Adapt descriptions for
	dbus-list-activatable-names and dbus-list-known-names.

2011-02-07  Jay Belanger  <jay.p.belanger@gmail.com>

	* calc.texi (Logarithmic Units): New section.

2011-02-05  Teodor Zlatanov  <tzz@lifelogs.com>

	* gnus-overrides.texi: Renamed from overrides.texi and all the relevant
	manuals use it now.

	* Makefile.in (nowebhack): Fix to use -D flag instead of overrides.

2011-02-05  Katsumi Yamaoka  <yamaoka@jpl.org>

	* overrides.texi: Remove.

	* sieve.texi, sasl.texi, pgg.texi, message.texi, gnus.texi:
	* emacs-mime.texi, auth.texi, Makefile.in: Revert last changes.

2011-02-05  Michael Albinus  <michael.albinus@gmx.de>

	* tramp.texi (Frequently Asked Questions): Mention problems with
	WinSSHD.

	* trampver.texi: Update release number.

2011-02-05  Era Eriksson  <era+tramp@iki.fi>  (tiny change)

	* tramp.texi:
	Replace "delimet" with "delimit" globally.
	Replace "explicite" with "explicit" globally.
	Replace "instead of" with "instead" where there was nothing after "of".
	Audit use of comma before interrogative pronoun, "that", or "which".
	Minor word order, spelling, wording changes.

2011-02-04  Teodor Zlatanov  <tzz@lifelogs.com>

	* overrides.texi: New file to set or clear WEBHACKDEVEL.

	* sieve.texi: Use WEBHACKDEVEL.

	* sasl.texi: Use WEBHACKDEVEL.

	* pgg.texi: Use WEBHACKDEVEL.

	* message.texi: Use WEBHACKDEVEL.

	* gnus.texi: Use WEBHACKDEVEL.

	* emacs-mime.texi: Use WEBHACKDEVEL.

	* auth.texi: Use WEBHACKDEVEL.

	* Makefile.in (webhack, nowebhack): Hacks to produce for-the-web
	manuals.

2011-02-04  Lars Ingebrigtsen  <larsi@gnus.org>

	* gnus.texi: Add DEVEL header (suggested by Andreas Schwab).

2011-02-03  Paul Eggert  <eggert@cs.ucla.edu>

	* texinfo.tex: Update to version 2011-02-01.10 from gnulib,
	which in turn is copied from ftp://tug.org/tex/.

2011-02-03  Glenn Morris  <rgm@gnu.org>

	* faq.texi (Contacting the FSF): Mainly just refer to the web-site.
	(Binding combinations of modifiers and function keys):
	Let's assume people reading this are not using Emacs 18.

2011-02-03  Lars Ingebrigtsen  <larsi@gnus.org>

	* gnus.texi (Article Date): Remove mention of gnus-stop-date-timer,
	since it's run automatically.

2011-02-01  Lars Ingebrigtsen  <larsi@gnus.org>

	* gnus.texi (Customizing Articles): Fix typo.

2011-01-31  Lars Ingebrigtsen  <larsi@gnus.org>

	* gnus.texi (Customizing Articles): Document the new way of customizing
	the date headers(s).

2011-01-30  Lars Ingebrigtsen  <larsi@gnus.org>

	* gnus.texi (Client-Side IMAP Splitting): Add a complete nnimap fancy
	splitting example.

2011-01-29  Eli Zaretskii  <eliz@gnu.org>

	* makefile.w32-in (MAKEINFO): Remove options, leave only program name.
	(MAKEINFO_OPTS): New variable.
	(ENVADD, $(infodir)/emacs): Use $(MAKEINFO_OPTS).
	($(infodir)/info, $(infodir)/ccmode, $(infodir)/ada-mode)
	($(infodir)/pcl-cvs, $(infodir)/eshell, $(infodir)/cl)
	($(infodir)/dbus, $(infodir)/dired-x, $(infodir)/ediff)
	($(infodir)/flymake, $(infodir)/forms, $(infodir)/gnus)
	($(infodir)/message, $(infodir)/emacs-mime, $(infodir)/sieve)
	($(infodir)/pgg, $(infodir)/mh-e, $(infodir)/reftex)
	($(infodir)/remember, $(infodir)/sasl, $(infodir)/sc)
	($(infodir)/vip, $(infodir)/viper, $(infodir)/widget)
	($(infodir)/efaq, $(infodir)/autotype, $(infodir)/calc)
	($(infodir)/idlwave, $(infodir)/eudc, $(infodir)/ebrowse)
	($(infodir)/woman, $(infodir)/speedbar, $(infodir)/tramp)
	($(infodir)/ses, $(infodir)/smtpmail, $(infodir)/org)
	($(infodir)/url, $(infodir)/newsticker, $(infodir)/nxml-mode)
	($(infodir)/rcirc, $(infodir)/erc, $(infodir)/ert)
	($(infodir)/epa, $(infodir)/mairix-el, $(infodir)/auth)
	($(infodir)/eieio, $(infodir)/ede, $(infodir)/semantic)
	($(infodir)/edt): Use $(MAKEINFO_OPTS).

2011-01-26  Lars Ingebrigtsen  <larsi@gnus.org>

	* gnus.texi (Article Date): Document gnus-article-update-lapsed-header.

2011-01-24  Teodor Zlatanov  <tzz@lifelogs.com>

	* message.texi (IDNA): Explain what it is.

2011-01-24  Lars Ingebrigtsen  <larsi@gnus.org>

	* gnus.texi (The Empty Backend): Document nnnil (bug #7653).

2011-01-23  Werner Lemberg  <wl@gnu.org>

	* Makefile.in (MAKEINFO): Now controlled by `configure'.
	(MAKEINFO_OPTS): New variable.  Use it where appropriate.
	(ENVADD): Update.

2011-01-18  Glenn Morris  <rgm@gnu.org>

	* ert.texi: Relicense under GFDL 1.3+, and standardize license notice.

2011-01-14  Eduard Wiebe  <usenet@pusto.de>

	* nxml-mode.texi (Introduction): Fix file name typos.

2011-01-13  Christian Ohler  <ohler@gnu.org>

	* ert.texi: New file.

	* Makefile.in:
	* makefile.w32-in: Add ert.texi.

2011-01-10  Jan Moringen  <jan.moringen@uni-bielefeld.de>

	* dbus.texi (Receiving Method Calls): New function
	dbus-register-service.  Rearrange node.

2011-01-07  Paul Eggert  <eggert@cs.ucla.edu>

	* texinfo.tex: Update to version 2010-12-23.17 from gnulib,
	which in turn is copied from ftp://tug.org/tex/.

2011-01-04  Jan Moringen  <jan.moringen@uni-bielefeld.de>

	* dbus.texi (Receiving Method Calls): Describe new optional
	parameter dont-register-service of dbus-register-{method,property}.

2010-12-17  Daiki Ueno  <ueno@unixuser.org>

	* epa.texi (Encrypting/decrypting *.gpg files):
	Mention epa-file-select-keys.

2010-12-16  Lars Magne Ingebrigtsen  <larsi@gnus.org>

	* gnus.texi (Archived Messages): Remove outdated text.

2010-12-16  Teodor Zlatanov  <tzz@lifelogs.com>

	* gnus.texi (Foreign Groups): Add clarification of foreign groups.

2010-12-15  Andrew Cohen  <cohen@andy.bu.edu>

	* gnus.texi (The hyrex Engine): Say that this engine is obsolete.

2010-12-14  Andrew Cohen  <cohen@andy.bu.edu>

	* gnus.texi (The swish++ Engine): Add customizable parameters
	descriptions.
	(The swish-e Engine): Ditto.

2010-12-14  Michael Albinus  <michael.albinus@gmx.de>

	* tramp.texi (Inline methods): Add "ksu" method.
	(Remote processes): Add example with remote `default-directory'.

2010-12-14  Glenn Morris  <rgm@gnu.org>

	* faq.texi (Expanding aliases when sending mail):
	Now build-mail-aliases is interactive.

2010-12-13  Andrew Cohen  <cohen@andy.bu.edu>

	* gnus.texi: First pass at adding (rough) nnir documentation.

2010-12-13  Lars Magne Ingebrigtsen  <larsi@gnus.org>

	* gnus.texi (Filtering New Groups):
	Mention gnus-auto-subscribed-categories.
	(The First Time): Remove, since default-subscribed-newsgroups has been
	removed.

2010-12-13  Glenn Morris  <rgm@gnu.org>

	* cl.texi (For Clauses): Small fixes for frames and windows.

2010-12-11  Carsten Dominik  <carsten.dominik@gmail.com>

	* org.texi (Using capture): Document using prefix arguments for
	finalizing capture.
	(Agenda commands): Document prefix argument for the bulk scatter
	command.
	(Beamer class export): Document that also overlay arguments can be
	passed to the column environment.
	(Template elements): Document the new entry type.

2010-12-11  Puneeth Chaganti  <punchagan@gmail.com>

	* org.texi (Include files): Document :minlevel.

2010-12-11  Julien Danjou  <julien@danjou.info>

	* org.texi (Categories): Document category icons.

2010-12-11  Eric Schulte  <schulte.eric@gmail.com>

	* org.texi (noweb): Fix typo.

2010-12-06  Tassilo Horn  <tassilo@member.fsf.org>

	* gnus.texi (Server Commands): Point to the rest of the server
	commands.

2010-12-04  Lars Magne Ingebrigtsen  <larsi@gnus.org>

	* gnus.texi (Paging the Article): Note the reverse meanings of `C-u C-u
	g'.

2010-12-02  Julien Danjou  <julien@danjou.info>

	* gnus.texi (Archived Messages): Remove gnus-outgoing-message-group.

2010-11-28  Lars Magne Ingebrigtsen  <larsi@gnus.org>

	* gnus.texi (Customizing the IMAP Connection): Note the new defaults.
	(Direct Functions): Note the STARTTLS upgrade.

2010-11-27  Glenn Morris  <rgm@gnu.org>
	    James Clark  <none@example.com>

	* nxml-mode.texi (Introduction): New section.

2010-11-21  Lars Magne Ingebrigtsen  <larsi@gnus.org>

	* gnus.texi (Server Commands): Document gnus-server-show-server.

2010-11-20  Michael Albinus  <michael.albinus@gmx.de>

	Sync with Tramp 2.2.0.

	* trampver.texi: Update release number.

2010-11-19  Jay Belanger  <jay.p.belanger@gmail.com>

	* calc.texi (TeX and LaTeX Language Modes, Predefined Units):
	Mention that the TeX specific units won't use the `tex' prefix
	in TeX mode.

2010-11-18  Katsumi Yamaoka  <yamaoka@jpl.org>

	* gnus.texi (Misc Article): Document gnus-inhibit-images.

2010-11-17  Glenn Morris  <rgm@gnu.org>

	* edt.texi: Remove information about Emacs 19.

2010-11-17  Michael Albinus  <michael.albinus@gmx.de>

	* trampver.texi: Update release number.

2010-11-12  Katsumi Yamaoka  <yamaoka@jpl.org>

	* gnus.texi (Article Washing): Fix typo.

2010-11-11  Noorul Islam  <noorul@noorul.com>

	* org.texi: Fix typo.

2010-11-11  Carsten Dominik  <carsten.dominik@gmail.com>

	* org.texi (Using capture): Explain that refiling is
	sensitive to cursor position.

2010-11-11  Carsten Dominik  <carsten.dominik@gmail.com>

	* org.texi (Images and tables): Add cross reference to link section.

2010-11-11  Carsten Dominik  <carsten.dominik@gmail.com>

	* org.texi: Document the <c> cookie.

2010-11-11  Eric Schulte  <schulte.eric@gmail.com>

	* org.texi: Multi-line header arguments :PROPERTIES: :ID:
	b77c8857-6c76-4ea9-8a61-ddc2648d96c4 :END:.

2010-11-11  Carsten Dominik  <carsten.dominik@gmail.com>

	* org.texi (CSS support): Document :HTML_CONTAINER_CLASS: property.

2010-11-11  Carsten Dominik  <carsten.dominik@gmail.com>

	* org.texi (Project alist): Mention that this is a property list.

2010-11-11  Carsten Dominik  <carsten.dominik@gmail.com>

	* org.texi (Setting up the staging area): Document that
	file names remain visible when encrypting the MobileOrg files.

2010-11-11  Carsten Dominik  <carsten.dominik@gmail.com>

	* org.texi (Setting up the staging area): Document which
	versions are needed for encryption.

2010-11-11  Eric Schulte  <schulte.eric@gmail.com>

	* org.texi (noweb): Update :noweb documentation to
	reflect the new "tangle" argument.

2010-11-11  Eric Schulte  <schulte.eric@gmail.com>

	* org.texi (Batch execution): Improve tangling script in
	documentation.

2010-11-11  Carsten Dominik  <carsten.dominik@gmail.com>

	* org.texi (Handling links):
	(In-buffer settings): Document inlining images on startup.

2010-11-11  Carsten Dominik  <carsten.dominik@gmail.com>

	* org.texi (Setting up the staging area): Document use of
	crypt password.

2010-11-11  David Maus  <dmaus@ictsoc.de>

	* org.texi (Template expansion): Add date related link type escapes.

2010-11-11  David Maus  <dmaus@ictsoc.de>

	* org.texi (Template expansion): Add mew in table for link type
	escapes.

2010-11-11  David Maus  <dmaus@ictsoc.de>

	* org.texi (Template expansion): Fix typo in link type escapes.

2010-11-11  Eric Schulte  <schulte.eric@gmail.com>

	* org.texi (Structure of code blocks): Another documentation tweak.

2010-11-11  Eric Schulte  <schulte.eric@gmail.com>

	* org.texi (Structure of code blocks): Documentation tweak.

2010-11-11  Eric Schulte  <schulte.eric@gmail.com>

	* org.texi (Structure of code blocks):
	Update documentation to mention inline code block syntax.

2010-11-11  Eric Schulte  <schulte.eric@gmail.com>

	* org.texi (comments): Improve wording.

2010-11-11  Eric Schulte  <schulte.eric@gmail.com>

	* org.texi (comments): Document the new :comments header arguments.

2010-11-11  Carsten Dominik  <carsten.dominik@gmail.com>

	* org.texi (Installation): Remove the special
	installation instructions for XEmacs.

2010-11-11  Jambunathan K  <kjambunathan@gmail.com>  (tiny change)

	* org.texi (Easy Templates): New section.  Documents quick
	insertion of empty structural elements.

2010-11-11  Noorul Islam  <noorul@noorul.com>

	* org.texi: Fix doc.

2010-11-11  Jambunathan K  <kjambunathan@gmail.com>  (tiny change)

	* org.texi (The date/time prompt): Document specification
	of time ranges.

2010-11-11  Carsten Dominik  <carsten.dominik@gmail.com>

	* org.texi (Internal links): Document the changes in
	internal links.

2010-11-11  Carsten Dominik  <carsten.dominik@gmail.com>

	* org.texi (Agenda commands): Document the limitation for
	the filter preset - it can only be used for an entire agenda
	view, not in an individual block in a block agenda.

2010-11-11  Eric S Fraga  <e.fraga@ucl.ac.uk>

	* org.texi (iCalendar export): Document alarm creation.

2010-11-10  Michael Albinus  <michael.albinus@gmx.de>

	* dbus.texi (Type Conversion): Introduce `:unix-fd' type mapping.

2010-11-09  Lars Magne Ingebrigtsen  <larsi@gnus.org>

	* gnus.texi (Article Washing): Document gnus-article-treat-non-ascii.

2010-11-09  Jay Belanger  <jay.p.belanger@gmail.com>

	* calc.texi: Use emacsver.texi to determine Emacs version.

2010-11-04  Lars Magne Ingebrigtsen  <larsi@gnus.org>

	* gnus.texi (Customizing the IMAP Connection): Remove nnir mention,
	since that works by default.

2010-11-03  Kan-Ru Chen  <kanru@kanru.info>  (tiny change)

	* gnus.texi (Customizing the IMAP Connection): Document
	`nnimap-expunge' and remove `nnimap-expunge-inbox' from example.

2010-11-04  Michael Albinus  <michael.albinus@gmx.de>

	* tramp.texi (Remote shell setup): New item "Interactive shell
	prompt".  Reported by Christian Millour <cm@abtela.com>.
	(Remote shell setup, Remote processes): Use @code{} for
	environment variables.

2010-11-03  Glenn Morris  <rgm@gnu.org>

	* ediff.texi (Quick Help Commands, Miscellaneous):
	* gnus.texi (Agent Variables, Configuring nnmairix): Spelling fix.

2010-10-31  Lars Magne Ingebrigtsen  <larsi@gnus.org>

	* gnus.texi (Paging the Article): Document C-u g/C-u C-u g.

2010-10-31  Glenn Morris  <rgm@gnu.org>

	* mh-e.texi (Preface, From Bill Wohler): Change 23 to past tense.

2010-10-31  Glenn Morris  <rgm@gnu.org>

	* cc-mode.texi: Remove reference to defunct viewcvs URL.

2010-10-29  Lars Magne Ingebrigtsen  <larsi@gnus.org>

	* gnus.texi (Client-Side IMAP Splitting):
	Mention nnimap-unsplittable-articles.

2010-10-29  Julien Danjou  <julien@danjou.info>

	* gnus.texi (Finding the News): Remove references to obsoletes
	variables `gnus-nntp-server' and `gnus-secondary-servers'.

2010-10-29  Eli Zaretskii  <eliz@gnu.org>

	* makefile.w32-in (MAKEINFO): Add -I$(emacsdir).
	(ENVADD): Remove extra -I$(emacsdir), included in $(MAKEINFO).
	($(infodir)/efaq): Remove -I$(emacsdir), included in $(MAKEINFO).
	($(infodir)/calc, calc.dvi): Depend on $(emacsdir)/emacsver.texi.

2010-10-28  Glenn Morris  <rgm@gnu.org>

	* Makefile.in (MAKEINFO, ENVADD): Add $emacsdir to include path.
	(($(infodir)/calc, calc.dvi, calc.pdf): Depend on emacsver.texi.
	($(infodir)/efaq): Remove -I option now in $MAKEINFO.

2010-10-25  Daiki Ueno  <ueno@unixuser.org>

	* epa.texi (Mail-mode integration): Add alternative key bindings
	for epa-mail commands; escape comma.
	Don't use the word "PGP", since it is a non-free program.

2010-10-24  Jay Belanger  <jay.p.belanger@gmail.com>

	* calc.texi: Use emacsver.texi to determine Emacs version.

2010-10-24  Juanma Barranquero  <lekktu@gmail.com>

	* gnus.texi (Group Parameters, Buttons): Fix typos.

2010-10-22  Tassilo Horn  <tassilo@member.fsf.org>

	* gnus.texi (Subscription Commands): Mention that you can also
	subscribe to new groups via the Server buffer, which is probably more
	convenient when subscribing to many groups.

2010-10-21  Julien Danjou  <julien@danjou.info>

	* message.texi (Message Headers): Allow message-default-headers to be a
	function.

2010-10-21  Lars Magne Ingebrigtsen  <larsi@gnus.org>

	* gnus-news.texi: Mention new archive defaults.

2010-10-21  Katsumi Yamaoka  <yamaoka@jpl.org>

	* gnus.texi (RSS): Remove nnrss-wash-html-in-text-plain-parts.

2010-10-20  Lars Magne Ingebrigtsen  <larsi@gnus.org>

	* gnus.texi (HTML): Document the function value of
	gnus-blocked-images.
	(Article Washing): shr and gnus-w3m, not the direct function names.

2010-10-20  Julien Danjou  <julien@danjou.info>

	* emacs-mime.texi (Flowed text): Add a note about mml-enable-flowed
	variable.

2010-10-19  Lars Magne Ingebrigtsen  <larsi@gnus.org>

	* gnus.texi (Customizing the IMAP Connection): The port strings are
	strings.
	(Document Groups): Mention git.

2010-10-18  Lars Magne Ingebrigtsen  <larsi@gnus.org>

	* gnus-coding.texi (Gnus Maintainance Guide): Update to mention Emacs
	bzr/Gnus git sync.

2010-10-15  Eli Zaretskii  <eliz@gnu.org>

	* auth.texi (GnuPG and EasyPG Assistant Configuration): Fix last
	change.

2010-10-13  Lars Magne Ingebrigtsen  <larsi@gnus.org>

	* auth.texi (GnuPG and EasyPG Assistant Configuration): Fix up the
	@item syntax for in-Emacs makeinfo.

2010-10-13  Teodor Zlatanov  <tzz@lifelogs.com>

	* auth.texi (GnuPG and EasyPG Assistant Configuration): Fix syntax and
	trim sentence.

2010-10-12  Daiki Ueno  <ueno@unixuser.org>

	* epa.texi (Caching Passphrases):
	* auth.texi (GnuPG and EasyPG Assistant Configuration):
	Clarify some configurations require to set up gpg-agent.

2010-10-11  Glenn Morris  <rgm@gnu.org>

	* Makefile.in (.texi.dvi): Remove unnecessary suffix rule.

2010-10-09  Lars Magne Ingebrigtsen  <larsi@gnus.org>

	* gnus.texi (Spam Package Introduction): Mention `$'.

2010-10-09  Eli Zaretskii  <eliz@gnu.org>

	* makefile.w32-in (emacsdir): New variable.
	($(infodir)/efaq, faq.dvi): Depend on emacsver.texi.
	(ENVADD, $(infodir)/efaq): Add -I$(emacsdir).

2010-10-09  Glenn Morris  <rgm@gnu.org>

	* Makefile.in (mostlyclean): Delete *.toc.

	* Makefile.in: Use $< in rules.

	* Makefile.in (maintainer-clean): Remove harmless, long-standing error.

	* Makefile.in ($(infodir)): Delete rule.
	(mkinfodir): New.  Use it in all the info rules, rather than depending
	on infodir.

2010-10-09  Glenn Morris  <rgm@gnu.org>

	* gnus.texi (Article Washing): Fix previous change.

	* Makefile.in (emacsdir): New variable.
	($(infodir)/efaq): Pass -I $(emacsdir) to makeinfo.
	Depend on emacsver.texi.

	* faq.texi (VER): Replace with EMACSVER from emacsver.texi.

	* Makefile.in (.PHONY): Declare info, dvi, pdf and the clean rules.

2010-10-08  Julien Danjou  <julien@danjou.info>

	* gnus.texi: Add mm-shr.

2010-10-08  Ludovic Courtès  <ludo@gnu.org>

	* gnus.texi (Finding the Parent, The Gnus Registry)
	(Registry Article Refer Method): Update docs for nnregistry.el.

2010-10-08  Daiki Ueno  <ueno@unixuser.org>

	* auth.texi (Help for users)
	(GnuPG and EasyPG Assistant Configuration): Update docs.

2010-10-08  Glenn Morris  <rgm@gnu.org>

	* cl.texi (Organization, Installation, Old CL Compatibility):
	Deprecate cl-compat for new code.
	(Usage, Installation): Remove outdated information.

	* eudc.texi (CCSO PH/QI, LDAP Requirements): Remove old information.

2010-10-07  Katsumi Yamaoka  <yamaoka@jpl.org>

	* gnus.texi (Gravatars): Document gnus-gravatar-too-ugly.

2010-10-06  Julien Danjou  <julien@danjou.info>

	* sieve.texi (Manage Sieve API): Document sieve-manage-authenticate.

	* message.texi (PGP Compatibility): Remove reference to gpg-2comp,
	broken link.

	* gnus-faq.texi (FAQ 8-3): Remove references to my.gnus.org.

	* gnus.texi (Comparing Mail Back Ends): Remove broken link and allusion
	to ReiserFS.

	* gnus-faq.texi (FAQ 5-5): Fix Flyspell URL.
	(FAQ 7-1): Fix getmail URL.

2010-10-06  Daiki Ueno  <ueno@unixuser.org>

	* epa.texi (Caching Passphrases): New section.

2010-10-06  Glenn Morris  <rgm@gnu.org>

	* Makefile.in (SHELL): Set it.
	(info): Move the mkdir dependency to the individual info files.
	(mostlyclean): Tidy up.
	(clean): Only delete the specific dvi and pdf files.
	(maintainer-clean): Be more restrictive in what we delete.
	($(infodir)): Add parallel build workaround.

2010-10-04  Lars Magne Ingebrigtsen  <larsi@gnus.org>

	* gnus.texi (Misc Article): Document gnus-widen-article-window.

2010-10-03  Julien Danjou  <julien@danjou.info>

	* emacs-mime.texi (Display Customization):
	Update mm-inline-large-images documentation and add documentation for
	mm-inline-large-images-proportion.

2010-10-03  Michael Albinus  <michael.albinus@gmx.de>

	* tramp.texi (Frequently Asked Questions):
	Mention remote-file-name-inhibit-cache.

2010-10-02  Lars Magne Ingebrigtsen  <larsi@gnus.org>

	* gnus.texi (Splitting Mail): Fix @xref syntax.
	(Splitting Mail): Really fix the @ref syntax.

2010-10-01  Lars Magne Ingebrigtsen  <larsi@gnus.org>

	* gnus.texi (Splitting Mail): Mention the new fancy splitting function.
	(Article Hiding): Add google banner example.
	Suggested by Benjamin Xu.

2010-09-30  Teodor Zlatanov  <tzz@lifelogs.com>

	* gnus.texi (Spam Package Configuration Examples, SpamOracle):
	Remove nnimap-split-rule from examples.

2010-09-30  Lars Magne Ingebrigtsen  <larsi@gnus.org>

	* gnus.texi (Mail Source Specifiers): Remove webmail.el mentions.
	(NNTP): Document nntp-server-list-active-group.  Suggested by Barry
	Fishman.
	(Client-Side IMAP Splitting): Add nnimap-split-fancy.

2010-09-30  Julien Danjou  <julien@danjou.info>

	* gnus.texi (Gravatars): Fix documentation about
	gnu-gravatar-properties.

2010-09-29  Daiki Ueno  <ueno@unixuser.org>

	* epa.texi (Bug Reports): New section.

2010-09-29  Glenn Morris  <rgm@gnu.org>

	* Makefile.in (top_srcdir): Remove unused variable.

2010-09-29  Lars Magne Ingebrigtsen  <larsi@gnus.org>

	* gnus.texi (Using IMAP): Remove the @acronyms from the headings.
	(Client-Side IMAP Splitting): Document 'default.

2010-09-27  Lars Magne Ingebrigtsen  <larsi@gnus.org>

	* gnus.texi (Customizing the IMAP Connection):
	Document nnimap-fetch-partial-articles.

2010-09-26  Lars Magne Ingebrigtsen  <larsi@gnus.org>

	* gnus-news.texi: Mention nnimap-inbox.

	* gnus.texi (Picons): Document gnus-picon-inhibit-top-level-domains.

2010-09-26  Julien Danjou  <julien@danjou.info>

	* gnus.texi (Oort Gnus): Remove mention of ssl.el.

2010-09-26  Lars Magne Ingebrigtsen  <larsi@gnus.org>

	* gnus.texi (Security): Remove gpg.el mention.

2010-09-26  Andreas Seltenreich  <seltenreich@gmx.de>

	* gnus.texi (Browse Foreign Server): New variable
	gnus-browse-subscribe-newsgroup-method.

	* gnus-news.texi: Mention it.

2010-09-26  Lars Magne Ingebrigtsen  <larsi@gnus.org>

	* gnus.texi (NoCeM): Remove.
	(Startup Variables): No jingle.

2010-09-25  Ulrich Mueller  <ulm@gentoo.org>

	* woman.texi (Interface Options): xz compression is now supported.

2010-09-25  Lars Magne Ingebrigtsen  <larsi@gnus.org>

	* gnus.texi (Article Commands): Document gnus-fetch-partial-articles.
	(Unavailable Servers): Document gnus-server-copy-server.
	(Using IMAP): Document the new nnimap.

2010-09-25  Julien Danjou  <julien@danjou.info>

	* gnus.texi (Customizing Articles): Remove gnus-treat-translate.

2010-09-24  Glenn Morris  <rgm@gnu.org>

	* url.texi (Disk Caching): Tweak previous change.

2010-09-24  Julien Danjou  <julien@danjou.info>

	* url.texi (Disk Caching): Mention url-cache-expire-time,
	url-cache-expired, and url-fetch-from-cache.

2010-09-24  Julien Danjou  <julien@danjou.info>

	* gnus.texi: Add Gravatars.

2010-09-23  Lars Magne Ingebrigtsen  <larsi@gnus.org>

	* gnus.texi (Startup Variables): Mention gnus-use-backend-marks.

2010-09-21  Lars Magne Ingebrigtsen  <larsi@gnus.org>

	* gnus.texi (Expunging mailboxes): Update name of the expunging
	command.

2010-09-20  Katsumi Yamaoka  <yamaoka@jpl.org>

	* emacs-mime.texi (rfc2047): Update description for
	rfc2047-encode-parameter.

2010-09-13  Michael Albinus  <michael.albinus@gmx.de>

	* tramp.texi (Inline methods): Remove "ssh1_old", "ssh2_old" and
	"fish" methods.
	(External methods): Remove "scp1_old" and "scp2_old" methods.

2010-09-09  Michael Albinus  <michael.albinus@gmx.de>

	* tramp.texi: Remove Japanese manual.  Fix typo.

	* trampver.texi: Update release number.  Remove japanesemanual.

2010-09-09  Glenn Morris  <rgm@gnu.org>

	* org.texi: Restore clobbered changes (copyright years, untabify).

2010-09-04  Julien Danjou  <julien@danjou.info>  (tiny change)

	* gnus.texi (Adaptive Scoring): Fix typo.

2010-09-03  Lars Magne Ingebrigtsen  <larsi@gnus.org>

	* gnus.texi (Article Display): Document gnus-html-show-images.

2010-09-02  Jan Djärv  <jan.h.d@swipnet.se>

	* cl.texi (Basic Setf): Remove x-get-cut-buffer and x-get-cutbuffer.

2010-09-01  Lars Magne Ingebrigtsen  <larsi@gnus.org>

	* gnus.texi (HTML): Document gnus-max-image-proportion.

2010-08-31  Lars Magne Ingebrigtsen  <larsi@gnus.org>

	* gnus.texi (HTML): Document gnus-blocked-images.

	* message.texi (Wide Reply): Document message-prune-recipient-rules.

2010-08-30  Lars Magne Ingebrigtsen  <larsi@gnus.org>

	* gnus.texi (Summary Mail Commands): Note that only the addresses from
	the first message are used for wide replies.
	(Changing Servers): Remove documentation on gnus-change-server and
	friends, since it's been removed.

2010-08-29  Lars Magne Ingebrigtsen  <larsi@gnus.org>

	* gnus.texi (Drafts): Mention B DEL.

2010-08-29  Tim Landscheidt  <tim@tim-landscheidt.de>  (tiny change)

	* gnus.texi (Delayed Articles): Mention that the Date header is the
	original one, even if you delay.

2010-08-29  Lars Magne Ingebrigtsen  <larsi@gnus.org>

	* gnus.texi (Asynchronous Fetching):
	Document gnus-async-post-fetch-function.
	(HTML): Made into its own section.

2010-08-26  Michael Albinus  <michael.albinus@gmx.de>

	Sync with Tramp 2.1.19.

	* tramp.texi (Inline methods, Default Method): Mention
	`tramp-inline-compress-start-size'.  Remove "kludgy" phrase.
	Remove remark about doubled "-t" argument.
	(Auto-save and Backup): Remove reference to Emacs 21.
	(Filename Syntax): Describe port numbers.
	(Frequently Asked Questions): Adapt supported (X)Emacs versions.  Adapt
	supported MS Windows versions.  Remove obsolete URL.  Recommend "sshx"
	and "scpx" for echoing shells.  Use the $() syntax, texi2dvi reports
	errors with the backquotes.
	(External packages): File attributes cache flushing for asynchronous
	processes.
	(Traces and Profiles): Describe verbose level 9.

	* trampver.texi: Update release number.

2010-08-23  Michael Albinus  <michael.albinus@gmx.de>

	* dbus.texi (Alternative Buses): New chapter.

2010-08-12  Stefan Monnier  <monnier@iro.umontreal.ca>

	* cl.texi (Mapping over Sequences): Rename mapc => cl-mapc.

2010-08-09  Jay Belanger  <jay.p.belanger@gmail.com>

	* calc.texi (Customizing Calc): Rearrange description of new
	variables to match the presentation of other variables.

2010-08-08  Juanma Barranquero  <lekktu@gmail.com>

	* org.texi (Footnotes, Tables in HTML export): Fix typos.

2010-08-08  Jay Belanger  <jay.p.belanger@gmail.com>

	* calc.texi (Making Selections, Selecting Subformulas)
	(Customizing Calc): Mention how to use faces to emphasize selected
	sub-formulas.

2010-08-05  Michael Albinus  <michael.albinus@gmx.de>

	* tramp.texi (External packages): File attributes cache flushing
	for asynchronous processes.

2010-08-01  Alan Mackenzie  <acm@muc.de>

	Enhance the manual for the latest Java Mode.

	* cc-mode.texi (Syntactic Symbols): New symbols annotation-top-cont and
	annotation-var-cont.
	(Java Symbols): Page renamed from Anonymous Class Symbol.  Document the
	two new symbols.

2010-07-28  Michael Albinus  <michael.albinus@gmx.de>

	* tramp.texi (Traces and Profiles): Describe verbose level 9.

2010-07-27  Chong Yidong  <cyd@stupidchicken.com>

	* nxml-mode.texi (Limitations): Remove obsolete discussion (Bug#6708).

2010-07-19  Juanma Barranquero  <lekktu@gmail.com>

	* org.texi: Fix typo in previous change (2010-07-19T09:47:27Z!carsten.dominik@gmail.com).

2010-07-19  Carsten Dominik  <carsten.dominik@gmail.com>

	* org.texi: Add macros to get plain quotes in PDF output.
	List additional contributors.
	(Capture): New section, replaces the section about remember.
	(Working With Source Code): New chapter, focused on documenting Org
	Babel.
	(Code evaluation security): New section.
	(MobileOrg): Document DropBox support.
	(TaskJuggler export): Document taskjuggler and Gantt chart support.
	(Special symbols): Show how to display UTF8 characters for entities.
	(Global TODO list): Clarify the use of the "M" key and the differences
	to the "m" key.
	(RSS Feeds): Mention Atom feeds as well.
	(Setting tags): Remove paragraph about
	`org-complete-tags-always-offer-all-agenda-tags'.

2010-07-17  Michael Albinus  <michael.albinus@gmx.de>

	* tramp.texi (Inline methods): Remove remark about doubled "-t"
	argument.
	(Frequently Asked Questions): Recommend "sshx" and "scpx" for
	echoing shells.

2010-07-10  Michael Albinus  <michael.albinus@gmx.de>

	* tramp.texi (Inline methods): Remove "kludgy" phrase.
	(Filename Syntax): Describe port numbers.

2010-07-09  Michael Albinus  <michael.albinus@gmx.de>

	* dbus.texi (Top): Introduce Index.  Emphasize "nil" whereever
	forgotten.
	(Type Conversion): Precise conversion of natural numbers.
	(Errors and Events): Add "debugging" to concept index.  Add variable
	`dbus-debug'.

2010-07-04  Michael Albinus  <michael.albinus@gmx.de>

	* dbus.texi (Receiving Method Calls): Add optional argument
	EMITS-SIGNAL to `dbus-register-property'.

2010-06-27  Alex Schroeder  <alex@gnu.org>

	* nxml-mode.texi (Commands for locating a schema): Fix typo.

2010-06-24  Glenn Morris  <rgm@gnu.org>

	* ada-mode.texi, auth.texi, autotype.texi, calc.texi, cc-mode.texi:
	* dired-x.texi, ebrowse.texi, ede.texi, edt.texi, eieio.texi:
	* emacs-mime.texi, epa.texi, erc.texi, eshell.texi, eudc.texi:
	* flymake.texi, gnus.texi, info.texi, mairix-el.texi, message.texi:
	* newsticker.texi, org.texi, pgg.texi, rcirc.texi, reftex.texi:
	* remember.texi, sasl.texi, semantic.texi, ses.texi, smtpmail.texi:
	* speedbar.texi, tramp.texi, url.texi, viper.texi, widget.texi:
	* woman.texi: Start direntry descriptions in column 32, per Texinfo
	convention.   Make them end with a period.

2010-06-23  Glenn Morris  <rgm@gnu.org>

	* autotype.texi, cl.texi, dired-x.texi, ebrowse.texi, ede.texi:
	* eieio.texi, epa.texi, faq.texi, flymake.texi, forms.texi:
	* gnus-faq.texi, idlwave.texi, mh-e.texi, nxml-mode.texi, org.texi:
	* pcl-cvs.texi, pgg.texi, reftex.texi, sasl.texi, sc.texi,
	* sem-user.texi, semantic.texi, sieve.texi, smtpmail.texi,
	* speedbar.texi, vip.texi, viper.texi, widget.texi: Untabify.

2010-06-10  Glenn Morris  <rgm@gnu.org>

	* idlwave.texi (Load-Path Shadows):
	* org.texi (Handling links): Fix typos.

2010-06-07  Teodor Zlatanov  <tzz@lifelogs.com>

	* gnus.texi (Interactive): Explain effect of gnus-expert-user better.

2010-05-26  Michael Albinus  <michael.albinus@gmx.de>

	* eshell.texi (Built-ins): Describe, how to disable a built-in command
	by an alias.  (Bug#6226)

2010-05-16  Jay Belanger  <jay.p.belanger@gmail.com>

	* calc.texi (Manipulating Vectors): Mention that vectors can
	be used to determine bins for `calc-histogram'.

2010-05-13  Jay Belanger  <jay.p.belanger@gmail.com>

	* calc.texi: Remove "\turnoffactive" commands throughout.

2010-05-08  Štěpán Němec  <stepnem@gmail.com>  (tiny change)

	* url.texi (HTTP language/coding, Customization):
	* message.texi (Header Commands, Responses):
	* cl.texi (Argument Lists): Fix typos.

2010-05-08  Chong Yidong  <cyd@stupidchicken.com>

	* ede.texi (EDE Mode): Refer to init file rather than `.emacs'.
	Note that Development menu is always available.
	(Creating a project): Fix terminology.
	(Add/Remove files): Fix typo.

2010-05-07  Chong Yidong  <cyd@stupidchicken.com>

	* Version 23.2 released.

2010-05-01  Daniel E. Doherty  <ddoherty03@gmail.com>  (tiny change)

	* calc.texi (Tutorial): Use "^{\prime}" to indicate primes.

2010-05-01  Michael Albinus  <michael.albinus@gmx.de>

	* tramp.texi (Inline methods, Default Method):
	Mention `tramp-inline-compress-start-size'.

2010-04-18  Teodor Zlatanov  <tzz@lifelogs.com>

	* gnus.texi (Gnus Versions, Oort Gnus): Mention the Git repo instead of
	the CVS repo.  Put the Git repo in the news section.

	* gnus-coding.texi (Gnus Maintainance Guide): Fix title typo.
	Removed some mentions of CVS.  Mention the new Git repo.

2010-04-18  Andreas Seltenreich  <seltenreich@gmx.de>

	* gnus.texi (Score File Format): Fix typo.  Reported by Štěpán Němec.
	(Mail Group Commands): Add index entry.

2010-04-18  Glenn Morris  <rgm@gnu.org>

	* info.texi (Search Index): Mention Emacs's Info-virtual-index.

2010-04-18  Jay Belanger  <jay.p.belanger@gmail.com>

	* calc.texi (Radix modes): Mention that the option prefix will
	turn on twos-complement mode.
	(Inverse and Hyperbolic Flags): Mention the Option flag.

2010-04-15  Carsten Dominik  <carsten.dominik@gmail.com>

	* org.texi (LaTeX and PDF export): Add a footnote about xetex.
	(LaTeX/PDF export commands): Rename and Move section.
	(Sectioning structure): Update.
	(References): New use case for field coordinates.
	(The export dispatcher): Rename from ASCII export.
	(Setting up the staging area): Document the availability of
	encryption for MobileOrg.
	(Images and tables): Document how to reference labels.
	(Index entries): New section.
	(Generating an index): New section.
	(Column width and alignment): Document that <N> now
	means a fixed width, not a maximum width.
	(Publishing options): Document the :email option.
	(Beamer class export): Fix bug in the BEAMER example.
	(Refiling notes): Document refile logging.
	(In-buffer settings): Document refile logging keywords.
	(Drawers): Document `C-c C-z' command.
	(Agenda commands): Mention the alternative key `C-c C-z'.
	(Special properties): Document the BLOCKED property.
	(The spreadsheet): Mention the formula editor.
	(References): Document field coordinates.
	(Publishing action): Correct the documentation for the
	publishing function.
	(The date/time prompt): Document that we accept dates
	like month/day/year.
	(Cooperation): Document the changes in table.el support.
	(Faces for TODO keywords, Faces for TODO keywords)
	(Priorities): Document the easy colors.
	(Visibility cycling): Document the new double prefix
	arg for `org-reveal'.
	(Cooperation): Remember.el is part of Emacs.
	(Clean view): Mention that `wrap-prefix' is also set by
	org-indent-mode.
	(Agenda commands): Add information about prefix args to
	scheduling and deadline commands.
	(Search view): Point to the docstring of
	`org-search-view' for more details.
	(Agenda commands): Document that `>' prompts for a date.
	(Setting tags): Document variable
	org-complete-tags-always-offer-all-agenda-tags.
	(Column attributes): Cross-reference special properties.

2010-04-10  Michael Albinus  <michael.albinus@gmx.de>

	Synchronize with Tramp repository.

	* tramp.texi (Auto-save and Backup): Remove reference to Emacs 21.
	(Frequently Asked Questions): Adapt supported (X)Emacs versions.
	Adapt supported MS Windows versions.  Remove obsolete URL.  Use the $()
	syntax, texi2dvi reports errors with the backquotes.

	* trampver.texi: Update release number.

2010-04-01  Teodor Zlatanov  <tzz@lifelogs.com>

	* gnus.texi (Finding the News): Add pointers to the Server buffer
	because it's essential.

2010-03-31  Katsumi Yamaoka  <yamaoka@jpl.org>

	* gnus.texi (MIME Commands): Update description of
	gnus-article-browse-html-article.

2010-03-27  Teodor Zlatanov  <tzz@lifelogs.com>

	* auth.texi (Secret Service API): Add TODO node.
	(Help for users): Explain the new source options for `auth-sources'.

2010-03-24  Michael Albinus  <michael.albinus@gmx.de>

	* trampver.texi: Update release number.

2010-03-10  Chong Yidong  <cyd@stupidchicken.com>

	* Branch for 23.2.

2010-03-03  Chong Yidong  <cyd@stupidchicken.com>

	* faq.texi (Escape sequences in shell output): Note that ansi-color is
	now enabled by default.

2010-02-28  Michael Albinus  <michael.albinus@gmx.de>

	* dbus.texi (Errors and Events): D-Bus messages are retrieved only,
	when Emacs runs in interactive mode.  (Bug#5645)

2010-02-16  Glenn Morris  <rgm@gnu.org>

	* nxml-mode.texi (Commands for locating a schema): Fix keybinding.

2010-02-05  Mark A. Hershberger  <mah@everybody.org>

	* ede.texi, eieio.texi, semantic.texi: Use standard direntry format.

2010-01-21  Katsumi Yamaoka  <yamaoka@jpl.org>

	* gnus.texi (Score File Format): Fix typo.

2010-01-19  Mark A. Hershberger  <mah@everybody.org>

	* cc-mode.texi: Replace references to obsolete c-subword-mode.

2010-01-18  Juanma Barranquero  <lekktu@gmail.com>

	* ada-mode.texi (Project File Overview): Fix typo.

2010-01-17  Chong Yidong  <cyd@stupidchicken.com>

	* semantic.texi: Add Richard Y. Kim credit.

	* eieio.texi (Making New Objects): Fix typo (Bug#5406).

2010-01-17  Michael Albinus  <michael.albinus@gmx.de>

	* tramp.texi (Frequently Asked Questions): Add GNU Emacs 23 and
	SXEmacs 22 to the supported systems.  New item for hung ssh sessions.

2010-01-17  Glenn Morris  <rgm@gnu.org>

	* calc.texi (Reporting Bugs): Don't mention format of repository.

	* woman.texi (Bugs): Make "Emacs repository" less specific,
	and the URL for same more specific.

	* faq.texi (Latest version of Emacs): The repository is now Bazaar.

2010-01-17  Juanma Barranquero  <lekktu@gmail.com>

	* ede.texi (ede-step-project, ede-proj-target):
	* tramp.texi (Remote processes): Fix typos.

2010-01-16  Mario Lang  <mlang@delysid.org>

	* ede.texi (ede-target):
	* org.texi (Refiling notes): Remove duplicated words.

2010-01-04  Stefan Monnier  <monnier@iro.umontreal.ca>

	* gnus.texi (Posting Styles): Use with-current-buffer.
	* calc.texi (Defining Simple Commands): Prefer save-current-buffer.

2010-01-02  Kevin Ryde  <user42@zip.com.au>

	* eieio.texi (Naming Conventions): Correction to xref on elisp
	coding conventions, is "Tips" node not "Standards".

2009-12-24  Chong Yidong  <cyd@stupidchicken.com>

	* calc.texi (General Mode Commands): Calc file should be in .emacs.d.

	* faq.texi (New in Emacs 22): Max buffer size is now 512 MB.

2009-12-18  Katsumi Yamaoka  <yamaoka@jpl.org>

	* gnus.texi (Direct Functions): Add missing port number to tls method.

2009-12-15  Juanma Barranquero  <lekktu@gmail.com>

	* makefile.w32-in (INFO_TARGETS, DVI_TARGETS, clean): Add edt.
	($(infodir)/edt, edt.dvi): New targets.

2009-12-15  Glenn Morris  <rgm@gnu.org>

	* Makefile.in (INFO_TARGETS, DVI_TARGETS): Add edt.
	(edt, $(infodir)/edt, edt.dvi): New targets.
	* edt.texi: New file (etc/edt-user.doc converted to Texinfo).

	* Makefile.in (PDF_TARGETS, pdf): New.
	(clean): Add *.pdf.
	Add pdf rules for all manuals.

2009-12-15  Jay Belanger  <jay.p.belanger@gmail.com>

	* calc/calc.texi (Radix Modes): Clarify two's complement notation.

2009-12-14  Chong Yidong  <cyd@stupidchicken.com>

	* sem-user.texi (Semantic mode, Idle Scheduler, Smart Completion)
	(Smart Jump, Analyzer Debug): Copyedits.
	(Semantic mode user commands): Link to new nodes.
	(Speedbar, SymRef, MRU Bookmarks, Sticky Func Mode)
	(Highlight Func Mode, Tag Decoration Mode): New nodes, from the
	upstream Semantic manual.

	* semantic.texi (Introduction): Minor fix to diagram.

2009-12-09  Michael Albinus  <michael.albinus@gmx.de>

	* eshell.texi (History): Add the other built-in variables.
	(Built-ins): Explain built-ins, and how to apply the external commands.
	Add `history', `su' and `sudo'.

	* tramp.texi (Remote processes): Add missing <RET> in the example.

2009-12-01  Bill Wohler  <wohler@newt.com>

	* mh-e.texi (Searching): Use mh vfolder_format and fix typo in database
	path for mairix example.  Specify -q in namazu example since namazu is
	excessively garrulous.

2009-11-29  Michael Albinus  <michael.albinus@gmx.de>

	* tramp.texi (Remote processes): Improve eshell example with "su"
	and "sudo" commands.

2009-11-28  Chong Yidong  <cyd@stupidchicken.com>

	* semantic.texi (Analyzer Internals): Rename from Analyzer.

	* sem-user.texi (Semantic mode user commands): Fix key syntax.
	Document semantic-complete-analyze-inline.
	(Semanticdb search debugging commands): Minor clarification.
	(Analyzer, Smart Completion, Smart Summary, Smart Jump)
	(Analyzer Debug): New nodes, adapted from the upstream Semantic user
	manual.
	(Semantic mode): Link to Idle Scheduler.

2009-11-28  Kevin Ryde  <user42@zip.com.au>

	* cl.texi (Porting Common Lisp): Update EIEIO dead ftp link to a
	@pxref, now EIEIO is in Emacs.

	* erc.texi (Development): Correction to git tutorial url.

2009-11-26  Glenn Morris  <rgm@gnu.org>

	* faq.texi (Latest version of Emacs): Mention stability of development
	version.
	(Problems with very large files): Max buffer size increase in 23.2.
	(VM): VM has moved house again.

2009-11-22  Jay Belanger  <jay.p.belanger@gmail.com>

	* calc.texi (Radix modes): Discuss alternate bases for two's complement
	notations.

2009-11-20  Carsten Dominik  <dominik@u016822.science.uva.nl>

	* org.texi (Column attributes): Fix documentation of new operators.

2009-11-20  Chong Yidong  <cyd@stupidchicken.com>

	* sem-user.texi (Semanticdb Search Configuration): Rearrange nodes.
	(Search Throttle, Semanticdb Roots, Include paths, Idle Scheduler)
	(Idle Completions Mode): Numerous copyedits.

2009-11-17  Juanma Barranquero  <lekktu@gmail.com>

	* semantic.texi (Semantic Internals, Glossary):
	* sem-user.texi (Semantic mode, Include paths, Idle Scheduler)
	(Semanticdb search debugging commands): Fix typos.

2009-11-16  Jay Belanger  <jay.p.belanger@gmail.com>

	* calc.texi (Radix modes): Mention twos-complement notation.

2009-11-16  Juanma Barranquero  <lekktu@gmail.com>

	* makefile.w32-in (INFO_TARGETS, DVI_TARGETS, clean): Add semantic.
	($(infodir)/semantic, semantic.dvi): New targets.

2009-11-16  Chong Yidong  <cyd@stupidchicken.com>

	* Makefile.in: Build the Semantic manual.

	* semantic.texi, sem-user.texi: New files, adapted from the Semantic
	repository.

2009-11-16  Michael Albinus  <michael.albinus@gmx.de>

	* dbus.texi (Receiving Method Calls): New defun
	`dbus-unregister-service'.

2009-11-15  Carsten Dominik  <carsten.dominik@gmail.com>

	* org.texi (Speed keys): New section.

2009-11-13  Michael Albinus  <michael.albinus@gmx.de>

	* dbus.texi (Type Conversion): Fix typo.
	(Asynchronous Methods): Rename `dbus-registered-functions-table' to
	`dbus-registered-objects-table'.
	(Receiving Method Calls): New defun `dbus-register-property'.
	Move `dbus-unregister-object' here.

2009-11-13  Carsten Dominik  <carsten.dominik@gmail.com>

	* org.texi: Removed @Ie, @ie, @Eg, @eg macros.

2009-11-13  James TD Smith  <ahktenzero@mohorovi.cc>

	* org.texi (Column attributes): Add the new age summary operators.
	Also, mention the fact you can only use one summary operator per
	property.

2009-11-13  John Wiegley  <johnw@newartisans.com>

	* org.texi (Tracking your habits): Add a new section in the
	manual about how to track habits.
	(Resolving idle time): Add a section on how idle and
	dangling clocks are resolved.

2009-11-13  Carsten Dominik  <carsten.dominik@gmail.com>

	* org.texi (Agenda commands): Document the new `i' command.
	(Inserting deadline/schedule): Document logging changes
	of scheduling and deadline times stamps.
	(In-buffer settings): Document the in-buffer keywords for logging
	changes of scheduling and deadline times stamps.
	(Structure editing, Plain lists): Document indentation
	cycling in empty entries with TAB.
	(Archiving): Document the default archiving command.
	(Moving subtrees): Document the new keys for archiving.
	(Internal archiving): Fix incorrect key.
	(Agenda commands): Document the TODO set switching commands.
	(Agenda commands): Document the new archiving keys.
	(Clocking work time): Better description on how to save
	and restore a clock.
	(Resolving idle time): Mention the x11idle program to get true
	idleness also under X11.
	(Resolving idle time): Use @kbd instead of @key for normal
	letters, because this is how he rest of the manual does this.
	(Pushing to MobileOrg): Mention that `org-directory'
	should be set.
	(Agenda commands): Document that SPC is a filter for
	any tag.
	(Search view): Rename from "Keyword search".
	(Capure): New chapter.
	(Markup): New chapter.
	(Links in HTML export, Images in HTML export):
	Extend the section titles.
	(Images in HTML export): Document the align option.
	(Text areas in HTML export): Extend the section title.
	(Images in LaTeX export): Explain image placement in LaTeX.

2009-11-10  Glenn Morris  <rgm@gnu.org>

	* sc.texi (Hints to MUA Authors): MUA should do any decoding.

2009-11-08  Michael Albinus  <michael.albinus@gmx.de>

	* tramp.texi (Auto-save and Backup): Disable backups just for a
	method.

	* trampver.texi: Update release number.

2009-11-07  Michael Albinus  <michael.albinus@gmx.de>

	Sync with Tramp 2.1.17.

	* trampver.texi: Update release number.

2009-10-29  Glenn Morris  <rgm@gnu.org>

	* texinfo.tex: Update to version 2009-08-14.15 from ftp://tug.org/tex/.

2009-10-23  Michael Albinus  <michael.albinus@gmx.de>

	* tramp.texi (External methods): Temporary files are kept for
	`rsync' and `rsyncc' methods.

2009-10-09  Juanma Barranquero  <lekktu@gmail.com>

	* eieio.texi: Fix typos.

2009-10-07  Chong Yidong  <cyd@stupidchicken.com>

	* cl.texi (Argument Lists): Clarify explicit keyword arguments.

2009-10-07  Juanma Barranquero  <lekktu@gmail.com>

	* makefile.w32-in (INFO_TARGETS, DVI_TARGETS, clean): Add eieio, ede.
	($(infodir)/eieio, eieio.dvi, $(infodir)/ede, ede.dvi): New targets.

2009-10-07  Chong Yidong  <cyd@stupidchicken.com>

	* Makefile.in: Build EIEIO and EDE manuals.

2009-10-07  Eric Ludlam  <zappo@gnu.org>

	* eieio.texi:
	* ede.texi: New files.

2009-10-05  Michael Albinus  <michael.albinus@gmx.de>

	* tramp.texi (Remote processes): Association of a pty is not supported.

2009-10-01  Carsten Dominik  <carsten.dominik@gmail.com>

	* org.texi (Pushing to MobileOrg): Document `org-mobile-files'.
	(Processing LaTeX fragments): Document that the size of images can be
	changes using the variable `org-format-latex-options'.
	(The date/time prompt, Timestamps): Be more accurate over ISO format
	dates and times.
	(Visibility cycling): Document showeverything keyword.
	(In-buffer settings): Document showeverything keyword.
	(Setting up the staging area): Fix the example.
	(MobileOrg): New section.
	(Agenda commands, Exporting Agenda Views): Document exporting the
	agenda view to Org files.

2009-09-28  Michael Albinus  <michael.albinus@gmx.de>

	* tramp.texi (History): Add IMAP support.
	(External methods): Add `imap' and `imaps' methods.
	(GVFS based methods): Add indices for `davs'.
	(Password handling): Rename anchors.  Add IMAP entries for
	~/.authinfo.gpg.

	* trampver.texi: Set default value of `emacsimap'.

2009-09-22  Daiki Ueno  <ueno@unixuser.org>

	* gnus.texi (Security): Document mm-sign-option and mm-encrypt-option.

2009-09-13  Chong Yidong  <cyd@stupidchicken.com>

	* dired-x.texi (Technical Details):
	Delete dired-up-directory (Bug#4292).

2009-09-03  Michael Albinus  <michael.albinus@gmx.de>

	* tramp.texi (Frequently Asked Questions): New item for emacsclient.

2009-09-02  Carsten Dominik  <carsten.dominik@gmail.com>

	* org.texi (Effort estimates): Document new effort setting commands.
	(Agenda commands): Document the new keys fro agenda time motion.
	Document entry text mode.  Improve documentation of the keys to include
	inactive time stamps into the agenda view.
	(Feedback): Document the new bug report command.
	(Structure editing): Add an index entry for the sorting of subtrees.

2009-09-02  Teodor Zlatanov  <tzz@lifelogs.com>

	* auth.texi (Help for users): Corrected markup.

2009-09-02  Glenn Morris  <rgm@gnu.org>

	* emacs-mime.texi (time-date): Mention float-time.

2009-08-30  Jay Belanger  <jay.p.belanger@gmail.com>

	* calc.texi (Simplifying Formulas): Improve the wording.

2009-08-29  Teodor Zlatanov  <tzz@lifelogs.com>

	* auth.texi: Rewritten for coverage and clarity.

2009-08-29  Katsumi Yamaoka  <yamaoka@jpl.org>

	* gnus.texi (Expiring Mail):
	Mention gnus-mark-copied-or-moved-articles-as-expirable.
	(Various Various): Mention gnus-safe-html-newsgroups.

	* gnus-news.texi: Mention
	gnus-mark-copied-or-moved-articles-as-expirable.

	* emacs-mime.texi (Display Customization): Add xref to
	gnus-safe-html-newsgroups.

2009-08-28  Michael Albinus  <michael.albinus@gmx.de>

	* tramp.texi (Version Control): Remove.
	(Obtaining Tramp): Update cvs checkout command.  Remove nightly tarballs
	reference.
	(External methods): Correct `scpc' concept index entries.  New method
	`rsyncc'.
	(External packages): New subsections "Filename completion" and "File
	attributes cache".

2009-08-27  Jay Belanger  <jay.p.belanger@gmail.com>

	* calc.texi (Rewrite Rules): Improve the example.
	(Simplifying Formulas): Explain use of the I and H flags for
	simplification.

2009-08-25  Michael Albinus  <michael.albinus@gmx.de>

	* dbus.texi (Bus names): Add optional parameter TIMEOUT to dbus-ping.
	Describe autostart behavior of dbus-ping.
	(Synchronous Methods, Asynchronous Methods): Use English numeric format
	for timeout values.
	(Top): Remove footnote saying D-Bus is not enabled by
	default.  (Bug#4256)

2009-08-23  Daiki Ueno  <ueno@unixuser.org>

	* epa.texi (Quick start): Don't refer to nonexistent epa-mode.
	Reported by Jari Aalto (Bug#4211).
	(Mail-mode integration): Mention epa-mail-mode and
	epa-global-mail-mode.
	(Encrypting/decrypting *.gpg files): Don't refer to nonexistent
	epa-setup.

2009-08-16  Michael Albinus  <michael.albinus@gmx.de>

	* dbus.texi (Asynchronous Methods): Allow nil handler.

2009-08-15  Michael Kifer  <kifer@cs.stonybrook.edu>

	* ediff.texi (ediff-current-file): Add information about this new function.

	* viper.texi: Add information about C-s in viper's search command.

2009-08-09  Colin Williams  <lackita@gmail.com>  (tiny change)

	* calc.texi (Date Forms): Fix typos.

2009-08-08  Glenn Morris  <rgm@gnu.org>

	* org.texi (Agenda commands): Restore clobbered change.

2009-08-07  Eli Zaretskii  <eliz@gnu.org>

	* calc.texi (Graphics, Devices): Update with the peculiarities of
	operation on MS-Windows.

2009-08-06  Carsten Dominik  <carsten.dominik@gmail.com>

	* org.texi (Publishing action): Improve documentation of file
	names when publishing to the source directory.
	(Clean view): Document `org-indent-mode'.
	(Clocking work time): Add documentation for the
	new :timetamp option when creating a clock report.
	(Paragraphs): Fix many typos.
	(Plain lists): Remove duplicate explanation about the
	`C-c *' command.
	(Literal examples): Update to reflect the new behavior
	of the -n -r -k switches when exporting source code examples.
	(Structure editing): Add information about `C-c *',
	converting a plain list into a list of Org items.
	(Remember): Small rephrasing of the paragraph
	describing remember.el.  Also mentioned that remember.el is part
	of Emacs 23, not Emacs 22.
	(Clocking work time): Add documentation about
	displaying the current clocking time against the effort estimate.
	Also add a footnote about using `org-clock-in-prepare-hook' to add
	an effort estimate on the fly, just before clocking it.
	(Footnotes): Document automatic renumbering and
	sorting.
	(Agenda commands): Document new bulk commands.
	(Plain lists): Document new behavior of
	`org-cycle-include-plain-lists'.
	Hyphenation only in TeX.
	(Clocking work time): Document the key to update effort
	estimates.
	(Clocking work time): Document the clock time display.
	(Structure editing, TODO basics): Document new
	variables.
	(Column attributes): Document new colciew operators.
	(Publishing options): Document :xml-declaration.
	(Tracking TODO state changes): Document the
	LOG_INTO_DRAWER property.
	(Literal examples): Document the new implementation for
	editing source code.
	(Publishing action): Mention the new publishing
	function, to publish an Org source file.
	(Publishing links): Mention how to link to an Org source file.
	(Macro replacement): Document new macros.
	(Handling links): Document type-specific completion
	when inserting links.
	(Structure editing, Plain lists): Improve documentation
	on sorting.
	(Internal links): Document custom ids for links.
	(Handling links): Document custom ids for links.
	(CSS support): Document new class.
	(Refiling notes): Document the possibility to create new nodes
	during refiling.
	(Agenda commands): Document the "?" operator to find
	tasks without effort setting.
	(Exporting agenda information): Section moved.
	(RSS Feeds): New section.
	(Built-in table editor): Document M-e and M-a navigate
	inside table field.
	(Stuck projects): Docment that projects identified as
	un-stuck will still be searchd for stuck sub-projects.
	(Paragraphs): Document centering.
	(Creating timestamps, Agenda commands): Document new
	behavior when changing time stamps.
	(Structure editing): Document the new command
	`org-clone-subtree-with-time-shift'.
	(Publishing): Refresh this chapter.
	(Export options, Export options, In-buffer settings):
	Document the new keywords.
	(Matching tags and properties): Collect all
	documentation about tags/property matches here.
	(Setting tags): Document `org-tag-persistent-alist'.
	(Weekly/daily agenda): New section.
	(Orgstruct mode): Describe `orgstruct++-mode'.
	(Drawers): Mention the LOGBOOK drawer.
	(Export options, Sectioning structure): Document the
	#+LEATEX_HEADER in-buffer setting.
	(Bugs): Section removed.
	(Hooks): New section.
	(Add-on packages): Move here from old location.
	(Context-sensitive commands): New section.
	(Setting tags): Document newline option.
	(Global TODO list, Matching tags and properties):
	Mention more variables.
	(Checkboxes): Update to changed command behavior.

2009-08-02  Eric Yu  <sucode@gmail.com>  (tiny change)

	* speedbar.texi (Basic Key Bindings): Fix typo.

2009-07-30  Jay Belanger  <jay.p.belanger@gmail.com>

	* calc.texi (Vector/Matrix Functions): Add index entries for both
	"v" and "V" key bindings.  Mention that `calc-matrix-brackets' only
	affects matrices with more than one row.
	(Help Commands): Add index entries for "prefix ?" key bindings.

2009-07-29  Jay Belanger  <jay.p.belanger@gmail.com>

	* calc.texi (Stack Manipulation Commands): Add documentation for
	`calc-transpose-lines'.

2009-07-27  Michael Albinus  <michael.albinus@gmx.de>

	* dbus.texi (Receiving Method Calls): Describe special return value
	`:ignore'.

2009-07-24  Alan Mackenzie  <acm@muc.de>

	* cc-mode.texi (Config Basics, File Styles): Document that at mode
	initialization, any individual variable setting now takes precedence
	over one done via c-file-style/c-file-offsets.

2009-07-21  Jay Belanger  <jay.p.belanger@gmail.com>

	* calc.texi (Undoing Mistakes): Mention that the undo list will be
	truncated when Calc is quit.
	(Customizing Calc): Document `calc-undo-length'.

2009-07-20  Chong Yidong  <cyd@stupidchicken.com>

	* calc.texi (About This Manual): Don't mention chapter numbers in text.

2009-07-11  Kevin Ryde  <user42@zip.com.au>

	* pcl-cvs.texi (About PCL-CVS):
	* widget.texi (Basic Types):
	Fix cross-references.

2009-07-01  Andreas Schwab  <aschwab@redhat.com>

	* dbus.texi (Type Conversion): Don't use literal control character.

2009-07-01  Michael Albinus  <michael.albinus@gmx.de>

	* tramp.texi (GVFS based methods): New section.
	(Remote processes): Processes for GVFS based methods run locally.

2009-06-30  Michael Albinus  <michael.albinus@gmx.de>

	* tramp.texi (Inline methods, External methods, Gateway methods):
	Avoid the words "kludge" and hack".
	(External methods): Add `synce' method.

	* trampver.texi: Update release number.

2009-06-22  Michael Albinus  <michael.albinus@gmx.de>

	Sync with Tramp 2.1.16.

	* tramp.texi (History): Add GVFS support.
	(External methods): Precise `rsync' description.  Add `dav', `davs' and
	`obex' methods.  Add 'tramp-gvfs-methods' option.
	(Multi-hops): Cells of `tramp-default-proxies-alist' can also be Lisp
	forms.
	(Remote Programs): Introduce `tramp-own-remote-path'.
	(Remote processes): New subsection "Running remote programs that create
	local X11 windows".
	(Frequently Asked Questions): Improve code for disabling vc.

	* trampver.texi: Update release number.  Set default value of
	`emacsgvfs'.

2009-06-21  Chong Yidong  <cyd@stupidchicken.com>

	* Branch for 23.1.

2009-06-17  Glenn Morris  <rgm@gnu.org>

	* faq.texi (Obtaining the FAQ): Add reference to Savannah.
	(Latest version of Emacs): Mention source code repository.

2009-06-16  Glenn Morris  <rgm@gnu.org>

	* faq.texi (Top): Language tweak.
	(Extended commands): Most people have arrow keys.
	(Emacs manual): Say how to follow info links.
	(File-name conventions): Change title a bit.  Explain about source
	versus installed.  Condense etc description.
	(Guidelines for newsgroup postings): Mention Savannah list page.
	(Newsgroup archives): Simplify.
	(Contacting the FSF): Add contact URL.
	(Emacs Lisp documentation): Printed version not always available.
	(Installing Texinfo documentation): Explain how by hand installation is
	not normally needed.  Use add-to-list.  Remove duplicate reference.
	(Informational files for Emacs): Move info on Help menu here from
	"File-name conventions".
	(Help installing Emacs): Tweak uref.
	(Obtaining the FAQ): Mention repository.
	(Origin of the term Emacs): Explain "ITS".
	(Changing load-path): Use add-to-list.
	(Automatic indentation): Clarify this is for Text mode.
	Don't mention Indented Text mode.
	(Finding Emacs on the Internet): The FSF does not seem to offer a
	deluxe distribution on CD anymore.

2009-06-16  Glenn Morris  <rgm@gnu.org>

	* faq.texi (Top): Mention which Emacs version this FAQ is about.
	Recommend the latest release.  Mention how to get older FAQs.
	Recommend the Emacs manual.
	(Guidelines for newsgroup postings): Discourage cross-posts.
	(Underlining paragraphs): Remove.
	(Editing MS-DOS files): Remove pre-Emacs 20 information.
	(Bugs and problems): Update key-binding.
	(Problems with very large files): Mention 64-bit.
	(Shell process exits abnormally): Remove.
	(Problems with Shell Mode): Rename and update.
	(Spontaneous entry into isearch-mode)
	(Problems talking to certain hosts): Remove.  This is old information,
	in etc/PROBLEMS if needed.
	(Emacs takes a long time to visit files, Updating Emacs): Remove.
	(Dired claims that no file is on this line): Update.
	(Installing Emacs, Problems building Emacs): Simplify.
	(Emacs for MS-DOS): Refer to msdos/INSTALL rather than duplicating
	information.
	(Emacs for MS-Windows): Rename from "Emacs for Windows".  Simplify.
	(Emacs for Mac OS X): Rename from "Emacs for Apple computers".
	(JDEE): "JDEE", not "JDE".
	(Handling C-s and C-q with flow control, Binding C-s and C-q):
	Remove.  This is old information, in etc/PROBLEMS if needed.
	(stty and Backspace key, Kanji and Chinese characters): Remove.
	(Right-to-left alphabets): Update section.
	(Changing the included text prefix): Gnus uses message-yank-prefix.
	Add cross-reference to Supercite manual.
	(Saving a copy of outgoing mail): Simplify output file description.
	(Expanding aliases when sending mail): Refer to Emacs manual.
	Remove old info about RFC822.
	Correct description of how to rebuild aliases.
	(Rmail writes to /var/spool/mail): Update location from /usr/spool/mail.
	(MIME with Emacs mail packages)
	(Viewing articles with embedded underlining)
	(Saving a multi-part Gnus posting, Gnus hangs for a long time):
	Remove old sections.
	(Killing based on nonstandard headers): Remove.  Scoring is preferable,
	and is well-documented in the Gnus manual.
	(Reading news with Emacs): Merge "Learning more about Gnus" into here.
	(Making Gnus faster): Rename from "Starting Gnus faster".
	Merge "Catch-up is slow in Gnus" into here.

2009-06-14  Glenn Morris  <rgm@gnu.org>

	* faq.texi (Status of Emacs): Re-order with most recent releases first.
	(New in Emacs 23): New section.
	(Handling C-s and C-q with flow control): Add xref.

2009-06-13  Glenn Morris  <rgm@gnu.org>

	* faq.texi (Setting up a customization file): Grammar fix.
	Customize is no longer "new".
	(Displaying the current line or column): Line-number mode is on by
	default.  Don't mention `column' package.  Mention linum.el.
	(Turning on abbrevs by default): Explain how to do it for buffers,
	modes, and everywhere.
	(Associating modes with files): Use add-to-list.  Don't mention Emacs
	19.
	(Highlighting a region): On by default since 23.1.
	(Replacing highlighted text): Update doc quote.
	(Working with unprintable characters): Don't mention search-quote-char.
	(Using an already running Emacs process): Gnuclient is probably not an
	enhancement these days.
	(Indenting switch statements): Remove mention of pre-Emacs 20.
	(Horizontal scrolling): Abbreviate Emacs 20 description.
	(Replacing text across multiple files): Fix name of dired command.
	(Disabling backups): Use require not load.
	(Learning more about Gnus): Add cross-refs to Gnus manual and FAQ.

2009-06-13  Bill Wohler  <wohler@newt.com>

	Release MH-E manual version 8.2.

	* mh-e.texi (VERSION, EDITION, UPDATED, UPDATE-MONTH): Update for
	release 8.2.

2009-06-13  Glenn Morris  <rgm@gnu.org>

	* faq.texi: Remove the term "on-line" (meaning "Info") throughout, since
	in this day and age the common meaning is "on the web".
	(copying): Use @copyright in all cases.
	(Basic keys): Remove reference to deleted manual node "Text Characters".
	(File-name conventions): Use GNU as an example rather than SERVICE.
	default.el lives in site-lisp.  Update Info directory location.
	(Real meaning of copyleft): GPL actions have been brought, but all
	settled out of court.
	(Guidelines for newsgroup postings): Shorten section title.
	Simplify comp.emacs description.
	(Newsgroup archives): Change Google URL.  Describe Gmane.
	(Unsubscribing from Emacs lists): Remove discussion of "distribution
	points".  Mention List-Unsubscribe header.
	(Contacting the FSF): Update email and URLs.
	(Basic editing): Mention F1 for help.
	(Installing Texinfo documentation): Refer to Texinfo website rather
	than ftp server.
	(Printing a Texinfo file): Mention texi2pdf.
	(Informational files for Emacs): Don't describe FTP or SERVICE, they
	are just stubs nowadays.
	(Latest version of Emacs): Explain version numbers.
	(Spell-checkers, Checking TeX and *roff documents): Remove sections.
	(Turning on syntax highlighting): No need to mention hilit19 any more.
	(Finding Emacs on the Internet): Refer to URLs rather than DISTRIB, FTP.
	(Modes for various languages): Remove section.
	(Major packages and programs): Remove most version and maintainer
	information - it's hard to keep up-to-date, and adds nothing.
	Similarly with direct links to mailing lists.
	(Spell-checkers): Rename node from Ispell.  Mention Aspell and Hunspell.
	(Mailcrypt): Remove section - mailcrypt has not been updated in mnay
	years, and Emacs comes with tools for this now.
	(Patch): Remove section - this is a standard tool.
	(Using function keys under X): Remove section.

2009-06-12  Glenn Morris  <rgm@gnu.org>

	* faq.texi (Viewing Info files outside of Emacs): Xinfo is no more.
	(Help installing Emacs): Remove reference to deleted X11 node.
	(Associating modes with files): Interpreter-mode-alist is no longer
	subservient to auto-mode-alist.
	(Installing Emacs): Change future Emacs version.
	(Linking with -lX11 fails): Remove old section.
	(Packages that do not come with Emacs): Update ELL location.
	Emacs Lisp archive is dead.
	(Emacs for Windows): Remove reference to old CE port.
	(Emacs for OS/2, Emacs for Atari ST, Emacs for the Amiga)
	(Emacs for VMS and DECwindows): Remove old ports.
	(Emacs for GNUstep): Rename from "Emacs for NeXTSTEP" and update.
	(Removing flashing messages): Remove section about non-existent Gnus
	option.

	* faq.texi (Top): Add @top command.
	Remove the optional arguments from all @node commands: makeinfo can
	generate these automatically, and it is easier to edit and rearrange
	nodes without them.

2009-06-11  Glenn Morris  <rgm@gnu.org>

	* faq.texi (Common acronyms): Remove no-longer-existing OSF.
	(The LPF): Make the updated URL the sole reference point.
	(Learning how to do something): Update refcard price and format.
	(Getting a printed manual): Sources in doc/emacs/, not man/.
	Also available in PDF format.  Since the page count varies, be less
	precise.
	(Informational files for Emacs): Remove references to deleted files
	LPF and SUN-SUPPORT, and to UUCP.
	(Obtaining the FAQ): Refer to the service web-page rather than SERVICE.
	Remove many obsolete ways to get the FAQ, which now seems only to be
	distributed with Emacs.
	(Mail and news): Remove sections about Rmail Babyl that no longer apply.

2009-06-09  Chong Yidong  <cyd@stupidchicken.com>

	* org.texi (Org Plot): Fix tags (Bug#3507).
	(Workflow states, Agenda commands): Fix tags (Bug#3508).

	* ada-mode.texi (Installation, Compile commands)
	(Project File Overview, No project files, Set compiler options)
	(Use GNAT project file, Use multiple GNAT project files)
	(Identifier completion): Use @samp for menu items, and @kbd for key
	sequences (Bug#3504).

2009-06-04  Daiki Ueno  <ueno@unixuser.org>

	* gnus.texi (Security): Fix wording; add a link to epa.info.

2009-06-04  Ryan Yeske  <rcyeske@gmail.com>

	* message.texi (Header Commands): Fix descriptions to match
	keybindings.

2009-04-22  Daiki Ueno  <ueno@unixuser.org>

	* gnus.texi (Security): Mention that EasyPG is the current default.

2009-04-13  Chong Yidong  <cyd@stupidchicken.com>

	* ediff.texi (Session Commands): Fix typo.

2009-04-05  Reiner Steib  <Reiner.Steib@gmx.de>

	* gnus-faq.texi (FAQ 8-4): Fix wrong group name of
	news.software.readers.  Reported by Florian Rehnisch.

2009-04-02  Glenn Morris  <rgm@gnu.org>

	* auth.texi: Capitalize direntry.

	* mairix-el.texi: Copy the direntry from ../../info/dir, and avoid
	using a period in the entry name.  (Bug#2797)

2009-03-03  Juanma Barranquero  <lekktu@gmail.com>

	* makefile.w32-in (INFO_TARGETS, DVI_TARGETS, clean): Add auth.
	($(infodir)/auth, auth.dvi): New targets.

2009-03-03  Glenn Morris  <rgm@gnu.org>

	* auth.texi: Fix @setfilename.

	* Makefile.in (INFO_TARGETS, DVI_TARGETS): Add auth.
	(auth, $(infodir)/auth, auth.dvi): New rules.

2009-02-25  Glenn Morris  <rgm@gnu.org>

	* faq.texi (Emacs for minimalists): New node.  (Bug#2452)

2009-02-23  Katsumi Yamaoka  <yamaoka@jpl.org>

	* gnus.texi (NoCeM): Fix description of gnus-use-nocem.

2009-02-23  Katsumi Yamaoka  <yamaoka@jpl.org>

	* gnus.texi (NoCeM): Update default values for gnus-nocem-groups,
	gnus-nocem-issuers, and gnus-nocem-verifyer.

2009-02-20  Juanma Barranquero  <lekktu@gmail.com>

	* ada-mode.texi (Project files, Automatic Casing):
	* dbus.texi (Signals):
	* gnus.texi (Selecting a Group, Filtering Incoming Mail):
	* mh-e.texi (HTML):
	* nxml-mode.texi (Locating a schema)
	(Using the document's URI to locate a schema):
	* org.texi (Footnotes, Using the mapping API):
	* rcirc.texi (Channels): Remove duplicate words.

2009-02-20  Glenn Morris  <rgm@gnu.org>

	* dired-x.texi (Miscellaneous Commands):
	* gnus.texi: Minor updates for mbox Rmail.

2009-02-16  Karl Berry  <karl@gnu.org>

	* ada-mode.texi, auth.texi, autotype.texi, calc.texi, cc-mode.texi:
	* cl.texi, dbus.texi, dired-x.texi, ebrowse.texi, ediff.texi:
	* emacs-mime.texi, epa.texi, erc.texi, eshell.texi, eudc.texi:
	* faq.texi, flymake.texi, forms.texi, gnus-coding.texi, gnus.texi:
	* idlwave.texi, info.texi, mairix-el.texi, message.texi, mh-e.texi:
	* newsticker.texi, nxml-mode.texi, org.texi, pcl-cvs.texi:
	* pgg.texi, rcirc.texi, reftex.texi, remember.texi, sasl.texi:
	* sc.texi, ses.texi, sieve.texi, smtpmail.texi, speedbar.texi:
	* tramp.texi, url.texi, vip.texi, viper.texi, widget.texi, woman.texi:
	Consistently use @insertcopying in the Top node,
	@contents at the front (after @end titlepage),
	and @direntry after @copying.  (Bug#1988)

2009-02-13  Teodor Zlatanov  <tzz@lifelogs.com>

	* auth.texi: New file documenting auth-source.

2009-02-13  Carsten Dominik  <dominik@science.uva.nl>

	* org.texi (Org Plot): Fix link.

2009-02-09  Daiki Ueno  <ueno@unixuser.org>

	* epa.texi (Mail-mode integration): Mention the way to do
	"encrypt-to-self".  (Bug#1807)

2009-02-05  Arni Magnusson  <arnima@hafro.is>  (tiny change)

	* ada-mode.texi (No project files): Fix typo.  (Bug#2214)

2009-02-04  Reiner Steib  <Reiner.Steib@gmx.de>

	* gnus-news.texi: Print version about Incoming*.

2009-02-02  Carsten Dominik  <dominik@science.uva.nl>

	* org.texi (Structure editing, Handling links)
	(Fast access to TODO states, Javascript support): Make standard docs
	correctly reflect default variable settings.

2009-02-02  Glenn Morris  <rgm@gnu.org>

	* org.texi: Fix typos.

2009-02-01  Michael Albinus  <michael.albinus@gmx.de>

	Sync with Tramp 2.1.15.

	* trampver.texi: Update release number.

2009-01-31  Carsten Dominik  <carsten.dominik@gmail.com>

	* org.texi (TODO dependencies): Document TODO dependencies on
	checkboxes.

2009-01-30  Carsten Dominik  <dominik@science.uva.nl>

	* org.texi (TODO dependencies): Document key binding for toggling
	ORDERED property.

2009-01-28  Michael Albinus  <michael.albinus@gmx.de>

	* dbus.texi (Errors and Events): Fix typos.  Describe second parameter
	of hook functions.

2009-01-28  Carsten Dominik  <dominik@science.uva.nl>

	* org.texi (TODO dependencies): New section.

2009-01-27  Carsten Dominik  <dominik@science.uva.nl>

	* org.texi (Plain lists, TODO basics, Priorities)
	(Multiple sets in one file, Conflicts): Document interaction with
	`shift-selection-mode'.

2009-01-27  Jay Belanger  <jay.p.belanger@gmail.com>

	* calc.texi (Embedded Mode, Algebraic-Style Calculations):
	Make Calc the subject of sentences.
	(Rearranging Formulas using Selections): Discuss new options
	for `j *'.

2009-01-26  Michael Albinus  <michael.albinus@gmx.de>

	* dbus.texi (Errors and Events): New variable dbus-event-error-hooks.

2009-01-26  Glenn Morris  <rgm@gnu.org>

	* org.texi: Fix typos.

2009-01-26  Bill Wohler  <wohler@newt.com>

	* mh-e.texi (EDITION, UPDATED): Update.

2009-01-25  Carsten Dominik  <dominik@science.uva.nl>

	* org.texi (References): Add information about remote references.
	(Built-in table editor): Document `C-c RET' in tables.
	(Math symbols, Quoting LaTeX code): Mention that simple
	LaTeX macros survive LaTeX export.
	(Images in LaTeX export): Show how to create a reference to a
	figure.
	(Sectioning structure): Document that the LaTeX class can be
	specified in a property.
	(Text areas in HTML export): New section.
	(External links): Add examples for text search and ID links.
	(Built-in table editor): Remove the descriptio of `C-c
	C-q', it not longer works.
	(Literal examples): Document that a space must follow
	the colon in short examples.
	(Relative timer): Document `org-timer-stop'.
	(Footnotes): New section.
	(Footnote markup): Shorten section and refer to new Footnote
	section.
	(Literal examples): Add documentation for line
	numbering in and references to code examples.
	(CSS support): Fix the description of default CSS styles.
	(Capturing column view): Document
	"file:path/to/file.org" as an allowed value for the ID property of
	a dynamic block copying column view.

2009-01-23  Stephen Eglen  <stephen@gnu.org>

	* mh-e.texi (Getting Started): Describe $MH.

2009-01-21  Michael Albinus  <michael.albinus@gmx.de>

	* tramp.texi (all): Harmonize usage of "external method",
	"external transfer method" and "out-of-band method".
	(Connection types): Precise the differences of inline and external
	methods.  Written by Adrian Phillips <a.phillips@met.no>.

2009-01-19  Reiner Steib  <Reiner.Steib@gmx.de>

	* gnus.texi (Limiting): `/ N' and `/ o' are not really limiting
	commands as described at the top.  Reported by Allan Gottlieb
	<gottlieb@nyu.edu>.

2009-01-19  Katsumi Yamaoka  <yamaoka@jpl.org>

	* gnus.texi (Non-ASCII Group Names, RSS): Update description of
	nnmail-pathname-coding-system.

2009-01-17  Peter Tury  <tury.peter@gmail.com>  (tiny change)

	* org.texi (Relative timer): Fix typo.

2009-01-15  Juanma Barranquero  <lekktu@gmail.com>

	* org.texi (Clocking work time): Fix typo.
	Reported by Peter Tury <tury.peter@gmail.com>.  (Bug#1925)

2009-01-13  Glenn Morris  <rgm@gnu.org>

	* org.texi: Fix some more typos.

2009-01-13  Peter Tury  <tury.peter@gmail.com>  (tiny change)

	* org.texi: Fix some typos.

2009-01-09  Katsumi Yamaoka  <yamaoka@jpl.org>

	* gnus.texi (Group Parameters): Add note for local variables.

2009-01-09  Reiner Steib  <Reiner.Steib@gmx.de>

	* gnus.texi (Converting Kill Files): Fix URL.
	Include gnus-kill-to-score.el in contrib directory.

2009-01-09  Reiner Steib  <Reiner.Steib@gmx.de>

	* gnus.texi (Startup Variables): Fix gnus-before-startup-hook.
	Reported by Leo <sdl.web@gmail.com>.  (Bug#1660)
	(Paging the Article): Add index entry.

2009-01-03  Stephen Leake  <stephen_leake@member.fsf.org>

	* ada-mode.texi (Examples): Delete redundant text.

2009-01-03  Michael Albinus  <michael.albinus@gmx.de>

	* trampver.texi (top): Declare ipv6prefix and ipv6postfix.

	* tramp.texi (Filename Syntax, Filename completion): Handle IPv6
	addresses.

2009-01-03  Bill Wohler  <wohler@newt.com>

	* mh-e.texi (Scan Line Formats): Indicate that first column should be
	kept empty.

2008-12-20  Carsten Dominik  <dominik@science.uva.nl>

	* org.texi (Activation, Exporting, ASCII export, HTML export)
	(HTML Export commands, LaTeX/PDF export commands):
	Improve documentation about transient-mark-mode.
	(References): Document the use of special names like $LR1 to reference
	to fields in the last table row.

2008-12-19  Juri Linkov  <juri@jurta.org>

	* info.texi (Search Text): Remove mention of removed key binding M-s.

2008-12-18  Carsten Dominik  <dominik@science.uva.nl>

	* org.texi (References): Remove mentioning of @0 as reference for the
	last line, this has been reverted in the Lisp sources.

2008-12-17  Juanma Barranquero  <lekktu@gmail.com>

	* makefile.w32-in (INFO_TARGETS, clean): Add sasl.
	(DVI_TARGETS): Remove duplicates.  Add sasl.
	($(infodir)/sasl, sasl.dvi): New targets.

2008-12-17  Carsten Dominik  <dominik@science.uva.nl>

	* org.texi: Version number pushed to 6.15d.

2008-12-16  Carsten Dominik  <dominik@science.uva.nl>

	* org.texi (Tables in LaTeX export): New section.
	(Images in LaTeX export): New section.
	(Inlined images, Images in HTML export): Sections renamed.

2008-12-08  Reiner Steib  <Reiner.Steib@gmx.de>

	* message.texi (Insertion Variables): Don't advertise sc-cite-original.

2008-12-04  David Engster  <dengste@eml.cc>

	* gnus.texi (nnmairix): Mention mairix.el.  Point out the importance
	of nnml-get-new-mail.  Change URL for mairix patch.

2008-12-02  Carsten Dominik  <carsten.dominik@gmail.com>

	* org.texi (Using the mapping API): Fix bug in mapping example.
	(Publishing options): Make the list of properties complete again, in
	correspondence to the variable `org-export-plist-vars'.
	(Property searches): Document new special values for time comparisons.
	(Tag inheritance): Refine the description of tag inheritance.
	(Project alist): Add info about the publishing sequence of components.
	(Effort estimates): Document the new relative timer.

2008-12-01  Jay Belanger  <jay.p.belanger@gmail.com>

	* calc.texi (About This Manual): Clarify behavior of `C-x * t'.
	(Using Calc): Clarify use of `C-x * o'.
	(Embedded Mode (Overview)): Clarify use of `C-x * e'.

2008-11-28  Richard M Stallman  <rms@gnu.org>

	* dbus.texi (Receiving Method Calls): Clean up previous change.

2008-11-26  Michael Albinus  <michael.albinus@gmx.de>

	* dbus.texi (Type Conversion): New defuns `dbus-string-to-byte-array',
	`dbus-escape-as-identifier', `dbus-byte-array-to-string' and
	`dbus-unescape-from-identifier'.
	(Receiving Method Calls): New constants `dbus-service-emacs' and
	`dbus-path-emacs'.  Precise return values of `dbus-register-method'.
	(Signals): Use the constants in the example.

2008-11-24  Carsten Dominik  <dominik@science.uva.nl>

	* org.texi: Re-apply change to FDL 1.3.

2008-11-23  Carsten Dominik  <dominik@science.uva.nl>

	* org.texi (Setting up Remember): Document `org-remember-mode'.
	(External links): Document that bbdb links can use a regular
	expression.
	(External links): Document that elisp links can contain interactive
	commands.

2008-11-22  Michael Kifer  <kifer@cs.stonybrook.edu>

	* viper.texi (viper-translate-all-ESC-keysequences):
	Description removed.

2008-11-19  Glenn Morris  <rgm@gnu.org>

	* doclicense.texi: Change to FDL 1.3.
	Relicense all texi files under FDL 1.3 or later.

2008-11-17  Jay Belanger  <jay.p.belanger@gmail.com>

	* calc.texi (Tutorial): Clarify how to set up the on-line tutorial.

2008-11-16  Michael Kifer  <kifer@cs.stonybrook.edu>

	* viper.texi (viper-ESC-keyseq-timeout, viper-ESC-key): Remove.

	* ediff.texi: Version/date change.

2008-11-14  Chong Yidong  <cyd@stupidchicken.com>

	* ns-emacs.texi: Moved into macos.texi in the main Emacs manual.

2008-11-14  Jay Belanger  <jay.p.belanger@gmail.com>

	* calc.texi (About This Manual): Comment out a mention of
	marginal notes.

2008-11-12  Carsten Dominik  <dominik@science.uva.nl>

	* org.texi (Clocking work time): Document the :formula property of
	clock tables.
	(Structure editing, Refiling notes): Document refiling regions.
	(Agenda commands): Document the double-prefix version
	of the `l' command in the agenda.
	(Handling links): Explain the effect of a double prefix
	arg to `C-c C-o'.
	(TODO basics): Add documentation for tag triggers.

2008-10-23  Glenn Morris  <rgm@gnu.org>

	* cl.texi (Function Bindings): Mention `flet' fails to deal with
	byte-compiling things like `+'.

	* ns-emacs.texi: Merge copyright years of author now with assignment
	into FSF years.
	(VER): Use it for easier automatic updating.  Use Emacs version rather
	than standalone Emacs.app version.

2008-10-12  Carsten Dominik  <dominik@science.uva.nl>

	* org.texi: Lots of minor fixes.
	(Capture): New chapter.
	(Org Plot): New section.

2008-09-30  Magnus Henoch  <mange@freemail.hu>

	* cl.texi (Porting Common Lisp): Fix parenthesis order in example.

2008-09-30  Jay Belanger  <jay.p.belanger@gmail.com>

	* calc.texi (User Defined Units): Mention how to enter optional display
	string.

2008-09-25  Teodor Zlatanov  <tzz@lifelogs.com>

	* message.texi (Sending Variables): Fix variable documentation to
	avoid the "y/n" wording.

2008-09-24  Teodor Zlatanov  <tzz@lifelogs.com>

	* message.texi (Sending Variables): Add `message-confirm-send' doc.

2008-09-24  Katsumi Yamaoka  <yamaoka@jpl.org>

	* gnus.texi (The Gnus Registry): Don't give argument to @item used in
	@enumerate section so as to be able to be formatted with MAKEINFO=no.

2008-09-22  Bill Wohler  <wohler@newt.com>

	Release MH-E manual version 8.1.

	* mh-e.texi (VERSION, EDITION, UPDATED, UPDATE-MONTH): Update for
	release 8.1.

	* mh-e.texi: Retain dual license as agreed to by the FSF.
	However, bump GPL to Version 3.
	Use @include for license text.

2008-09-19  Katsumi Yamaoka  <yamaoka@jpl.org>

	* gnus.texi (Top, Setup, Fancy splitting to parent)
	(Store custom flags and keywords, Store arbitrary data):
	Clean up markup.

2008-09-16  Teodor Zlatanov  <tzz@lifelogs.com>

	* gnus.texi (The Gnus Registry): Document it.

2008-09-08  David Engster  <dengste@eml.cc>

	* gnus.texi (nnmairix): Point out that nnml uses MH format.
	Clarify section about choosing back end servers.

2008-08-23  Glenn Morris  <rgm@gnu.org>

	* dired-x.texi (Shell Command Guessing):
	Mention dired-guess-shell-case-fold-search.  (Bug#417)

2008-08-22  Michael Albinus  <michael.albinus@gmx.de>

	* trampver.texi: Update release number.

2008-08-18  Brian Cully  <bjc@kublai.com>  (tiny change)

	* ns-emacs.texi: Update version.
	(Introduction): Correct menu location for options save.
	(Customization): Note that defaults are stored under org.gnu.Emacs.

2008-08-11  Bill Wohler  <wohler@newt.com>

	* mh-e.texi (Getting Started): Rename variant mu-mh to gnu-mh and be
	explicit about GNU mailutils MH elsewhere (with thanks to Darel
	Henman) (closes SF #1768928).

2008-08-10  Glenn Morris  <rgm@gnu.org>

	* ns-emacs.texi: Use @copying.  Change copyright of authors with
	assignment to FSF.  Change license to GFDL.
	(Top): Remove outdated references.

2008-08-07  Reiner Steib  <Reiner.Steib@gmx.de>

	* gnus.texi (Sorting the Summary Buffer, Summary Sorting):
	Add gnus-summary-sort-by-most-recent-number and
	gnus-summary-sort-by-most-recent-date.
	(Summary Sorting): Explain prefix argument.

2008-08-07  Katsumi Yamaoka  <yamaoka@jpl.org>

	* gnus.texi (Saving Articles): Mention symbolic prefix `r' for
	gnus-summary-pipe-output.

2008-08-03  Michael Albinus  <michael.albinus@gmx.de>

	* dbus.texi (Receiving Method Calls): Document error handling of own
	D-Bus methods.

2008-08-01  Bill Wohler  <wohler@newt.com>

	* mh-e.texi (Reading Mail)
	(Viewing Attachments): Describe new function
	mh-show-preferred-alternative.
	(Sending Mail, Redistributing, Sending Message): Describe new hook
	mh-annotate-msg-hook.

2008-07-31  Michael Albinus  <michael.albinus@gmx.de>

	* dbus.texi (Arguments and Signatures): Fix example.
	(Synchronous Methods): New defun `dbus-call-method-non-blocking'.
	(Asynchronous Methods): New node.
	(Errors and Events): Describe extended layout of `dbus-event'.
	New defun `dbus-event-message-type'.

2008-07-31  Dan Nicolaescu  <dann@ics.uci.edu>

	* ediff.texi: Remove VMS support.

2008-07-29  Juanma Barranquero  <lekktu@gmail.com>

	* makefile.w32-in (INFO_TARGETS, DVI_TARGETS, clean): Add mairix-el.
	($(infodir)/mairix-el), mairix-el.dvi): New targets.

2008-07-29  Chong Yidong  <cyd@stupidchicken.com>

	* Makefile.in: Add mairix-el targets.

2008-07-29  David Engster  <deng@randomsample.de>

	* mairix-el.texi: New file.

2008-07-28  Stephen Leake  <stephen_leake@stephe-leake.org>

	* ada-mode.texi: Document using GNAT project files as Emacs Ada mode
	project files.  Delete 'main_unit' project variable; not needed.  Allow
	process environment variables wherever project variables are allowed.
	Add tutorial section on multiple GNAT project files.

2008-07-27  Michael Albinus  <michael.albinus@gmx.de>

	Sync with Tramp 2.1.14.

	* trampver.texi: Update release number.

2008-07-27  Dan Nicolaescu  <dann@ics.uci.edu>

	* ns-emacs.texi:
	* faq.texi: Remove mentions of Mac Carbon.

2008-07-24  Katsumi Yamaoka  <yamaoka@jpl.org>

	* gnus.texi (Saving Articles): Describe the 2nd argument of
	gnus-summary-save-in-pipe.
	(SpamAssassin): Use it.

2008-07-22  Katsumi Yamaoka  <yamaoka@jpl.org>

	* gnus.texi (SpamAssassin): Fix gnus-summary-save-in-pipe usage.

2008-07-25  Carsten Dominik  <dominik@science.uva.nl>

	* org.texi (Export options): Document the use of the creator flag.

2008-07-24  Carsten Dominik  <dominik@science.uva.nl>

	* org.texi: New version 6.06a.

2008-07-23  Juanma Barranquero  <lekktu@gmail.com>

	* makefile.w32-in (INFO_TARGETS, DVI_TARGETS, clean): Add ns-emacs.
	($(infodir)/ns-emacs, ns-emacs.dvi): New targets.

2008-07-23  Vincent Belaïche  <vincent.b.1@hotmail.fr>

	* calc.texi (Editing Stack Entries):
	(Algebraic Entry): Rewrite introductory sentences so it can be used by
	Calc's help functions.  Mention fixing typos.
	(Customizing Calc): Fix typo.

2008-07-23  Jay Belanger  <jay.p.belanger@gmail.com>

	* calc.texi (summarykey): New macro.  Use to correctly format keys in
	the summary.

2008-07-20  Adrian Robert  <adrian.b.robert@gmail.com>

	* ns-emacs.texi (Customization): Corrected documentation on color
	specification formats.

2008-07-19  Andreas Schwab  <schwab@suse.de>

	* ns-emacs.texi: Moved from ../emacs.  Add @direntry.

	* Makefile.in (INFO_TARGETS, DVI_TARGETS): Add ns-emacs.
	(ns-emacs, $(infodir)/ns-emacs, ns-emacs.dvi): New rules.

2008-07-18  Michael Albinus  <michael.albinus@gmx.de>

	* dbus.texi (Inspection): Rework, introduce submenus.
	(Bus names, Introspection, Nodes and Interfaces, Methods and Signal)
	(Properties and Annotations, Arguments and Signatures): New nodes.

2008-07-13  Michael Albinus  <michael.albinus@gmx.de>

	* dbus.texi (Receiving Method Calls): Fix description of
	`dbus-register-method'.
	(Signals): Allow also signal arguments for filtering in
	`dbus-register-signal'.

2008-07-13  Vincent Belaïche  <vincent.b.1@hotmail.fr>

	* calc.texi (Manipulating Vectors): Clarify definition of `rnorm' and
	`cnorm'.
	(Arithmetic Tutorial): Simplify the verification of prime factors.

2008-07-02  Katsumi Yamaoka  <yamaoka@jpl.org>

	* gnus.texi (Saving Articles): Mention
	gnus-summary-pipe-output-default-command and gnus-summary-save-in-pipe.

2008-06-29  Jay Belanger  <jay.p.belanger@gmail.com>

	* calc.texi: Adjust mode line throughout.

2008-06-28  Juanma Barranquero  <lekktu@gmail.com>

	* sasl.texi (Mechanisms): Fix typos.

2008-06-24  Jay Belanger  <jay.p.belanger@gmail.com>

	* calc.texi (Killing from the stack): Mention using normal Emacs
	copying.

2008-06-21  Michael Albinus  <michael.albinus@gmx.de>

	* tramp.texi (Password handling): Rename from "Password caching".
	Add `auth-source' mechanism.
	(Connection caching): Tramp reopens the connection automatically,
	when the operating system on the remote host has been changed.

2008-06-20  Eli Zaretskii  <eliz@gnu.org>

	* makefile.w32-in (distclean): Remove makefile.

2008-06-17  Carsten Dominik  <dominik@science.uva.nl>

	* org.texi (Using the mapping API): New section.
	(Agenda column view): New section.
	(Moving subtrees): Document archiving to the archive sibling.
	(Agenda commands): Document columns view in the agenda.
	(Using the property API): Document the API for multi-valued properties.

2008-06-17  Jason Riedy  <jason@acm.org>

	* org.texi (A LaTeX example): Note that fmt may be a one-argument
	function, and efmt may be a two-argument function.
	(Radio tables): Document multiple destinations.

2008-06-16  Glenn Morris  <rgm@gnu.org>

	* epa.texi, erc.texi, pgg.texi, remember.texi, sasl.texi, url.texi:
	Add Cover-Texts.

2008-06-15  Glenn Morris  <rgm@gnu.org>

	* faq.texi (VER): Update to 23.0.60.

	* mh-e.texi: Remove option of licensing under GPL.
	Add Cover-Texts to GFDL permissions notice.
	(GPL): Remove section.
	(GFDL): Include doclicense.texi rather than the actual text.

	* Makefile.in (INFO_TARGETS, DVI_TARGETS): Add sasl.
	(sasl, $(infodir)/sasl, sasl.dvi): New rules.

	* sasl.texi: Fix output file name.

	* epa.texi, sasl.texi: Refer to license in Emacs manual.

	* gnus-coding.texi: Refer to license in Gnus manual.

	* idlwave.texi, sasl.texi: Use @copying.

	* org.texi: Change to GFDL 1.2.  Refer to license in Emacs manual.

	* speedbar.texi: Update Back-Cover Text as per maintain.info.

	* url.texi: Use @copying, @title, @subtitle, @author.

	* ada-mode.texi, autotype.texi, cc-mode.texi, cl.texi, dbus.texi:
	* dired-x.texi, ebrowse.texi, ediff.texi, emacs-mime.texi:
	* erc.texi, eshell.texi, eudc.texi, flymake.texi, forms.texi, gnus.texi:
	* idlwave.texi, message.texi, newsticker.texi, pcl-cvs.texi:
	* rcirc.texi, reftex.texi, sc.texi, ses.texi, sieve.texi:
	* smtpmail.texi, speedbar.texi, tramp.texi, vip.texi, viper.texi:
	* widget.texi, woman.texi:
	Remove references to external license, since doclicense is included.

	* ada-mode.texi, autotype.texi, cc-mode.texi, dired-x.texi:
	* pcl-cvs.texi, speedbar.texi, url.texi, widget.texi:
	Remove references to non-existent Invariant Sections.

2008-06-14  Glenn Morris  <rgm@gnu.org>

	* faq.texi (Major packages and programs): Remove references to external
	Supercite, Calc, VIPER, since they have been included for some time.
	Update VM, AUCTeX, BBDB entries.

2008-06-14  Ulf Jasper  <ulf.jasper@web.de>

	* newsticker.texi: Updated to match latest newsticker changes.

2008-06-13  Glenn Morris  <rgm@gnu.org>

	* ada-mode.texi, autotype.texi, calc.texi, cc-mode.texi, cl.texi
	* dbus.texi, dired-x.texi, ebrowse.texi, ediff.texi, emacs-mime.texi
	* eshell.texi, eudc.texi, flymake.texi, forms.texi, gnus-coding.texi
	* gnus.texi, idlwave.texi, info.texi, message.texi, newsticker.texi
	* nxml-mode.texi, org.texi, pcl-cvs.texi, rcirc.texi, reftex.texi
	* sc.texi, sieve.texi, smtpmail.texi, vip.texi, viper.texi, widget.texi
	* woman.texi:
	Update Back-Cover Text as per maintain.info.

2008-06-15  Reiner Steib  <Reiner.Steib@gmx.de>

	* gnus-faq.texi: Generate.  Change node names to "FAQ N-M".

	* Makefile.in (gnus-faq-clean): Don't remove gnus-faq.texi.
	(gnus-faq.xml): Update repository host.

	* gnus-faq.texi: Generate from gnus-faq.xml (sourceforge.net).

2008-06-15  Frank Schmitt  <ich@frank-schmitt.net>

	* gnus-faq.texi ([5.12]): Add entry about message-kill-buffer-on-exit.
	Fix a typo.

2008-06-15  Reiner Steib  <Reiner.Steib@gmx.de>

	* gnus.texi (Mail Source Customization): Correct values of
	`mail-source-delete-incoming'.  Reported by Tassilo Horn.
	(Oort Gnus): Fix version comment for mml-dnd-protocol-alist.

2008-06-14  Reiner Steib  <Reiner.Steib@gmx.de>

	* gnus.texi (nnmairix): Eliminate wrong use of `path', cf. the GNU
	coding standards.

2008-06-14  David Engster  <dengste@eml.cc>

	* gnus.texi (nnmairix): Markup fixes.

2008-06-05  Reiner Steib  <Reiner.Steib@gmx.de>

	* gnus.texi (nnmairix): Markup and other minor fixes.

2008-06-05  David Engster  <dengste@eml.cc>

	* gnus.texi (nnmairix): New nodes describing nnmairix.el.

2008-06-05  Reiner Steib  <Reiner.Steib@gmx.de>

	* gnus.texi (Group Parameters): Change ~/.gnus to ~/.gnus.el.
	(Searching, nnir, nnmairix): New stub nodes.

2008-05-30  Felix Lee  <felix.1@canids.net>

	* cl.texi (Iteration Clauses): Fix incorrect "identical" examples.

2008-05-24  Reiner Steib  <Reiner.Steib@gmx.de>

	* gnus.texi (Filling In Threads): Additions to gnus-fetch-old-headers.

2008-05-15  Reiner Steib  <Reiner.Steib@gmx.de>

	* gnus.texi (Scoring On Other Headers): Fix typo.  Rearrange.

2008-05-15  Jonathan Yavner  <jyavner@member.fsf.org>

	* ses.texi (Acknowledgements): Add Shigeru Fukaya.

2008-05-06  Juanma Barranquero  <lekktu@gmail.com>

	* info.texi (Top): Fix typo in xref.

2008-05-05  Karl Berry  <karl@gnu.org>

	* info.texi (Top): @xref to stand-alone manual.

2008-05-01  Lars Magne Ingebrigtsen  <larsi@gnus.org>

	* gnus.texi (Various Summary Stuff): Add gnus-propagate-marks.
	(Various Summary Stuff): Fix typo in last xref.

2008-05-02  Juanma Barranquero  <lekktu@gmail.com>

	* org.texi (Moving subtrees): Fix typo.

2008-04-28  Michael Albinus  <michael.albinus@gmx.de>

	* tramp.texi (Frequently Asked Questions): Explain, how to disable
	Tramp via `tramp-mode'.

2008-04-27  Carsten Dominik  <dominik@sam.science.uva.nl>

	* org.texi: Massive changes, in many parts of the file.

2008-04-13  Reiner Steib  <Reiner.Steib@gmx.de>

	* gnus.texi (Oort Gnus): Add message-fill-column.

2008-04-12  Adrian Aichner  <adrian@xemacs.org>

	* gnus.texi (Mail Source Specifiers): Typo fix.

2008-04-12  Reiner Steib  <Reiner.Steib@gmx.de>

	* gnus.texi (Diary Headers Generation): Update key binding for
	`gnus-diary-check-message'.

2008-04-10  Reiner Steib  <Reiner.Steib@gmx.de>

	* gnus.texi (Emacsen): Addition.

2008-04-10  Reiner Steib  <Reiner.Steib@gmx.de>

	* gnus.texi (Emacsen): Give recommendations for Emacs 22 and Emacs 23.

2008-04-09  Reiner Steib  <Reiner.Steib@gmx.de>

	* gnus.texi (Oort Gnus): Mention customizing of tool bars.

2008-04-09  Reiner Steib  <Reiner.Steib@gmx.de>

	* gnus-news.texi: Update tool bar item.

2008-04-09  Sven Joachim  <svenjoac@gmx.de>

	* gnus-news.texi: Fix typos.

2008-04-11  Jay Belanger  <jay.p.belanger@gmail.com>

	* calc.texi (Vector and Matrix Arithmetic, Calc Summary):
	Add mention of `kron'.

2008-04-01  Daiki Ueno  <ueno@unixuser.org>

	* epa.texi (Encrypting/decrypting *.gpg files):
	Document epa-file-name-regexp.

2008-03-31  Katsumi Yamaoka  <yamaoka@jpl.org>

	* gnus.texi (Example Methods): Fix description about ssh-agent.
	(Indirect Functions): Fix the default value of nntp-telnet-command;
	remove link to connect.html.

2008-03-30  Michael Albinus  <michael.albinus@gmx.de>

	* dbus.texi (Synchronous Methods): New parameter TIMEOUT for
	dbus-call-method.
	(Receiving Method Calls): The timeout can be set by the calling client.

	* trampver.texi: Update release number.

2008-03-29  Reiner Steib  <Reiner.Steib@gmx.de>

	* gnus.texi (Top): Fix version.  Add SASL.

2008-03-29  Michael Albinus  <michael.albinus@gmx.de>

	Sync with Tramp 2.1.13.

	* trampver.texi: Update release number.

2008-03-29  Chong Yidong  <cyd@stupidchicken.com>

	* org.texi: Update to new org-mode website.

2008-03-29  Stefan Monnier  <monnier@iro.umontreal.ca>

	* cl.texi (For Clauses): Fix loop over key-seq to match code.

2008-03-22  Reiner Steib  <Reiner.Steib@gmx.de>

	* gnus.texi (Foreign Groups): Add gnus-read-ephemeral-gmane-group,
	gnus-read-ephemeral-gmane-group-url,
	gnus-read-ephemeral-emacs-bug-group,
	gnus-read-ephemeral-debian-bug-group.

2008-03-21  Reiner Steib  <Reiner.Steib@gmx.de>

	* gnus.texi (MIME Commands): Add gnus-article-browse-html-article.

	* gnus-news.texi: Add EasyPG.  Add gnus-article-browse-html-article.
	Add FIXMEs for Bookmarks and gnus-registry-marks.

2008-03-16  Reiner Steib  <Reiner.Steib@gmx.de>

	* gnus.texi (Smileys): Document `smiley-style'.

2008-03-21  Reiner Steib  <Reiner.Steib@gmx.de>

	* gnus.texi (Gnus Development): Clarify difference between ding and
	gnu.emacs.gnus.
	(MIME Commands, Using MIME, RSS): Fix markup.

	* gnus-faq.texi ([8.4]): Ditto.

2008-03-20  Reiner Steib  <Reiner.Steib@gmx.de>

	* gnus.texi (Emacsen): Remove obsolete stuff.

2008-03-19  Reiner Steib  <Reiner.Steib@gmx.de>

	* gnus.texi (Oort Gnus): Add version info WRT
	`mail-source-delete-incoming'.

2008-03-16  Reiner Steib  <Reiner.Steib@gmx.de>

	* gnus.texi (Top): Add "Other related manuals" and version info in
	`iftex' output.
	(Formatting Fonts): Add index entries for gnus-mouse-face, gnus-face-0,
	gnus-balloon-face-0 and the corresponding format specifiers.

2008-03-26  Michael Albinus  <michael.albinus@gmx.de>

	* tramp.texi (Filename completion): Remove footnote about let-bind
	of `partial-completion-mode'.  It doesn't work this way.

2008-03-26  Stefan Monnier  <monnier@iro.umontreal.ca>

	* pcl-cvs.texi (Contributors): Update my email.

2008-03-21  Michael Albinus  <michael.albinus@gmx.de>

	* dbus.texi (Receiving Method Calls): Mention default D-Bus timeout.

2008-03-17  Bill Wohler  <wohler@newt.com>

	* mh-e.texi (Viewing): Update URL for adding header fields to
	mh-invisible-header-fields-default.

2008-03-16  Bill Wohler  <wohler@newt.com>

	* mh-e.texi (Preface): Add Gnus to requirements.
	(Forwarding): Note that forwarded MIME messages are now inline.

2008-03-14  Stefan Monnier  <monnier@iro.umontreal.ca>

	* gnus.texi (Example Methods, Direct Functions, Indirect Functions)
	(Common Variables): Give precedence to the netcat methods over the
	telnet methods, and mention that they are more reliable.

2008-03-13  Carsten Dominik  <dominik@science.uva.nl>

	* org.texi (Exporting Agenda Views): Document agenda export to
	iCalendar.
	(Progress logging): Document the new progress logging stuff.

2008-03-10  Reiner Steib  <Reiner.Steib@gmx.de>

	* gnus.texi (Mail Source Customization, Gnus Development, Oort Gnus):
	Update for change of `mail-source-delete-incoming'.

	* gnus-news.texi: Ditto.

2008-03-10  Reiner Steib  <Reiner.Steib@gmx.de>

	* gnus-coding.texi (Gnus Maintainance Guide): Update conventions for
	custom versions.

2008-03-07  Alan Mackenzie  <acm@muc.de>

	* cc-mode.texi (Limitations and Known Bugs): State that the number of
	parens/brackets in a k&r region is limited.

2008-02-27  Reiner Steib  <Reiner.Steib@gmx.de>

	* gnus-news.texi: Mention problem with coding system `utf-8-emacs' when
	using different Emacs versions.

2008-02-27  Glenn Morris  <rgm@gnu.org>

	* sc.texi: Remove a lot of old and obsolete info.
	(titlepage): Simplify.
	(Emacs 19 MUAs, Emacs 18 MUAs, MH-E with any Emacsen)
	(VM with any Emacsen, GNEWS with any Emacsen)
	(Overloading for Non-conforming MUAs, Version 3 Changes)
	(The Supercite Mailing List): Delete nodes.
	(Introduction): Remove info about old packages.
	(Getting Connected): Simplify.  Remove info about old packages.
	(Citing Commands): Delete Emacs 19 info.
	(Hints to MUA Authors): Simplify.
	(Thanks and History): Merge in some info from the deleted node
	"Version 3 Changes".

2008-02-05  Juanma Barranquero  <lekktu@gmail.com>

	* org.texi (Setting tags, In-buffer settings):
	* rcirc.texi (rcirc commands): Replace `legal' with `valid'.

2008-02-24  Katsumi Yamaoka  <yamaoka@jpl.org>

	* gnus-news.texi: Mention that spaces and tabs are allowed in the
	installation directory name.

2008-02-12  Romain Francoise  <romain@orebokech.com>

	* epa.texi (Overview): Fix typo.

2008-02-11  Daiki Ueno  <ueno@unixuser.org>

	* epa.texi (Quick start): Remove the .emacs setting.

2008-02-10  Daiki Ueno  <ueno@unixuser.org>

	* epa.texi (Quick start): Use the command `epa-enable' instead of
	loading `epa-setup'.

2008-02-08  Juanma Barranquero  <lekktu@gmail.com>

	* makefile.w32-in (INFO_TARGETS, DVI_TARGETS, clean): Add epa.
	($(infodir)/epa, epa.dvi): New targets.

2008-02-08  Daiki Ueno  <ueno@unixuser.org>

	* Makefile.in: Add rules to build EasyPG Assistant User's Manual.

	* epa.texi: New manual documenting the EasyPG Assistant.

2008-02-06  Michael Albinus  <michael.albinus@gmx.de>

	* dbus.texi (all): Wrap Lisp code examples with @lisp ... @end lisp.
	(Inspection): New function dbus-ping.

2008-02-05  Michael Albinus  <michael.albinus@gmx.de>

	* tramp.texi (Remote processes): Add `shell-command'.

2008-01-28  Michael Sperber  <sperber@deinprogramm.de>

	* gnus.texi (Mail Source Specifiers): Document `group' specifier.
	(Group Parameters): Document `mail-source' parameter.

2008-01-27  Michael Albinus  <michael.albinus@gmx.de>

	* tramp.texi (Inline methods): The hostname of the su(do)? methods
	must be a local host.

2008-01-26  Michael Olson  <mwolson@gnu.org>

	* erc.texi: Update version for ERC 5.3 release.
	(Obtaining ERC): Update extras URLs for 5.3.
	(Development): Write instructions for git, and remove those for Arch.
	(History): Mention the switch to git.

2008-01-24  Karl Berry  <karl@gnu.org>

	* info.texi (Search Index, Search Text): Mention the command
	character in the section name, a la the (Go to node) node.

2008-01-21  Michael Albinus  <michael.albinus@gmx.de>

	* dbus.texi (Errors and Events): New macro dbus-ignore-errors.

2008-01-18  Katsumi Yamaoka  <yamaoka@jpl.org>

	* gnus-news.texi: Mention gnus-article-describe-bindings.

2008-01-18  Katsumi Yamaoka  <yamaoka@jpl.org>

	* gnus-news.texi: Mention gnus-article-wide-reply-with-original.

2008-01-18  Carsten Dominik  <dominik@science.uva.nl>

	* org.texi (Property inheritance): New section.
	(Conventions): New section.
	(Structure editing): Document C-RET, the prefix arg to the cut/copy
	commands, and the new bindings for refiling.
	(Sparse trees): Document the new special command for sparse trees.
	(References): Be more clear about the counting of hilines.
	(Handling links): Document M-p/n for accessing links.
	(Fast access to TODO states): New section.
	(Per file keywords): New section.
	(Property inheritance): New section.
	(Column attributes): New summary types.
	(Capturing Column View): New section.
	(The date/time prompt): Cover the new features in the date/time prompt.
	Compactify the table of keys for the calendar remote control.
	(Clocking work time): Document the new :scope parameter.
	(Remember): Promoted to chapter.
	(Quoted examples): New section.
	(Enhancing text): New verbatim environments.

2008-01-14  Michael Albinus  <michael.albinus@gmx.de>

	* trampver.texi: Update release number.

2008-01-09  Katsumi Yamaoka  <yamaoka@jpl.org>

	* gnus.texi (Article Keymap):
	Add gnus-article-wide-reply-with-original; fix descriptions of
	gnus-article-reply-with-original and
	gnus-article-followup-with-original.

2008-01-09  Glenn Morris  <rgm@gnu.org>

	* nxml-mode.texi: Add @copying section.

2008-01-05  Reiner Steib  <Reiner.Steib@gmx.de>

	* message.texi (Mail Variables): Add some text from "(gnus)Posting
	Server".  Add `message-send-mail-with-mailclient'.

	* gnus.texi (Posting Server): Move some text to "(message)Mail
	Variables" and add a reference here.

2008-01-04  Michael Albinus  <michael.albinus@gmx.de>

	* dbus.texi (Receiving Method Calls): New chapter.
	(Errors and Events): Add serial number to events.  Replace "signal" by
	"message".  Introduce dbus-event-serial-number.

2008-01-03  Michael Albinus  <michael.albinus@gmx.de>

	* dbus.texi (Type Conversion): Explain the type specification for empty
	arrays.  Use another example.

2007-12-30  Michael Albinus  <michael.albinus@gmx.de>

	* dbus.texi (all): Replace "..." by @dots{}.
	(Type Conversion): Precise the value range for :byte types.
	(Signals): Rename dbus-unregister-signal to dbus-unregister-object.
	Mention its return value.
	(Errors and Events): There is no D-Bus error propagation during event
	processing.

2007-12-29  Jay Belanger  <jay.p.belanger@gmail.com>

	* calc.tex (Yacas Language, Maxima Language, Giac Language):
	New sections.

2007-12-29  Reiner Steib  <Reiner.Steib@gmx.de>

	* gnus.texi (Group Parameters): Reorder the text and add a note about
	`gnus-parameters' near the beginning of the node.

2007-12-29  IRIE Tetsuya  <irie@t.email.ne.jp>  (tiny change)

	* gnus.texi (Score File Editing): Fix function name.

2007-12-23  Michael Albinus  <michael.albinus@gmx.de>

	Sync with Tramp 2.1.12.

	* trampver.texi: Update release number.

2007-12-22  Michael Albinus  <michael.albinus@gmx.de>

	* dbus.texi (Type Conversion): Correct input parameters mapping.

2007-12-21  Michael Albinus  <michael.albinus@gmx.de>

	* dbus.texi (Type Conversion): Extend for D-Bus compound types.
	(Errors and Events): Mention wrong-type-argument error.

2007-12-21  Alex Schroeder  <alex@gnu.org>

	* rcirc.texi: Changed single spaces after sentence end to double
	spaces.  Fixed some typos.
	(Internet Relay Chat): Explain relay.
	(Getting started with rcirc): Change items to reflect prompts.
	Add more explanation to rcirc-track-minor-mode and added a comment to
	warn future maintainers that this section is a copy.
	(People): Change /ignore example.
	(Keywords): Not keywords.

2007-12-20  Alex Schroeder  <alex@gnu.org>

	* rcirc.texi (Top): Fighting Information Overload chapter added.
	(Getting started with rcirc): Add notice of rcirc-track-minor-mode.
	(rcirc commands): Move /ignore command to the new chapter.
	(Fighting Information Overload): New chapter documenting /keyword,
	/bright, /dim, channel ignore, and low priority channels.
	(Configuration): Document rcirc-server-alist, remove
	rcirc-startup-channels-alist and rcirc-default-server.

2007-12-16  Michael Albinus  <michael.albinus@gmx.de>

	* dbus.texi (Signals): Fix example in dbus-register-signal.

2007-12-14  Sven Joachim  <svenjoac@gmx.de>

	* gnus.texi (Score Variables): Fix typo.

2007-12-07  Michael Albinus  <michael.albinus@gmx.de>

	* dbus.texi (Synchronous Methods): Adapt dbus-call-method.
	(Signals): Adapt dbus-send-signal and dbus-register-signal.
	(Errors and Events): Adapt dbus-event.

2007-12-03  Lars Magne Ingebrigtsen  <larsi@gnus.org>

	* gnus.texi (Other Files): Add the yenc command.

2007-11-30  Reiner Steib  <Reiner.Steib@gmx.de>

	* gnus.texi (MIME Commands): Default of gnus-article-loose-mime is t
	since 2004-08-06.

2007-11-28  Katsumi Yamaoka  <yamaoka@jpl.org>

	* gnus.texi (Fancy Mail Splitting): Fix description of splitting based
	on body.

2007-11-27  Katsumi Yamaoka  <yamaoka@jpl.org>

	* emacs-mime.texi (rfc2047): Mention rfc2047-encoded-word-regexp-loose
	and rfc2047-allow-irregular-q-encoded-words; fix description of
	rfc2047-encode-encoded-words.

2007-11-24  Reiner Steib  <Reiner.Steib@gmx.de>

	* gnus.texi (Fetching Mail): Remove obsoleted `nnmail-spool-file'.

2007-12-05  Michael Olson  <mwolson@gnu.org>

	* remember.texi (Diary): Remove "require" line for remember-diary.el.
	Update documentation for `remember-diary-file'.

2007-12-04  Michael Albinus  <michael.albinus@gmx.de>

	* dbus.texi (Signals): Precise `dbus-register-signal'.
	(Errors and Events): Rework events part, the internal structure of
	dbus-event has changed.

2007-12-03  Juanma Barranquero  <lekktu@gmail.com>

	* makefile.w32-in (INFO_TARGETS, DVI_TARGETS, clean): Add dbus.
	($(infodir)/dbus, dbus.dvi): New targets.

2007-12-03  Michael Albinus  <michael.albinus@gmx.de>

	* Makefile.in (INFO_TARGETS, DVI_TARGETS): Apply dbus and dbus.dvi
	unconditionally.

	* dbus.texi (Synchronous Methods): Show the result of the "lshal"
	emulation with @print{}.

2007-12-02  Richard Stallman  <rms@gnu.org>

	* dbus.texi (Overview): Minor cleanup.

2007-12-02  Michael Albinus  <michael.albinus@gmx.de>

	* Makefile.in (INFO_TARGETS): Add dbus.
	(DVI_TARGETS): Add dbus.dvi.
	(dbus, dbus.dvi): New targets.

	* dbus.texi: New file.

2007-11-24  Romain Francoise  <romain@orebokech.com>

	* nxml-mode.texi: Add description in @direntry.
	Fix file name to match @setfilename.

2007-11-23  Mark A. Hershberger  <mah@everybody.org>

	* Makefile.in (INFO_TARGETS, DVI_TARGETS): Add nxml-mode.
	($(infodir)/nxml-mode): New rule.

	* makefile.w32-in (INFO_TARGETS, DVI_TARGETS): Add nxml-mode.
	($(infodir)/nxml-mode): New rule.
	(clean): Add nxml-mode*.

	* nxml-mode.texi: New file with nxml manual.

2007-11-18  Richard Stallman  <rms@gnu.org>

	* flymake.texi (Example -- Configuring a tool called directly):
	Update example.

2007-11-18  Michael Albinus  <michael.albinus@gmx.de>

	* tramp.texi (Filename completion): Simplify explanation of
	double-slash behavior.  Explain directory contents flushing.

2007-11-16  Jay Belanger  <jay.p.belanger@gmail.com>

	* calc.texi (TeX and LaTeX Language Modes): Put in
	missing braces.

2007-11-15  Richard Stallman  <rms@gnu.org>

	* cl.texi (Equality Predicates): Delete `eql'.
	(Predicates, Naming Conventions, Top): Delete `eql'.
	(Common Lisp Compatibility): Delete `eql'.
	(Porting Common Lisp): Delete obsolete backquote info.
	Minor clarification about character constants.
	(Sequence Basics): Minor clarification.

2007-11-15  Juanma Barranquero  <lekktu@gmail.com>

	* cc-mode.texi (Electric Keys, Custom Macros):
	* tramp.texi (Filename completion): Fix typos.

2007-11-15  Jay Belanger  <jay.p.belanger@gmail.com>

	* calc.texi (Basic commands): Mention the menu.

2007-11-12  Michael Albinus  <michael.albinus@gmx.de>

	* tramp.texi (Connection caching): Tramp flushes connection
	properties when remote operating system has been changed.

2007-11-09  Reiner Steib  <Reiner.Steib@gmx.de>

	* gnus-news.texi: Fix spelling.
	`message-insert-formatted-citation-line', not
	`message-insert-formated-citation-line'.

	* gnus.texi, gnus-faq.texi, message.texi: Bump version to 5.10.9.

2007-11-07  Michael Albinus  <michael.albinus@gmx.de>

	* tramp.texi (Overview): Mention also the PuTTY integration under
	w32.  Remove paragraphs about Tramp's experimental status.
	(Frequently Asked Questions): Add code example for highlighting the
	mode line.

2007-11-03  Michael Olson  <mwolson@gnu.org>

	* remember.texi: Change mentions of remember-buffer to
	remember-finalize throughout.

2007-10-30  Michael Olson  <mwolson@gnu.org>

	* remember.texi (Copying): Remove.
	(Mailbox): Update with non-BBDB instructions.
	(Diary, Org): Add.
	(Bibliography, Planner Page): Remove.

2007-10-30  Juanma Barranquero  <lekktu@gmail.com>

	* makefile.w32-in (INFO_TARGETS): Add remember.
	(DVI_TARGETS): Add remember.dvi.
	($(infodir)/remember): New rule.
	(clean): Add remember*.

2007-10-30  Michael Olson  <mwolson@gnu.org>

	* Makefile.in (INFO_TARGETS, DVI_TARGETS): Add remember.
	($(infodir)/remember): New rule that builds the Remember Manual.

	* remember.texi: New file containing the Remember Mode Manual.
	Shuffle chapters around after initial import.
	(Function Reference): Split Keystrokes into separate chapter.
	(Keystrokes): Document C-c C-k.
	(Introduction): Fix typographical issue with "---".

2007-10-29  Richard Stallman  <rms@gnu.org>

	* widget.texi (Introduction): Delete discussion of implementation
	internals.

2007-10-29  Michael Albinus  <michael.albinus@gmx.de>

	* tramp.texi (Connection caching): Host names must be different
	when tunneling.

2007-10-28  Reiner Steib  <Reiner.Steib@gmx.de>

	* gnus.texi, gnus-faq.texi, message.texi: Bump version to
	Gnus v5.13.

2007-10-28  Miles Bader  <miles@gnu.org>

	* gnus-news.texi, gnus-coding.texi, sasl.texi: New files.

2007-10-28  Reiner Steib  <Reiner.Steib@gmx.de>

	* gnus.texi (Sorting the Summary Buffer):
	Remove gnus-article-sort-by-date-reverse.

2007-10-28  Katsumi Yamaoka  <yamaoka@jpl.org>

	* gnus.texi (Non-ASCII Group Names): New node.
	(Misc Group Stuff): Move gnus-group-name-charset-method-alist and
	gnus-group-name-charset-group-alist to Non-ASCII Group Names node.

2007-10-28  Michaël Cadilhac  <michael@cadilhac.name>

	* gnus.texi (Mail Source Specifiers, IMAP): Add a notice on the need to
	clean the output of the program `imap-shell-program'.

2007-10-28  Katsumi Yamaoka  <yamaoka@jpl.org>

	* gnus.texi (IMAP): Mention nnimap-logout-timeout.

2007-10-28  Tassilo Horn  <tassilo@member.fsf.org>

	* gnus.texi (Sticky Articles): Documentation for sticky article
	buffers.

2007-10-28  Michaël Cadilhac  <michael@cadilhac.name>

	* gnus.texi (RSS): Document nnrss-ignore-article-fields.

2007-10-28  Katsumi Yamaoka  <yamaoka@jpl.org>

	* gnus.texi (Various Various): Mention gnus-add-timestamp-to-message.

2007-10-28  Katsumi Yamaoka  <yamaoka@jpl.org>

	* gnus.texi (Archived Messages):
	Document gnus-update-message-archive-method.

2007-10-28  Katsumi Yamaoka  <yamaoka@jpl.org>

	* gnus.texi (Limiting): Document gnus-summary-limit-to-address.

2007-10-28  Michaël Cadilhac  <michael@cadilhac.name>

	* gnus.texi (Group Maneuvering):
	Document `gnus-summary-next-group-on-exit'.

2007-10-28  Katsumi Yamaoka  <yamaoka@jpl.org>

	* gnus.texi (Really Various Summary Commands):
	Mention gnus-auto-select-on-ephemeral-exit.

2007-10-28  Reiner Steib  <Reiner.Steib@gmx.de>

	* gnus.texi, message.texi: Bump version number.

2007-10-28  Katsumi Yamaoka  <yamaoka@jpl.org>

	* gnus.texi (Group Line Specification, Misc Group Stuff)
	(Server Commands): Parenthesize @pxref{Mail Spool}.

2007-10-28  Didier Verna  <didier@xemacs.org>

	New user option: message-signature-directory.
	* message.texi (Insertion Variables): Document it.
	* gnus.texi (Posting Styles): Ditto.

2007-10-28  Didier Verna  <didier@xemacs.org>

	* gnus.texi (Group Line Specification):
	* gnus.texi (Misc Group Stuff):
	* gnus.texi (Server Commands): Document the group compaction feature.

2007-10-28  Reiner Steib  <Reiner.Steib@gmx.de>

	* gnus-faq.texi ([5.2]): Adjust for message-fill-column.

	* message.texi (Various Message Variables): Add message-fill-column.

2007-10-28  Katsumi Yamaoka  <yamaoka@jpl.org>

	* gnus.texi: Untabify.

2007-10-28  Didier Verna  <didier@xemacs.org>

	* gnus.texi (Group Parameters): Document the posting-style merging
	process in topic-mode.

2007-10-28  Reiner Steib  <Reiner.Steib@gmx.de>

	* gnus.texi (Scoring On Other Headers): Add gnus-inhibit-slow-scoring.

2007-10-28  Romain Francoise  <romain@orebokech.com>

	* gnus.texi (Mail Spool): Fix typo.
	Update copyright.

2007-10-28  Lars Magne Ingebrigtsen  <larsi@gnus.org>

	* gnus.texi (Limiting): Add gnus-summary-limit-to-singletons.

2007-10-28  Andreas Seltenreich  <uwi7@rz.uni-karlsruhe.de>

	* gnus.texi (Summary Generation Commands):
	Add gnus-summary-insert-ticked-articles.

2007-10-28  Reiner Steib  <Reiner.Steib@gmx.de>

	* gnus.texi (SpamAssassin back end): Rename spam-spamassassin-path
	to spam-spamassassin-program.

2007-10-28  Reiner Steib  <Reiner.Steib@gmx.de>

	* gnus.texi (Mail and Post): Add gnus-message-highlight-citation.

2007-10-28  Lars Magne Ingebrigtsen  <larsi@gnus.org>

	* gnus.texi (Limiting): Add gnus-summary-limit-to-headers.

2007-10-28  Lars Magne Ingebrigtsen  <larsi@gnus.org>

	* message.texi (Mail Headers): Document `opportunistic'.

2007-10-28  Reiner Steib  <Reiner.Steib@gmx.de>

	* emacs-mime.texi (Encoding Customization): Explain how to set
	mm-coding-system-priorities per hierarchy.

2007-10-28  Reiner Steib  <Reiner.Steib@gmx.de>

	* gnus.texi (Washing Mail): Add nnmail-ignore-broken-references and
	nnmail-broken-references-mailers instead of nnmail-fix-eudora-headers.

2007-10-28  Didier Verna  <didier@xemacs.org>

	* message.texi (Wide Reply): Update documentation of
	message-dont-reply-to-names (now allowing a list of regexps).

2007-10-28  Lars Magne Ingebrigtsen  <larsi@gnus.org>

	* gnus.texi (Spam Package Introduction): Fix spam menu and links.

2007-10-28  Lars Magne Ingebrigtsen  <larsi@gnus.org>

	* gnus.texi (SpamAssassin back end): Fix typo.

	* sieve.texi (Examples): Fix grammar.

2007-10-28  Lars Magne Ingebrigtsen  <larsi@gnus.org>

	* gnus.texi (Searching for Articles): Document M-S and M-R.
	(Limiting): Document / b.

2007-10-28  Lars Magne Ingebrigtsen  <larsi@gnus.org>

	* gnus.texi (Thread Commands): T M-^.

2007-10-28  Lars Magne Ingebrigtsen  <larsi@gnus.org>

	* message.texi (Mail Aliases): Document ecomplete.
	(Mail Aliases): Fix typo.

2007-10-28  Katsumi Yamaoka  <yamaoka@jpl.org>

	* gnus.texi (Face): Restore xref to gnus-face-properties-alist;
	fix typo.

2007-10-28  Romain Francoise  <romain@orebokech.com>

	* gnus.texi (Mail Spool): Grammar fix.

2007-10-28  Reiner Steib  <Reiner.Steib@gmx.de>

	* gnus.texi (Mail Spool): nnml-use-compressed-files can be a
	string.

2007-10-28  Katsumi Yamaoka  <yamaoka@jpl.org>

	* gnus.texi (Group Parameters): Fix description.

2007-10-28  Reiner Steib  <Reiner.Steib@gmx.de>

	* gnus.texi (Gmane Spam Reporting):
	Fix spam-report-gmane-use-article-number.
	Add spam-report-user-mail-address.

2007-10-28  Katsumi Yamaoka  <yamaoka@jpl.org>

	* emacs-mime.texi (Non-MIME): x-gnus-verbatim -> x-verbatim.

2007-10-28  Reiner Steib  <Reiner.Steib@gmx.de>

	* gnus.texi (Group Parameters): Add simplified sorting example based on
	example for `Sorting the Summary Buffer' from Jari Aalto
	<jari.aalto@cante.net>.
	(Example Methods): Add example for an indirect connection.

2007-10-28  Kevin Greiner  <kevin.greiner@compsol.cc>

	* gnus.texi (nntp-open-via-telnet-and-telnet): Fix grammar.
	(Agent Parameters): Updated parameter names to match code.
	(Group Agent Commands): Corrected 'gnus-agent-fetch-series' as
	'gnus-agent-summary-fetch-series'.
	(Agent and flags): New section providing a generalized discussion
	of flag handling.
	(Agent and IMAP): Remove flag discussion.
	(Agent Variables): Add 'gnus-agent-synchronize-flags'.

2007-10-28  Romain Francoise  <romain@orebokech.com>

	* gnus.texi (Exiting the Summary Buffer): Add new function
	`gnus-summary-catchup-and-goto-prev-group', bound to `Z p'.

2007-10-28  Reiner Steib  <Reiner.Steib@gmx.de>

	* gnus.texi (Conformity): Fix typo.
	(Customizing Articles): Document `first'.

2007-10-28  Jari Aalto  <jari.aalto@cante.net>

	* gnus.texi (Sorting the Summary Buffer):
	Add `gnus-thread-sort-by-date-reverse'.  Add example
	host to different sorting in NNTP and RSS groups.

2007-10-28  Reiner Steib  <Reiner.Steib@gmx.de>

	* message.texi (Insertion): Describe prefix for
	message-mark-inserted-region and message-mark-insert-file.

2007-10-28  Reiner Steib  <Reiner.Steib@gmx.de>

	* emacs-mime.texi (Non-MIME): Add Slrn-style verbatim marks and
	LaTeX documents.  Describe "text/x-gnus-verbatim".

2007-10-28  Teodor Zlatanov  <tzz@lifelogs.com>

	* gnus.texi (Blacklists and Whitelists, BBDB Whitelists)
	(Gmane Spam Reporting, Bogofilter, spam-stat spam filtering)
	(spam-stat spam filtering, SpamOracle)
	(Extending the Spam ELisp package): Remove extra quote symbol for
	clarity.

2007-10-28  Reiner Steib  <Reiner.Steib@gmx.de>

	* gnus.texi (MIME Commands): Add gnus-article-save-part-and-strip,
	gnus-article-delete-part and gnus-article-replace-part.
	(Using MIME): Add gnus-mime-replace-part.

2007-10-28  Romain Francoise  <romain@orebokech.com>

	* gnus.texi (Mail Spool): Mention that `nnml-use-compressed-files'
	requires `auto-compression-mode' to be enabled.  Add new nnml
	variable `nnml-compressed-files-size-threshold'.

2007-10-28  Reiner Steib  <Reiner.Steib@gmx.de>

	* gnus.texi (Sorting the Summary Buffer):
	Add gnus-thread-sort-by-recipient.

2007-10-28  Romain Francoise  <romain@orebokech.com>

	* message.texi (Insertion Variables): Mention new variable
	`message-yank-empty-prefix'.  Change `message-yank-cited-prefix'
	documentation accordingly.

2007-10-28  Romain Francoise  <romain@orebokech.com>

	* gnus.texi (To From Newsgroups): Mention new variables
	`gnus-summary-to-prefix' and `gnus-summary-newsgroup-prefix'.

2007-10-28  Katsumi Yamaoka  <yamaoka@jpl.org>

	* gnus.texi (Using MIME): gnus-mime-copy-part supports the charset
	stuff; gnus-mime-inline-part does the automatic decompression.

2007-10-28  Teodor Zlatanov  <tzz@lifelogs.com>

	* gnus.texi (Spam ELisp Package Configuration Examples):
	"training.ham" should be "training.spam".

2007-10-28  Katsumi Yamaoka  <yamaoka@jpl.org>

	* message.texi (Mail Variables): Fix the default value for
	message-send-mail-function.

2007-10-28  Katsumi Yamaoka  <yamaoka@jpl.org>

	* gnus.texi (Optional Back End Functions): nntp-request-update-info
	always returns nil exceptionally.

2007-10-28  Simon Josefsson  <jas@extundo.com>

	* gnus.texi (Article Washing): Add libidn URL.
	Suggested by Michael Cook <michael@waxrat.com>.

2007-10-28  Lars Magne Ingebrigtsen  <larsi@gnus.org>

	* gnus.texi (Topic Commands): Fix next/previous.

2007-10-28  Simon Josefsson  <jas@extundo.com>

	* gnus.texi (Article Washing): Mention `W i'.

2007-10-28  Jochen Küpper  <jochen@fhi-berlin.mpg.de>

	* gnus.texi (Group Parameters): Slight extension of sieve
	parameter description.

2007-10-28  Reiner Steib  <Reiner.Steib@gmx.de>

	* gnus.texi (Score Decays): `gnus-decay-scores' can be a regexp
	matching score files as well.
	(Picons): Describe `gnus-picon-style'.

2007-10-28  Romain Francoise  <romain@orebokech.com>

	* message.texi (Message Headers): Mention that headers are hidden
	using narrowing, and how to expose them.
	Update copyright.

2007-10-28  Reiner Steib  <Reiner.Steib@gmx.de>

	* gnusref.tex: Mention `gnus-summary-limit-to-recipient' and
	`gnus-summary-sort-by-recipient'.

2007-10-28  Romain Francoise  <romain@orebokech.com>

	* gnus.texi (NNTP marks): New node.
	(NNTP): Move NNTP marks variables to the new node.

2007-10-28  Jesper Harder  <harder@ifa.au.dk>

	* gnus.texi, gnus-news.texi, pgg.texi, sasl.texi: backend -> back end.

	* gnus.texi (MIME Commands, Hashcash): Markup fix.

2007-10-28  Teodor Zlatanov  <tzz@lifelogs.com>

	* gnus.texi: Replaced @file{spam.el} with @code{spam.el}
	everywhere for consistency.
	(Filtering Spam Using The Spam ELisp Package): Admonish again.
	(Spam ELisp Package Sequence of Events): This is Gnus, say so.
	Say "regular expression" instead of "regex."  Admonish.
	Pick other words to sound better (s/so/thus/).
	(Spam ELisp Package Filtering of Incoming Mail):
	Mention statistical filters.  Remove old TODO.
	(Spam ELisp Package Sorting and Score Display in Summary Buffer):
	New section on sorting and displaying the spam score.
	(BBDB Whitelists): Mention spam-use-BBDB-exclusive is not a
	backend but an alias to spam-use-BBDB.
	(Extending the Spam ELisp package): Rewrite the example using the
	new backend functionality.

2007-10-28  Simon Josefsson  <jas@extundo.com>

	* gnus.texi (NNTP): Mention nntp-marks-is-evil and
	nntp-marks-directory, from Romain Francoise
	<romain@orebokech.com>.

2007-10-28  Magnus Henoch  <mange@freemail.hu>

	* gnus.texi (Hashcash): New default value of
	hashcash-default-payment.

2007-10-28  Simon Josefsson  <jas@extundo.com>

	* gnus.texi (Hashcash): Fix URL.  Add pref to spam section.
	(Anti-spam Hashcash Payments): No need to load hashcash.el now.

2007-10-28  Reiner Steib  <Reiner.Steib@gmx.de>

	* gnus.texi (Adaptive Scoring): Add gnus-adaptive-pretty-print.

2007-10-28  Simon Josefsson  <jas@extundo.com>

	* gnus.texi (documentencoding): Add, to avoid warnings.

2007-10-28  Simon Josefsson  <jas@extundo.com>

	* message.texi (Mail Headers): Add.

	* gnus.texi (Hashcash): Fix.

2007-10-28  Teodor Zlatanov  <tzz@lifelogs.com>

	* gnus.texi (Hashcash): Change location of library, also mention
	that payments can be verified and fix the name of the
	hashcash-path variable.

2007-10-28  Reiner Steib  <Reiner.Steib@gmx.de>

	* gnus.texi (Article Display): Add `gnus-picon-style'.

2007-10-28  Katsumi Yamaoka  <yamaoka@jpl.org>

	* gnus.texi (SpamAssassin backend): Add it to the detailmenu.

2007-10-28  Teodor Zlatanov  <tzz@lifelogs.com>

	* gnus.texi (Blacklists and Whitelists, BBDB Whitelists)
	(Bogofilter, spam-stat spam filtering, SpamOracle): Old incorrect
	warning about ham processors in spam groups removed.

2007-10-28  Teodor Zlatanov  <tzz@lifelogs.com>

	* gnus.texi (SpamAssassin backend): Add new node about SpamAssassin.
	From Hubert Chan <hubert@uhoreg.ca>.

2007-10-28  Jesper Harder  <harder@ifa.au.dk>

	* gnus.texi (Spam ELisp Package Sequence of Events): Index.
	(Mailing List): Typo.
	(Customizing Articles): Add gnus-treat-ansi-sequences.
	(Article Washing): Index.

	* message.texi: Use m-dash consistently.

2007-10-28  Jesper Harder  <harder@ifa.au.dk>

	* gnus.texi (GroupLens): Remove.

2007-10-28  Kevin Greiner  <kgreiner@xpediantsolutions.com>

	* gnus.texi (Outgoing Messages, Agent Variables):
	Add gnus-agent-queue-mail and gnus-agent-prompt-send-queue.
	Suggested by Gaute Strokkenes <gs234@srcf.ucam.org>

2007-10-28  Jesper Harder  <harder@ifa.au.dk>

	* gnus.texi (Limiting): Add gnus-summary-limit-to-replied.

2007-10-28  Reiner Steib  <Reiner.Steib@gmx.de>

	* gnus.texi (Article Washing): Add `gnus-article-treat-ansi-sequences'.

	* gnus.texi (No Gnus): New node.  Includes `gnus-news.texi'.

2007-10-28  Simon Josefsson  <jas@extundo.com>

	* gnus.texi (Top): Add SASL.

2007-10-27  Emanuele Giaquinta  <e.giaquinta@glauco.it>  (tiny change)

	* gnus-faq.texi ([5.12]): Remove reference to discontinued service.

2007-10-27  Reiner Steib  <Reiner.Steib@gmx.de>

	* gnus.texi (Troubleshooting): Adjust Gnus version number.

2007-10-27  Jay Belanger  <jay.p.belanger@gmail.com>

	* calc.texi (Formulas, Composition Basics): Lower the
	precedence of negation.

2007-10-25  Jonathan Yavner  <jyavner@member.fsf.org>

	* ses.texi (The Basics): Mention how to create a new spreadsheet.
	Mention the new three-letter column identifiers.
	(More on cell printing): Calculate-cell and truncate-cell are now `c'
	and `t' rather than `C-c C-c' and `C-c C-t'.  Mention the stupid error
	message when using `c' on an empty default with default printer.
	(Buffer-local variables in spreadsheets): `symbolic-formulas' was
	renamed to `ses--symbolic-formulas' some time ago.

2007-10-25  Jay Belanger  <jay.p.belanger@gmail.com>

	* calc.texi (Default Simplifications, Making Selections)
	(Customizing Calc): Clarify associativity of multiplication.

2007-10-23  Michael Albinus  <michael.albinus@gmx.de>

	* tramp.texi (Traces and Profiles): Simplify loop over
	`trace-function-background'.

2007-10-22  Juri Linkov  <juri@jurta.org>

	* dired-x.texi (Shell Command Guessing): Default values are now
	available by typing M-n instead of M-p.

2007-10-21  Michael Albinus  <michael.albinus@gmx.de>

	* tramp.texi (Cleanup remote connections): New section.
	(Password caching): Remove `tramp-clear-passwd'.
	It's not a command anymore.
	(Bug Reports): Add `tramp-bug' to function index.
	(Function Index, Variable Index): New nodes.
	(Remote shell setup): Describe `tramp-password-prompt-regexp'.

	* trampver.texi: Update release number.

2007-10-20  Jay Belanger  <jay.p.belanger@gmail.com>

	* calc.texi (History and Acknowledgements): Turn comment
	about integer size into past tense.
	(Time Zones): Remove pointer to Calc author's address.
	(Trigonometric and Hyperbolic Functions): Mention cotangent
	and hyperbolic cotangent.  Fix typo.

2007-10-10  Michael Albinus  <michael.albinus@gmx.de>

	Sync with Tramp 2.1.11.

	* trampver.texi: Update release number.

2007-10-06  Michael Albinus  <michael.albinus@gmx.de>

	* tramp.texi (External packages): New section.

2007-09-29  Juri Linkov  <juri@jurta.org>

	* info.texi (Help-Int): Document `L' (`Info-history').

2007-09-26  Carsten Dominik  <dominik@science.uva.nl>

	* org.texi: Change links to webpage and maintained email.
	(Remember): Promote to Chapter, significant changes.
	(Fast access to TODO states): New section.
	(Faces for TODO keywords): New section.
	(Export options): Example for #+DATE.
	(Progress logging): Section moved.

2007-09-26  Bill Wohler  <wohler@newt.com>

	* mh-e.texi (HTML): Mention binding of S-mouse-2 to
	browse-url-at-mouse.

2007-09-20  Eduard Wiebe  <usenet@pusto.de>  (tiny change)

	* flymake.texi (Customizable variables): Face names don't end in -face.
	Fix flymake-err-line-patterns template.
	(Example -- Configuring a tool called directly): Fix init-function.
	(Highlighting erroneous lines): Face names don't end in -face.

2007-09-18  Exal de Jesus Garcia Carrillo  <exal@gmx.de>  (tiny change)

	* erc.texi (Special-Features): Fix small typo.

2007-09-14  Michael Albinus  <michael.albinus@gmx.de>

	* tramp.texi (Filename Syntax): Provide links to "Inline methods"
	and "External transfer methods".

2007-09-13  Jay Belanger  <jay.p.belanger@gmail.com>

	* calc.texi (Predefined Units): Add some history.

2007-09-08  Michael Olson  <mwolson@gnu.org>

	* erc.texi (Copying): New section included from gpl.texi.
	This matches the look of the upstream ERC manual.

2007-09-07  Jay Belanger  <jay.p.belanger@gmail.com>

	* calc.texi (History and Acknowledgements): Adjust the "thanks".
	(Random Numbers): Clarify the distribution of `random'.

2007-09-06  Glenn Morris  <rgm@gnu.org>

	Move manual sources from man/ to subdirectories of doc/.
	Split into the Emacs manual in emacs/, and other manuals in misc/.
	Change all setfilename commands to use ../../info.
	* Makefile.in: Move the parts of the old man/Makefile.in that do not
	refer to the Emacs manual here.
	(infodir): New variable.
	(INFO_TARGETS, info): Use infodir.  Also used by all info targets.
	(cc-mode.texi, faq.texi): Update references to source file locations.
	* makefile.w32-in: Move the parts of the old man/makefile.w32-in that
	do not refer to the Emacs manual here.
	(infodir, MULTI_INSTALL_INFO, ENVADD): Go up one more level.

	* Makefile.in: Add `basename' versions of all info targets, for
	convenience when rebuilding just one manual.
	(../etc/GNU): Delete obsolete target.
	(.SUFFIXES): Use $(TEXI2DVI) rather than texi2dvi.
	(mostlyclean): Add *.op, *.ops.  Move *.aux *.cps *.fns *.kys *.pgs
	*.vrs *.toc here...
	(maintainer-clean): ...from here.

	* makefile.w32-in (../etc/GNU): Delete obsolete target.

2007-09-01  Jay Belanger  <jay.p.belanger@gmail.com>

	* calc.texi (Date Conversions): Clarify definition of
	Julian day numbering.
	(Date Forms): Clarify definition of Julian day numbering;
	add some history.

2007-08-30  Carsten Dominik  <dominik@science.uva.nl>

	* org.texi: Version 5.07.

2007-08-24  IRIE Tetsuya  <irie@t.email.ne.jp>  (tiny change)

	* message.texi (MIME): Replace mml-attach with mml-attach-file.

2007-08-22  Carsten Dominik  <dominik@science.uva.nl>

	* org.texi (Adding hyperlink types): New section.
	(Embedded LaTeX): Chapter updated because of LaTeX export.
	(LaTeX export): New section.
	(Using links out): New section.

2007-08-22  Glenn Morris  <rgm@gnu.org>

	* faq.texi (Learning how to do something): Refcards now in
	etc/refcards/ directory.

2007-08-22  Michael Albinus  <michael.albinus@gmx.de>

	* tramp.texi (Remote Programs): Persistency file must be cleared when
	changing `tramp-remote-path'.
	(Filename Syntax): Don't use @var{} constructs inside the @trampfn
	macro.

2007-08-17  Jay Belanger  <jay.p.belanger@gmail.com>

	* calc.texi: Move contents to beginning of file.
	(Algebraic Entry): Fix the formatting of an example.

2007-08-15  Jay Belanger  <jay.p.belanger@gmail.com>

	* calc.texi (Basic Operations on Units): Mention exact versus
	inexact conversions.

2007-08-14  Jay Belanger  <jay.p.belanger@gmail.com>

	* calc.texi (Basic Operations on Units): Mention default
	values for new units.
	(Quick Calculator Mode): Mention that binary format will
	be displayed.

2007-08-14  Katsumi Yamaoka  <yamaoka@jpl.org>

	* gnus.texi (Selecting a Group): Mention gnus-maximum-newsgroup.

2007-08-10  Katsumi Yamaoka  <yamaoka@jpl.org>

	* gnus.texi (NNTP): Mention nntp-xref-number-is-evil.

2007-08-08  Glenn Morris  <rgm@gnu.org>

	* gnus.texi, sieve.texi: Replace `iff'.

2007-08-03  Jay Belanger  <jay.p.belanger@gmail.com>

	* calc.texi (Basic Graphics): Mention the graphing of error
	forms.
	(Graphics Options): Mention how `g s' handles error forms.
	(Curve Fitting): Mention plotting the curves.
	(Standard Nonlinear Models): Add additional models.
	(Curve Fitting Details): Mention the Levenberg-Marquardt method.
	(Linear Fits): Correct result.

2007-08-01  Alan Mackenzie  <acm@muc.de>

	* cc-mode.texi (Mailing Lists and Bug Reports): Correct "-no-site-file"
	to "--no-site-file".

2007-07-29  Michael Albinus  <michael.albinus@gmx.de>

	* tramp.texi (Frequently Asked Questions): Point to mode line
	extension in Emacs 23.1.

	* trampver.texi: Update release number.

2007-07-27  Glenn Morris  <rgm@gnu.org>

	* calc.texi (Copying): Include license text from gpl.texi, rather than
	in-line.

2007-07-25  Glenn Morris  <rgm@gnu.org>

	* calc.texi (Copying): Replace license with GPLv3.

	* Relicense all FSF files to GPLv3 or later.

2007-07-22  Michael Albinus  <michael.albinus@gmx.de>

	Sync with Tramp 2.1.10.

	* tramp.texi (trampfn): Expand macro implementation in order to handle
	empty arguments.
	(trampfnmhl, trampfnuhl, trampfnhl): Remove macros.  Replace all
	occurrences by trampfn.
	(Frequently Asked Questions): Extend example code for host
	identification in the modeline.  Add bbdb to approaches shortening Tramp
	file names to be typed.

	* trampver.texi: Update release number.

2007-07-17  Michael Albinus  <michael.albinus@gmx.de>

	* tramp.texi: Move @setfilename ../info/tramp up, outside the header
	section.  Reported by <poti@potis.org>.
	(Remote processes): Arguments of the program to be debugged are taken
	literally.
	(Frequently Asked Questions): Simplify recentf example.

2007-07-14  Karl Berry  <karl@gnu.org>

	* info.texi (@copying): New Back-Cover Text.

	* info.texi (Quitting Info): Move to proper place in source.
	(Reported by Benno Schulenberg.)

2007-07-13  Eli Zaretskii  <eliz@gnu.org>

	* Makefile.in (../info/emacs-mime): Use --enable-encoding.

	* makefile.w32-in ($(infodir)/emacs-mime): Ditto.

	* emacs-mime.texi: Add @documentencoding directive.

2007-07-12  Nick Roberts  <nickrob@snap.net.nz>

	* tramp.texi (Remote processes): Add an anchor to the subsection
	"Running a debugger on a remote host".

2007-07-12  Michael Albinus  <michael.albinus@gmx.de>

	* tramp.texi (Remote processes): Don't call it "experimental" any
	longer.  Add subsection about running a debugger on a remote host.

2007-07-10  Carsten Dominik  <dominik@science.uva.nl>

	* org.texi (Properties and columns): Chapter rewritten.

2007-07-08  Michael Albinus  <michael.albinus@gmx.de>

	* tramp.texi:
	* trampver.texi: Migrate to Tramp 2.1.

2007-07-02  Carsten Dominik  <dominik@science.uva.nl>

	* org.texi (Properties): New chapter.

2007-07-02  Reiner Steib  <Reiner.Steib@gmx.de>

	* gnus-faq.texi ([3.2]): Fix locating of environment variables in the
	Control Panel.

	* gnus.texi (Misc Article): Add index entry for
	gnus-single-article-buffer.

2007-06-27  Andreas Seltenreich  <andreas@gate450.dyndns.org>

	* gnus.texi (Starting Up): Fix typo.

2007-06-25  Katsumi Yamaoka  <yamaoka@jpl.org>

	* gnus.texi (Asynchronous Fetching): Fix typo.

2007-06-20  Jay Belanger  <jay.p.belanger@gmail.com>

	* calc.texi:Change ifinfo to ifnottex (as appropriate) throughout.
	(About This Manual): Remove redundant information.
	(Getting Started): Mention author.
	(Basic Arithmetic, Customizing Calc): Make description of the
	variable `calc-multiplication-has-precedence' match its new effect.

2007-06-19  Jay Belanger  <jay.p.belanger@gmail.com>

	* calc.texi (Basic Arithmetic, Customizing Calc):
	Mention the variable `calc-multiplication-has-precedence'.

2007-06-19  Carsten Dominik  <dominik@science.uva.nl>

	* org.texi (Tag): Section swapped with node Timestamps.
	(Formula syntax for Lisp): Document new `L' flag.

2007-06-06  Andreas Seltenreich  <andreas@gate450.dyndns.org>

	* gnus.texi (Misc Group Stuff, Summary Buffer)
	(Server Commands, Article Keymap): Fix typo.  s/function/command/.

2007-06-06  Juanma Barranquero  <lekktu@gmail.com>

	* cc-mode.texi (Comment Commands, Getting Started, Style Variables):
	* gnus.texi (Article Buttons, Mail Source Customization)
	(Sending or Not Sending, Customizing NNDiary):
	* message.texi (Message Headers):
	* mh-e.texi (HTML): Fix typos.

2007-06-07  Michael Albinus  <michael.albinus@gmx.de>

	Sync with Tramp 2.0.56.

	* tramp.texi (Frequently Asked Questions): Improve ~/.zshrc
	settings.  Reported by Ted Zlatanov <tzz@lifelogs.com>.

2007-06-02  Chong Yidong  <cyd@stupidchicken.com>

	* Version 22.1 released.

2007-05-26  Michael Olson  <mwolson@gnu.org>

	* erc.texi (Modules): Fix references to completion modules.

2007-05-09  Reiner Steib  <Reiner.Steib@gmx.de>

	* gnus.texi (Running NNDiary): Use ~/.gnus.el instead of gnusrc.

2007-05-09  Didier Verna  <didier@xemacs.org>

	* gnus.texi (Email Based Diary): New.  Proper documentation for the
	nndiary back end and the gnus-diary library.

2007-05-03  Karl Berry  <karl@gnu.org>

	* .cvsignore (*.pdf): New entry.

	* texinfo.tex: Update from current version for better pdf generation.

2007-04-30  Reiner Steib  <Reiner.Steib@gmx.de>

	* gnus.texi (Article Highlighting): Clarify gnus-cite-parse-max-size.

2007-04-28  Glenn Morris  <rgm@gnu.org>

	* faq.texi (New in Emacs 22): Restore mention of python.el pending
	consideration of legal status.

2007-04-27  J.D. Smith  <jdsmith@as.arizona.edu>

	* idlwave.texi: Minor updates for IDLWAVE 6.1.

2007-04-24  Chong Yidong  <cyd@stupidchicken.com>

	* faq.texi (New in Emacs 22): python.el removed.

2007-04-23  Jay Belanger  <jay.p.belanger@gmail.com>

	* calc.texi (Reporting bugs): Update maintainer's address.

2007-04-22  Chong Yidong  <cyd@stupidchicken.com>

	* faq.texi (New in Emacs 22): Rename "tumme" to "image-dired".

2007-04-15  Jay Belanger  <belanger@truman.edu>

	* calc.texi (Title page): Remove the date.
	(Basic Arithmetic): Emphasize that / binds less strongly than *.
	(The Standard Calc Interface): Change trail title.
	(Floats): Mention that when non-decimal floats are entered, only
	approximations are stored.
	(Copying): Move to the appendices.
	(GNU Free Documentation License): Add as an appendix.

2007-04-15  Chong Yidong  <cyd@stupidchicken.com>

	* ada-mode.texi, autotype.texi, cc-mode.texi, cl.texi:
	* dired-x.texi, ebrowse.texi, ediff.texi:
	* emacs-mime.texi, erc.texi, eshell.texi:
	* eudc.texi, flymake.texi, forms.texi, gnus.texi:
	* idlwave.texi, message.texi, newsticker.texi, org.texi:
	* pcl-cvs.texi, pgg.texi, rcirc.texi, reftex.texi, sc.texi:
	* ses.texi, sieve.texi, smtpmail.texi, speedbar.texi:
	* tramp.texi, url.texi, vip.texi, viper.texi, widget.texi:
	* woman.texi: Include GFDL.

	* doclicense.texi: Remove node heading, so that it can be included by
	other files.

	* dired-x.texi: Relicence under GFDL.  Remove date from title page.

	* calc.texi (Algebraic Tutorial): Emphasize that / binds less strongly
	than *.

2007-04-14  Carsten Dominik  <dominik@science.uva.nl>

	* org.texi (Formula syntax for Calc): Emphasize the operator precedence
	in Calc.

2007-04-09  Romain Francoise  <romain@orebokech.com>

	* faq.texi (New in Emacs 22): Mention improvements to the Windows and
	Mac OS ports.  Make it clear that mouse-1 complements and doesn't
	replace mouse-2.

2007-04-08  Chong Yidong  <cyd@stupidchicken.com>

	* woman.texi (Word at point, Interface Options): woman-topic-at-point
	renamed to woman-use-topic-at-point.  Document new behavior.

2007-04-08  Richard Stallman  <rms@gnu.org>

	* url.texi: Fix some indexing.
	(Disk Caching): Drop discussion of old/other Emacs versions.

2007-04-07  Chong Yidong  <cyd@stupidchicken.com>

	* url.texi (Disk Caching): Say Emacs 21 "and later".

	* cc-mode.texi (Font Locking Preliminaries): Link to Emacs manual node
	on Font locking which now mentions JIT lock.

2007-04-01  Michael Olson  <mwolson@gnu.org>

	* erc.texi: Update for the ERC 5.2 release.

2007-03-31  David Kastrup  <dak@gnu.org>

	* woman.texi (Topic, Interface Options): Explain changes semantics of
	woman-manpath in order to consider MANPATH_MAP entries.

2007-03-31  Eli Zaretskii  <eliz@gnu.org>

	* emacs-mime.texi (Non-MIME): Postscript -> PostScript.

2007-03-26  Richard Stallman  <rms@gnu.org>

	* pgg.texi (Caching passphrase): Clean up previous change.

2007-03-25  Thien-Thi Nguyen  <ttn@gnu.org>

	* gnus.texi (Setting Process Marks): Fix typo.

2007-03-25  Romain Francoise  <romain@orebokech.com>

	* faq.texi (New in Emacs 22): Reorganize using an itemized list for
	readability, and include various fixes by Daniel Brockman, Nick Roberts
	and Dieter Wilhelm.

2007-03-24  Thien-Thi Nguyen  <ttn@gnu.org>

	* gnus.texi (Splitting Mail): Reword "splitting"-as-adj to be -as-noun.

	* gnus.texi (Mail Source Specifiers): Fix typo.

2007-03-22  Ralf Angeli  <angeli@caeruleus.net>

	* reftex.texi (Imprint): Update maintainer information.

2007-03-15  Katsumi Yamaoka  <yamaoka@jpl.org>

	* message.texi (Message Buffers): Update documentation for
	message-generate-new-buffers.

2007-03-15  Daiki Ueno  <ueno@unixuser.org>

	* pgg.texi (Caching passphrase): Describe pgg-passphrase-coding-system.

2007-03-21  Glenn Morris  <rgm@gnu.org>

	* eshell.texi (Known problems): Emacs 22 comes with eshell 2.4.2.

2007-03-19  Chong Yidong  <cyd@stupidchicken.com>

	* eshell.texi (Known problems): Emacs 21 -> 22.

	* cc-mode.texi (Performance Issues): Update note about 21.3 to 22.1.

2007-03-18  Jay Belanger  <belanger@truman.edu>

	* calc.texi (Time Zones): Mention that the DST rules changed in 2007.

2007-03-12  Glenn Morris  <rgm@gnu.org>

	* calc.texi (Time Zones): Switch to new North America DST rule.

	* calc.texi: Replace "daylight savings" with "daylight
	saving" in text throughout.

2007-03-11  Andreas Seltenreich  <uwi7@rz.uni-karlsruhe.de>

	* gnus.texi (Mail and Post): Update documentation for gnus-user-agent.
	The variable now uses a list of symbols instead of just a symbol.
	Reported by Christoph Conrad <christoph.conrad@gmx.de>.

2007-03-06  Romain Francoise  <romain@orebokech.com>

	* faq.texi (New in Emacs 22): Don't say "now" too much.  Add MH-E to
	new packages, and mention Gnus update.

2007-02-27  Katsumi Yamaoka  <yamaoka@jpl.org>

	* gnus.texi (NNTP): Mention nntp-never-echoes-commands and
	nntp-open-connection-functions-never-echo-commands.

2007-02-27  Chong Yidong  <cyd@stupidchicken.com>

	* pgg.texi (Caching passphrase): Document gpg-agent usage, gpg-agent
	problems on the console, and security risk in not using gpg-agent.

2007-02-25  Carsten Dominik  <dominik@science.uva.nl>

	* org.texi (The spreadsheet): Rename from "Table calculations".
	Completely reorganized and rewritten.
	(CamelCase links): Section removed.
	(Repeating items): New section.
	(Tracking TODO state changes): New section.
	(Agenda views): Chapter reorganized and rewritten.
	(HTML export): Section rewritten.
	(Tables in arbitrary syntax): New section.
	(Summary): Better feature summary.
	(Activation): Document problem with cut-and-paste of Lisp code
	from PDF files.
	(Visibility cycling): Document indirect buffer use.
	(Structure editing): Document sorting.
	(Remember): Section rewritten.
	(Time stamps): Better description of time stamp types.
	(Tag searches): Document regular expression search for tags.
	(Stuck projects): New section.
	(In-buffer settings): New keywords.
	(History and Acknowledgments): Updated description.

2007-02-24  Alan Mackenzie  <acm@muc.de>

	* cc-mode.texi (Movement Commands): Insert two missing command names.
	(Getting Started): Slight wording correction (use conditional).

2007-02-22  Kim F. Storm  <storm@cua.dk>

	* widget.texi (User Interface, Basic Types): Document need to put some
	text before the %v escape in :format string in editable-field widget.

2007-02-18  Romain Francoise  <romain@orebokech.com>

	* pcl-cvs.texi (Miscellaneous commands): q runs `cvs-bury-buffer', not
	`cvs-mode-quit'.

2007-02-10  Markus Triska  <markus.triska@gmx.at>

	* widget.texi (Programming Example): Put constant strings in :format.

2007-02-07  Juanma Barranquero  <lekktu@gmail.com>

	* faq.texi (Fullscreen mode on MS-Windows): New node.

2007-02-04  David Kastrup  <dak@gnu.org>

	* faq.texi (AUCTeX): Update version number.  Should probably be done
	for other packages as well.

2007-01-28  Andreas Seltenreich  <uwi7@rz.uni-karlsruhe.de>

	* gnus.texi (Batching Agents): Fix example.  Reported by Tassilo Horn
	<tassilo@member.fsf.org>.

2007-01-27  Eli Zaretskii  <eliz@gnu.org>

	* msdog.texi (ls in Lisp): Document ls-lisp-format-time-list and
	ls-lisp-use-localized-time-format.

2007-01-20  Markus Triska  <markus.triska@gmx.at>

	* flymake.texi (Flymake mode): find-file-hook instead of ...-hooks.

2007-01-13  Michael Olson  <mwolson@gnu.org>

	* erc.texi (Modules): Mention capab-identify module.

2007-01-05  Michael Olson  <mwolson@gnu.org>

	* erc.texi (Getting Started): Update for /RECONNECT command.

2007-01-04  Richard Stallman  <rms@gnu.org>

	* ebrowse.texi: Change C-c b to C-c C-m.

2007-01-03  Reiner Steib  <Reiner.Steib@gmx.de>

	* gnus.texi (Customizing Articles): Use index entries for gnus-treat-*
	variables only in info to avoid redundant entries in the printed
	manual.

2007-01-02  Daiki Ueno  <ueno@unixuser.org>

	* message.texi (Using PGP/MIME): Document gpg-agent usage.

2007-01-02  Reiner Steib  <Reiner.Steib@gmx.de>

	* message.texi (Security): Split into sub-nodes.

2007-01-01  Alan Mackenzie  <acm@muc.de>

	* cc-mode.texi ("Limitations and Known Bugs"): Document problems with
	eval-after-load in Emacs <=21 and a workaround.  Document that
	trigraphs are not supported.

2007-01-01  Alan Mackenzie  <acm@muc.de>

	* cc-mode.texi ("Filling and Breaking"): Amend the doc for
	c-context-line-break.  When invoked within a string, preserve
	whitespace.  Add a backslash only when also in a macro.

2007-01-01  Alan Mackenzie  <acm@muc.de>

	* cc-mode.texi ("Choosing a Style"): Mention c-file-style.

2007-01-01  Alan Mackenzie  <acm@muc.de>

	* cc-mode.texi ("Movement Commands", "Sample .emacs File"): C-M-[ae]
	are now bound by default to c-\(beginning\|end\)-of-defun by default.

2007-01-01  Alan Mackenzie  <acm@muc.de>

	* cc-mode.texi ("Other Commands"): Move c-set-style (C-c .) here from
	"Choosing a Style".

	* cc-mode.texi ("Styles"): Add @dfn{style}.

2006-12-30  Michael Albinus  <michael.albinus@gmx.de>

	Sync with Tramp 2.0.55.

	* trampver.texi: Update release number.

2006-12-29  Reiner Steib  <Reiner.Steib@gmx.de>

	* gnus.texi (Customizing Articles): Add index entries for all
	gnus-treat-* variables.

2006-12-29  Jouni K. Seppänen  <jks@iki.fi>

	* gnus.texi (IMAP): Fix incorrect explanation of
	nnimap-search-uids-not-since-is-evil in documentation for
	nnimap-expunge-search-string.

2006-12-27  Reiner Steib  <Reiner.Steib@gmx.de>

	* gnus.texi (ifile spam filtering): Rename spam-ifile-database-path to
	spam-ifile-database.

2006-12-26  Reiner Steib  <Reiner.Steib@gmx.de>

	* gnus.texi (Spam Package Configuration Examples): Don't encourage to
	rebind C-s.

2006-12-26  Jouni K. Seppänen  <jks@iki.fi>

	* gnus.texi (Group Parameters, Group Maintenance, Topic Commands)
	(Mail Group Commands, Expiring Mail, IMAP): Add index entries for
	"expiring mail".
	(IMAP): Document nnimap-search-uids-not-since-is-evil and
	nnimap-nov-is-evil.

2006-12-25  Kevin Ryde  <user42@zip.com.au>

	* cl.texi (Sorting Sequences): In sort*, add a little cautionary note
	about the key procedure being used heavily.

2006-12-24  Chong Yidong  <cyd@stupidchicken.com>

	* pgg.texi (Caching passphrase): Default for pgg-gpg-use-agent changed
	to t.
	(Prerequisites): Add explanation about gpg-agent.

2006-12-22  Kevin Ryde  <user42@zip.com.au>

	* cl.texi (Sorting Sequences): Typo in sort*, example showed plain
	"sort" instead of "sort*".

2006-12-19  Richard Stallman  <rms@gnu.org>

	* calc.texi (History and Acknowledgements): Recognize that Emacs
	now does have floating point.

2006-12-19  Michael Albinus  <michael.albinus@gmx.de>

	* tramp.texi (External transfer methods): Describe new method `scpc'.

2006-12-17  Sascha Wilde  <wilde@sha-bang.de>

	* pgg.texi: Added short note on gpg-agent to the introduction.

2006-12-13  Reiner Steib  <Reiner.Steib@gmx.de>

	* gnus.texi (Hiding Headers): Document that `long-to' and `many-to'
	also applies to Cc.

2006-12-12  Reiner Steib  <Reiner.Steib@gmx.de>

	* gnus.texi (X-Face): Clarify.  Say which programs are required
	on Windows.

2006-12-08  Michael Olson  <mwolson@gnu.org>

	* erc.texi (Modules): Remove documentation for list module.

2006-12-05  Michaël Cadilhac  <michael.cadilhac@lrde.org>

	* faq.texi (^M in the shell buffer): Ditto.

2006-11-20  Michael Olson  <mwolson@gnu.org>

	* erc.texi: Call this the 5.2 stable pre-release of ERC.

2006-11-17  Carsten Dominik  <dominik@science.uva.nl>

	* org.texi: Fix typos.
	(Agenda commands): Document `C-k'.

2006-11-16  Eli Zaretskii  <eliz@gnu.org>

	* url.texi (http/https): Fix a typo in the HTTP URL.

2006-11-14  Stephen Leake  <stephen_leake@stephe-leake.org>

	* ada-mode.texi: Total rewrite.

2006-11-13  Carsten Dominik  <dominik@science.uva.nl>

	* org.texi: Minor typo fixes.

2006-11-13  Bill Wohler  <wohler@newt.com>

	Release MH-E manual version 8.0.3.

	* mh-e.texi (VERSION, EDITION, UPDATED, UPDATE-MONTH): Update for
	release 8.0.3.

	* mh-e.texi (Incorporating Mail): Use output of "mhparam Path"
	to set MAILDIR.
	(Reading Mail): Document the customization of read-mail-command
	for MH-E.
	(Viewing Attachments): Document mm-discouraged-alternatives.
	(Tool Bar): Fix Texinfo for mh-xemacs-use-tool-bar-flag.
	(Junk): Add more information about the settings of mh-junk-background
	in a program.  Add /usr/bin/mh to PATH in examples.

2006-11-12  Richard Stallman  <rms@gnu.org>

	* woman.texi: Update author address but say he no longer maintains it.

2006-11-10  Carsten Dominik  <carsten.dominik@gmail.com>

	* org.texi (ARCHIVE tag): Document C-TAB for forcing cycling of
	archived trees.
	(Checkboxes): Section moved to chapter 5, and extended.
	(The date/time prompt): New section.
	(Link abbreviations): New section.
	(Presentation and sorting): New section.
	(Custom agenda views): Section completely rewritten.
	(Summary): Compare with Planner.
	(Feedback): More info about creating backtraces.
	(Plain lists): Modified example.
	(Breaking down tasks): New section.
	(Custom time format): New section.
	(Time stamps): Document inactive timestamps.
	(Setting tags): More details about fast tag selection.
	(Block agenda): New section.
	(Custom agenda views): Section rewritten.
	(Block agenda): New section.

2006-11-07  Michael Albinus  <michael.albinus@gmx.de>

	* tramp.texi (Configuration): scp is the default method.
	(Default Method): Use ssh as example for another method.

2006-10-27  Richard Stallman  <rms@gnu.org>

	* woman.texi: Downcase nroff/troff/roff.
	(Installation): Chapter deleted.  Some xrefs deleted.
	(Background): woman doesn't advise man ;-).

2006-10-26  Roberto Rodríguez  <lanubeblanca@googlemail.com>  (tiny change)

	* ada-mode.texi (Project files, Identifier completion)
	(Automatic Casing, Debugging, Using non-standard file names)
	(Working Remotely): Fix typos.

2006-10-20  Masatake YAMATO  <jet@gyve.org>

	* cc-mode.texi (Sample .emacs File): Add missing `)' in
	sample code `my-c-initialization-hook'.

2006-10-19  Stuart D. Herring  <herring@lanl.gov>

	* widget.texi: Fix typos.

2006-10-19  Michael Albinus  <michael.albinus@gmx.de>

	* tramp.texi (Frequently Asked Questions): Remove questions marked with
	"???".  There have been no complaints for years, so the information
	must be appropriate.

2006-10-16  Richard Stallman  <rms@gnu.org>

	* widget.texi: Use @var instead of capitalization.
	Clarify many widget type descriptions.

2006-10-13  Andreas Seltenreich  <uwi7@rz.uni-karlsruhe.de>

	* gnus.texi (Other modes): Fix typo.  Add alternative index entry for
	gnus-dired-attach.
	(Selecting a Group): Fix typo.

2006-10-12  Roberto Rodríguez  <lanubeblanca@googlemail.com>  (tiny change)

	* widget.texi: Fix typos.

2006-10-06  Reiner Steib  <Reiner.Steib@gmx.de>

	* gnus.texi (Image Enhancements): Update for Emacs 22.

	* gnus-faq.texi ([1.3]): Update.

2006-10-06  Richard Stallman  <rms@gnu.org>

	* faq.texi (Displaying the current line or column):
	Delete "As of Emacs 20".

2006-10-06  Romain Francoise  <romain@orebokech.com>

	* faq.texi (VM): VM works with Emacs 22 too.

2006-10-06  Richard Stallman  <rms@gnu.org>

	* ebrowse.texi: Remove Emacs version "21" from title.

2006-10-02  Reiner Steib  <Reiner.Steib@gmx.de>

	* gnus.texi (Foreign Groups): Say where change of editing commands are
	stored.  Add reference to `gnus-parameters'.

2006-09-15  Jay Belanger  <belanger@truman.edu>

	* calc.texi, mh-e.texi (GNU GENERAL PUBLIC LICENSE):
	Change "Library Public License" to "Lesser Public License"
	throughout.  Use "yyyy" to represent year.

2006-09-15  Carsten Dominik  <dominik@science.uva.nl>

	* org.texi (Setting tags): Typo fix.

2006-09-14  Reiner Steib  <Reiner.Steib@gmx.de>

	* gnus.texi (Oort Gnus): Add @xref for `mm-fill-flowed'.

2006-09-12  Reiner Steib  <Reiner.Steib@gmx.de>

	* reftex.texi (Citations Outside LaTeX): Simplify lisp example.

2006-09-12  Paul Eggert  <eggert@cs.ucla.edu>

	* faq.texi (Escape sequences in shell output): EMACS is now set
	to Emacs's absolute file name, not to "t".
	(^M in the shell buffer): Likewise.
	* misc.texi (Interactive Shell): Likewise.

2006-09-11  Reiner Steib  <Reiner.Steib@gmx.de>

	* gnus.texi (Mail Source Specifiers): Mention problem of duplicate
	mails with pop3-leave-mail-on-server.  Fix wording.
	(Limiting): Improve gnus-summary-limit-to-articles.
	(X-Face): Fix typo.

2006-09-11  Simon Josefsson  <jas@extundo.com>

	* smtpmail.texi (Authentication): Explain TLS and SSL better, based on
	suggested by Phillip Lord <phillip.lord@newcastle.ac.uk>.

2006-09-06  Simon Josefsson  <jas@extundo.com>

	* smtpmail.texi (Authentication): Mention SSL.

2006-09-01  Eli Zaretskii  <eliz@gnu.org>

	* rcirc.texi (Internet Relay Chat, Useful IRC commands):
	Don't use @indicateurl.

	* cc-mode.texi (Subword Movement): Don't use @headitem.
	(Custom Braces, Clean-ups): Don't use @tie.

2006-08-29  Michael Albinus  <michael.albinus@gmx.de>

	Sync with Tramp 2.0.54.

	* tramp.texi (Bug Reports): The Tramp mailing list is moderated now.
	Suggested by Adrian Phillips <a.phillips@met.no>.

2006-08-15  Carsten Dominik  <dominik@science.uva.nl>

	* org.texi (Installation, Activation): Split from Installation and
	Activation.
	(Clocking work time): Documented new features.

2006-08-13  Alex Schroeder  <alex@gnu.org>

	* rcirc.texi (Configuration): Use correct variable in rcirc-authinfo
	example.

2006-08-12  Eli Zaretskii  <eliz@gnu.org>

	* faq.texi (How to add fonts): New node.

2006-08-05  Romain Francoise  <romain@orebokech.com>

	* faq.texi (New in Emacs 22): Expand.

2006-08-03  Michael Olson  <mwolson@gnu.org>

	* erc.texi: Update for ERC 5.1.4.

2006-07-28  Katsumi Yamaoka  <yamaoka@jpl.org>

	* gnus.texi (Oort Gnus): Mention that the Lisp files are now installed
	in .../site-lisp/gnus/ by default.
	[ From gnus-news.texi in the trunk. ]

2006-07-27  Reiner Steib  <Reiner.Steib@gmx.de>

	* gnus.texi (MIME Commands): Additions for yEnc.

2006-07-24  Richard Stallman  <rms@gnu.org>

	* pgg.texi, org.texi, info.texi, forms.texi, flymake.texi:
	* faq.texi: Move periods and commas inside quotes.

2006-07-20  Jay Belanger  <belanger@truman.edu>

	* calc.texi (Error forms): Mention M-+ keybinding for `calc-plus-minus'.

2006-07-18  Chong Yidong  <cyd@stupidchicken.com>

	* faq.texi (Security risks with Emacs): Document Emacs 22
	file-local-variable mechanism.

2006-07-12  Michael Olson  <mwolson@gnu.org>

	* erc.texi: Update for ERC 5.1.3.

2006-07-12  Alex Schroeder  <alex@gnu.org>

	* rcirc.texi: Fix typos.
	(Getting started with rcirc): New calling convention for M-x irc.
	Mention #rcirc.  Removed channel tracking.
	(Configuration): Change the names of all variables that got changed
	recently, eg. rcirc-server to rcirc-default-server.  Added
	documentation for rcirc-authinfo, some background for Bitlbee, and
	rcirc-track-minor-mode.
	(Scrolling conservatively): Fix the xref from Auto Scrolling to just
	Scrolling.
	(Reconnecting after you have lost the connection): Fix example code
	to match code changes.

2006-07-10  Nick Roberts  <nickrob@snap.net.nz>

	* gnus.texi, message.texi: Fix typos.

2006-07-07  Carsten Dominik  <dominik@science.uva.nl>

	* org.texi (Exporting): Document `C-c C-e' as the prefix for exporting
	commands.
	(Global TODO list): Document the use of the variables
	`org-agenda-todo-ignore-scheduled' and
	`org-agenda-todo-list-sublevels'.

2006-07-05  Richard Stallman  <rms@gnu.org>

	* faq.texi (Scrolling only one line): Fix xref.

2006-07-05  Thien-Thi Nguyen  <ttn@gnu.org>

	* faq.texi (Evaluating Emacs Lisp code):
	Throughout, replace eval-current-buffer with eval-buffer.

2006-07-03  Richard Stallman  <rms@gnu.org>

	* rcirc.texi (Scrolling conservatively): Fix xref.

	* pcl-cvs.texi (Viewing differences): Usage fix.

2006-07-03  Carsten Dominik  <dominik@science.uva.nl>

	* org.texi (Agenda commands): Document `s' key to save all org-mode
	buffers.

2006-06-30  Ralf Angeli  <angeli@caeruleus.net>

	* pcl-cvs.texi (Customizing Faces): Remove -face suffix from face
	names.  Mention `cvs-msg' face.

2006-06-29  Carsten Dominik  <dominik@science.uva.nl>

	* org.texi (Checkboxes): New section.

2006-06-28  Carsten Dominik  <dominik@science.uva.nl>

	* org.texi (Embedded LaTeX): Fix typos and implement small improvements
	throughout this chapter.

2006-06-27  Chong Yidong  <cyd@stupidchicken.com>

	* info.texi (Help-Small-Screen): Clarify placement of "All" and "Top"
	text for standalone vs Emacs info.
	(Help): Clarify header line description.  Use mouse-1 for clicks.
	(Help-P): Use mouse-1 for clicks.
	(Help-^L): "Top" and "All" not displayed with dashes in Emacs.
	(Help-^L, Help-M, Help-Int, Search Index, Go to node)
	(Choose menu subtopic): Remove gratuitous Emacs command names.
	(Help-FOO): Put usual behavior first.
	(Help-Xref): Clicking on xrefs works in Emacs.
	(Search Text): Clarify what the default behavior is.
	(Create Info buffer): Fix Emacs window/X window confusion.
	(Emacs Info Variables): Fix for new Emacs init file behavior.

2006-06-24  Andreas Seltenreich  <uwi7@rz.uni-karlsruhe.de>

	* gnus.texi (Summary Buffer Lines): Fix typo.

2006-06-23  Carsten Dominik  <dominik@science.uva.nl>

	* org.texi (Embedded LaTeX): New chapter.
	(Archiving): Section rewritten.
	(Enhancing text): Some parts moved to the new chapter about LaTeX.

2006-06-20  Bill Wohler  <wohler@newt.com>

	Release MH-E manual version 8.0.1.

	* mh-e.texi (VERSION, EDITION, UPDATED, UPDATE-MONTH): Update for
	release 8.0.1.
	(Preface): Depend on GNU mailutils 1.0 and higher.

2006-06-19  Katsumi Yamaoka  <yamaoka@jpl.org>

	* message.texi (News Headers): Update message-syntax-checks section.

2006-06-19  Karl Berry  <karl@gnu.org>

	* info.texi (Advanced): Mention C-q, especially with ?.

2006-06-19  Carsten Dominik  <dominik@science.uva.nl>

	* org.texi (Publishing links): Document the `:link-validation-function'
	property.
	(Extensions and Hacking): New chapter, includes some sections of the
	"Miscellaneous" chapter.

2006-06-10  Carsten Dominik  <dominik@science.uva.nl>

	* org.texi (Progress logging): New section.

2006-06-06  Carsten Dominik  <dominik@science.uva.nl>

	* org.texi (ASCII export): Document indentation adaptation.
	(Setting tags): Document mutually-exclusive tags.

2006-06-05  Romain Francoise  <romain@orebokech.com>

	* url.texi (irc): Mention new funs `url-irc-rcirc' and `url-irc-erc'.
	Fix typo.

	* gnus-faq.texi (Question 8.6): Update reference to the Gnus
	channel (#gnus@irc.freenode.net).
	Fix typos.  Update copyright notice.

	* cc-mode.texi (Getting Started, Indentation Commands, Config Basics)
	(Custom Filling and Breaking, Custom Braces, Syntactic Symbols)
	(Line-Up Functions, Custom Macros):
	* ediff.texi (Window and Frame Configuration)
	(Highlighting Difference Regions):
	* emacs-mime.texi (Display Customization):
	* erc.texi (History):
	* eshell.texi (Known problems):
	* eudc.texi (Overview, BBDB):
	* gnus.texi (NNTP, IMAP, Advanced Scoring Examples)
	(The problem of spam, SpamOracle, Extending the Spam package)
	(Conformity, Terminology):
	* idlwave.texi (Routine Info)
	(Class and Keyword Inheritance, Padding Operators)
	(Breakpoints and Stepping, Electric Debug Mode)
	(Examining Variables, Troubleshooting):
	* org.texi (Creating timestamps):
	* reftex.texi (Commands, Options, Changes):
	* tramp.texi (Inline methods, Password caching)
	(Auto-save and Backup, Issues):
	* vip.texi (Files, Commands in Insert Mode):
	* viper.texi (Emacs Preliminaries, States in Viper)
	(Packages that Change Keymaps, Viper Specials, Groundwork):
	Fix various typos.

2006-05-31  Michael Ernst  <mernst@alum.mit.edu>

	* ediff.texi: Fix typos.

2006-05-30  Carsten Dominik  <dominik@science.uva.nl>

	* org.texi: Small typo fixes.

2006-05-29  Stefan Monnier  <monnier@iro.umontreal.ca>

	* viper.texi (Viper Specials):
	* gnus.texi (Example Setup):
	* faq.texi (Backspace invokes help):
	* dired-x.texi (Optional Installation Dired Jump):
	* calc.texi (Defining Simple Commands): Use ;; instead of ;;; to better
	follow coding conventions.

2006-05-29  Michael Albinus  <michael.albinus@gmx.de>

	* tramp.texi (Frequently Asked Questions): Disable zsh zle.

2006-05-27  Thien-Thi Nguyen  <ttn@gnu.org>

	* pcl-cvs.texi: Fix typos.
	(Customization): Say "us".

2006-05-26  Eli Zaretskii  <eliz@gnu.org>

	* org.texi: Remove bogus @setfilename.

2006-05-26  Carsten Dominik  <dominik@science.uva.nl>

	* org.texi (ASCII export): Omit command name.
	(HTML export): Add prefix to all lines in Local Variable example.
	(Acknowledgments): Typeset names in italics.

2006-05-24  Carsten Dominik  <dominik@science.uva.nl>

	* org.texi (Plain lists): Add new item navigation commands.
	(External links): Document elisp and info links.
	(Custom searches): New section.
	(Publishing): New chapter.
	(HTML export): Include a list of supported CSS classes.
	(Setting tags): Describe the fast-tag-setting interface.

2006-05-20  Luc Teirlinck  <teirllm@auburn.edu>

	* dired-x.texi: ifinfo -> ifnottex.

2006-05-18  Reiner Steib  <Reiner.Steib@gmx.de>

	* gnus.texi (Saving Articles): Clarify gnus-summary-save-article-mail.

2006-05-12  Reiner Steib  <Reiner.Steib@gmx.de>

	* message.texi (Interface): Add tool bar customization.
	(MIME): Index and text additions for mml-attach.
	(MIME): Describe mml-dnd-protocol-alist and
	mml-dnd-attach-options.

	* gnus.texi (Oort Gnus): Reorder entries in sections.
	Fix some entries.
	(Starting Up): Add references to "Emacs for Heathens" and to
	"Finding the News".  Add user-full-name and user-mail-address.
	(Group Buffer Format): Add tool bar customization and update.
	(Summary Buffer): Add tool bar customization.
	(Posting Styles): Add message-alternative-emails.

2006-05-09  Michael Albinus  <michael.albinus@gmx.de>

	* tramp.texi (Filename completion): Improve wording.

2006-05-07  Romain Francoise  <romain@orebokech.com>

	* faq.texi (Using regular expressions): Fix typo.
	(Packages that do not come with Emacs): Fix capitalization.
	(Replacing text across multiple files): Expand node to explain how
	to use `dired-do-query-replace-regexp' in more detail, based on
	suggestion by Eric Hanchrow <offby1@blarg.net>.

2006-05-06  Michael Albinus  <michael.albinus@gmx.de>

	* tramp.texi (Filename completion): Completion of remote files'
	method, user name and host name is active only in partial
	completion mode.

2006-05-06  Bill Wohler  <wohler@newt.com>

	Release MH-E manual version 8.0.

	* mh-e.texi (VERSION, EDITION, UPDATED, UPDATE-MONTH): Update for
	release 8.0.

2006-05-06  Bill Wohler  <wohler@newt.com>

	* mh-e.texi (MH-BOOK-HOME): Change from
	http://www.ics.uci.edu/~mh/book/mh to
	http://rand-mh.sourceforge.net/book/mh.
	Replace .htm suffix with .html for MH book files.
	(Using This Manual): Update key binding for getting relevant
	chapter in Info from command key.
	(Ranges): Fix itemx.

2006-05-05  Karl Berry  <karl@gnu.org>

	* texinfo.tex (\definetextfonsizexi, \definetextfonsizex): New cmds.
	(\fonttextsize): New user-level command to change text font size.

2006-04-26  Reiner Steib  <Reiner.Steib@gmx.de>

	* pgg.texi (Caching passphrase): Fix markup and typos.  Simplify.

2006-04-26  Sascha Wilde  <wilde@sha-bang.de>  (tiny change)

	* pgg.texi (Caching passphrase): Add pgg-gpg-use-agent.

2006-04-24  Bill Wohler  <wohler@newt.com>

	* mh-e.texi (Getting Started): Make it more explicit that you need
	to install MH.  Add pointers to current MH implementations.

2006-04-21  Bill Wohler  <wohler@newt.com>

	Release MH-E manual version 7.94.

	* mh-e.texi (VERSION, EDITION, UPDATED, UPDATE-MONTH): Update for
	release 7.94.

2006-04-21  Carsten Dominik  <dominik@science.uva.nl>

	* org.texi: Many small fixes.
	(Handling links): Rename from "Managing links".

2006-04-20  Reiner Steib  <Reiner.Steib@gmx.de>

	* gnus.texi (Spam Statistics Package): Fix typo in @pxref.
	(Splitting mail using spam-stat): Fix @xref.

2006-04-20  Chong Yidong  <cyd@stupidchicken.com>

	* gnus.texi (Spam Package): Major revision of the text.
	Previously this node was "Filtering Spam Using The Spam ELisp Package".

2006-04-20  Carsten Dominik  <dominik@science.uva.nl>

	* org.texi (Time stamps): Better explanation of the purpose of
	different time stamps.
	(Structure editing, Plain lists): More details on how new items
	and headings are inserted.

2006-04-18  Carsten Dominik  <dominik@science.uva.nl>

	* org.texi (Formula syntax): Fix link to Calc Manual.

2006-04-17  Reiner Steib  <Reiner.Steib@gmx.de>

	* gnus.texi (Emacsen): Don't support Emacs 20.7 and XEmacs 21.1.

2006-04-17  Bill Wohler  <wohler@newt.com>

	* mh-e.texi (Folders): Update mh-before-quit-hook and
	mh-quit-hook example with code that removes the buffers rather
	than just bury them.

2006-04-17  Michael Albinus  <michael.albinus@gmx.de>

	Sync with Tramp 2.0.53.

2006-04-13  Carsten Dominik  <dominik@science.uva.nl>

	* org.texi (Updating settings): New section.
	(Visibility cycling): Better names for the startup folding
	options.
	(Exporting): Completely restructured.
	(The very busy C-c C-c key): New section.
	(Summary of in-buffer settings): New section.

2006-04-11  Reiner Steib  <Reiner.Steib@gmx.de>

	* gnus.texi, gnus-faq.texi, message.texi: Gnus v5.10.8 is released.

2006-04-10  Reiner Steib  <Reiner.Steib@gmx.de>

	* gnus.texi (Misc Group Stuff, Summary Buffer, Article Keymap)
	(Server Commands): Key `v' is reserved for users.

2006-04-11  Carsten Dominik  <dominik@science.uva.nl>

	* org.texi (Link format): New section, emphasis on bracket links.
	(External links): Document bracket links.
	(FAQ): Expand to cover shell links and the new link format.

2006-04-09  Kevin Ryde  <user42@zip.com.au>

	* org.texi (Formula syntax): Typo in node name of calc-eval xref.

2006-04-07  Reiner Steib  <Reiner.Steib@gmx.de>

	* gnus.texi (Summary Buffer Lines): Add `*'.

2006-04-07  Jochen Küpper  <jochen@fhi-berlin.mpg.de>

	* gnus.texi (Group Parameters):
	Mention gnus-permanently-visible-groups.

2006-04-06  Katsumi Yamaoka  <yamaoka@jpl.org>

	* gnus.texi (Face): Fix typo.

2006-04-05  Reiner Steib  <Reiner.Steib@gmx.de>

	* gnus.texi (X-Face): Clarify.
	(Face): Need Emacs with PNG support.

2006-04-06  Richard Stallman  <rms@gnu.org>

	* idlwave.texi: Delete the blocks "not suitable for inclusion with
	Emacs".

2006-04-06  J.D. Smith  <jdsmith@as.arizona.edu>

	* idlwave.texi: Updated for IDLWAVE version 6.0, factoring out
	blocks not suitable for inclusion with Emacs using variable
	PARTOFEMACS.

2006-04-04  Simon Josefsson  <jas@extundo.com>

	* gnus.texi (Security): Improve.

2006-04-02  Bill Wohler  <wohler@newt.com>

	* mh-e.texi (Getting Started, Junk, Bug Reports)
	(MH FAQ and Support): Fix URLs.

2006-03-31  Romain Francoise  <romain@orebokech.com>

	* gnus.texi (Virtual Groups): `nnvirtual-always-rescan' defaults
	to t, not nil (and has for the past eight years).

2006-03-31  Reiner Steib  <Reiner.Steib@gmx.de>

	* message.texi, gnus.texi: Bump version to 5.11.

2006-03-29  Reiner Steib  <Reiner.Steib@gmx.de>

	* gnus.texi (Top): Add comment about version line.

	* message.texi (Top): Ditto.  Change to take named versions into
	account.

2006-03-28  Reiner Steib  <Reiner.Steib@gmx.de>

	* gnus.texi (Posting Styles): Add x-face-file to example.
	(X-Face): Refer to posting styles.

	* gnus-faq.texi ([5.8]): Add x-face-file.
	([8.4]): Add links to gmane.emacs.gnus.user and
	gmane.emacs.gnus.general.

2006-03-27  Reiner Steib  <Reiner.Steib@gmx.de>

	* gnus-faq.texi: Use .invalid.
	([5.4]): Fix gnus-posting-styles example.

2006-03-27  Romain Francoise  <romain@orebokech.com>

	* faq.texi (Emacs/W3): Rename from `w3-mode'.  Mention that
	Emacs/W3 needs a new maintainer.
	(Ispell): Update author and version info.
	(Mailcrypt): Mention PGG.
	(New in Emacs 22): Add PGG to the list of new packages.
	Include minor changes from "Ramprasad B" <ramprasad_i82@yahoo.com>
	updating dead URLs.

2006-03-25  Karl Berry  <karl@gnu.org>

	* ada-mode.texi, autotype.texi, calc.texi, cc-mode.texi, cl.texi,
	* dired-x.texi, ebrowse.texi, ediff.texi, emacs-mime.texi, erc.texi,
	* eshell.texi, eudc.texi, faq.texi, forms.texi, gnus.texi, idlwave.texi,
	* info.texi, message.texi, mh-e.texi, pcl-cvs.texi, pgg.texi,
	* rcirc.texi, reftex.texi, sc.texi, ses.texi, sieve.texi,
	* speedbar.texi, url.texi, vip.texi, viper.texi, widget.texi,
	* woman.texi: (1) use @copyright{} instead of (C) in typeset text;
	(2) do not indent copyright year list (or anything else).

2006-03-21  Bill Wohler  <wohler@newt.com>

	* mh-e.texi (Folders): Various edits.

2006-03-20  Romain Francoise  <romain@orebokech.com>

	* gnus.texi (Mail Folders): Grammar fix.

2006-03-19  Bill Wohler  <wohler@newt.com>

	* mh-e.texi (Replying): Document Mail-Followup-To.
	Change manually-formatted table to multitable.  Add debugging info.
	Move description of mh-reply-default-reply-to into paragraph
	that describes its values.

2006-03-17  Bill Wohler  <wohler@newt.com>

	* mh-e.texi: Use smallexample and smalllisp consistently.
	(Sending Mail Tour): Update method of entering
	addresses and subject.
	(Sending Mail Tour, Reading Mail Tour, Processing Mail Tour)
	(Adding Attachments, Searching): Update screenshots for Emacs 22.

2006-03-15  Carsten Dominik  <dominik@science.uva.nl>

	* org.texi: Version number change only.

2006-03-14  Bill Wohler  <wohler@newt.com>

	* mh-e.texi: Add index entries around each paragraph rather than
	depend on entries from beginning of node.  Doing so ensures that
	index entries are less likely to be forgotten if text is cut and
	pasted, and are necessary anyway if the references are on a
	separate page.  It seems that makeinfo is now (v. 4.8) only
	producing one index entry per node, so there is no longer any
	excuse not to.  Use subheading instead of heading.  The incorrect
	use of heading produced very large fonts in Info--as large as the
	main heading.
	(From Bill Wohler): MH-E never did appear in Emacs 21--MH-E
	versions 6 and 7 appeared *around* the time of these Emacs releases.

2006-03-13  Carsten Dominik  <dominik@science.uva.nl>

	* org.texi (Clean view): Document new startup options.

2006-03-11  Bill Wohler  <wohler@newt.com>

	* mh-e.texi (Preface, More About MH-E, Options, HTML, Folders)
	(Composing, Scan Line Formats): Fix @refs.
	(Getting Started): Define MH profile and MH profile components.
	(Incorporating Mail, Reading Mail, Viewing, Printing)
	(Sending Mail, Forwarding, Editing Drafts, Inserting Letter)
	(Signature, Aliases, Scan Line Formats): Use @code instead of @samp
	for string constants.
	(Tool Bar): Remove spurious quote.
	(Junk): Use ``...'' instead of "...".
	(Scan Line Formats): Replace @samp with @kbd.

2006-03-10  Katsumi Yamaoka  <yamaoka@jpl.org>

	* gnus.texi (NoCeM): Mention gnus-use-nocem can also be a number.

2006-03-10  Reiner Steib  <Reiner.Steib@gmx.de>

	* gnus.texi (Fancy Mail Splitting): Improve sentences so as to be
	easy to understand.

2006-03-09  Katsumi Yamaoka  <yamaoka@jpl.org>

	* gnus.texi: Markup fix.
	(Fancy Mail Splitting): Specify new feature.

2006-03-08  Katsumi Yamaoka  <yamaoka@jpl.org>

	* gnus.texi (Fancy Mail Splitting): Improve descriptions about
	partial-words matching.

2006-03-07  Reiner Steib  <Reiner.Steib@gmx.de>

	* emacs-mime.texi (Display Customization): Reword image/.* stuff.

	* gnus.texi (Oort Gnus): Add note about `gnus-load'.
	(MIME Commands): Fix mm-discouraged-alternatives.

2006-03-07  Carsten Dominik  <dominik@science.uva.nl>

	* org.texi: Version number change only.

2006-03-06  Bill Wohler  <wohler@newt.com>

	* mh-e.texi: Move from SourceForge repository to Savannah.
	This is version 7.93, which is a total rewrite from the previous
	edition 1.3 for MH-E version 5.0.2, and corresponds to MH-E
	version 7.93.

2006-03-03  Reiner Steib  <Reiner.Steib@gmx.de>

	* gnus.texi (Oort Gnus): Add `mm-fill-flowed'.

2006-03-01  Carsten Dominik  <dominik@science.uva.nl>

	* org.texi (Interaction): Add item about `org-mouse.el' by
	Piotr Zielinski.
	(Managing links): Document that also mouse-1 can be used to
	activate a link.
	(Headlines, FAQ): Add entry about hiding leading stars.
	(Miscellaneous): Resort the sections in this chapter to a more
	logical sequence.

2006-02-27  Simon Josefsson  <jas@extundo.com>

	* emacs-mime.texi (Flowed text): Add mm-fill-flowed.  (Sync
	2004-01-27 from the trunk).

2006-02-24  Alan Mackenzie  <bug-cc-mode@gnu.org>

	* cc-mode.texi: Rename c-hungry-backspace to
	c-hungry-delete-backwards, at the request of RMS.  Leave the old
	name as an alias.

2006-02-24  Alan Mackenzie  <bug-cc-mode@gnu.org>

	* cc-mode.texi: Correct the definition of c-beginning-of-defun, to
	include the function header within the defun.

2006-02-24  Alan Mackenzie  <bug-cc-mode@gnu.org>

	* cc-mode.texi: Correct two typos.

2006-02-24  Alan Mackenzie  <bug-cc-mode@gnu.org>

	* cc-mode.texi (Comment Commands): State that C-u M-; kills any
	existing comment.
	(Electric Keys): Add a justification for electric indentation.
	(Hungry WS Deletion): Clear up the names and complications of the
	BACKSPACE and DELETE keys.

2006-02-23  Juri Linkov  <juri@jurta.org>

	* faq.texi (Common requests): Move `Turning on auto-fill by
	default' after `Wrapping words automatically'.  Move `Working with
	unprintable characters' before `Searching for/replacing newlines'.
	Move `Replacing highlighted text' after `Highlighting a region'.
	Merge `Repeating commands' and `Repeating a command as many times
	as possible' into the former.
	(Packages that do not come with Emacs): Add refs to Gmane and
	etc/MORE.STUFF.

2006-02-23  Juri Linkov  <juri@jurta.org>

	* faq.texi (Newsgroup archives): Update URLs of GNU mail archives.
	(Reporting bugs): Suggest using `M-x report-emacs-bug'.
	Add xref to `(emacs)Reporting Bugs'.
	(Getting a printed manual): Add URL to other formats of the manual.
	(Common requests): Fix menu.
	(Highlighting a region): Remove ref to `Turning on syntax highlighting'.
	(Horizontal scrolling): Mention `truncate-partial-width-windows'.
	(Inserting text at the beginning of each line): Add pxref to
	`Changing the included text prefix'.
	(Forcing the cursor to remain in the same column): Mention `track-eol'
	and `set-goal-column'.  Add pxref to `(emacs)Moving Point'.
	(Replacing text across multiple files): Add keybinding `Q' for
	`dired-do-query-replace'.

2006-02-22  Carsten Dominik  <dominik@science.uva.nl>

	* reftex.texi: Version number and date change only.

	* org.texi (Internal Links): Rewrite to cover the modified
	linking system.

2006-02-17  Eli Zaretskii  <eliz@gnu.org>

	* faq.texi: Remove the coding cookie, it's not needed anymore.

2006-02-13  YAMAMOTO Mitsuharu  <mituharu@math.s.chiba-u.ac.jp>

	* faq.texi (Colors on a TTY): Mention Mac OS port.

2006-02-12  Karl Berry  <karl@gnu.org>

	* faq.texi (Emacs for Atari ST): Use Sch@"auble instead of the
	8-bit accented a.

2006-02-09  Reiner Steib  <Reiner.Steib@gmx.de>

	* gnus.texi (Gnus Versions): Add history beyond start of Oort.

2006-02-08  Romain Francoise  <romain@orebokech.com>

	* faq.texi (Top): Remove paragraph about the FAQ being a
	transitional document, etc.
	(Searching for/replacing newlines): New node.
	(Yanking text in isearch): New node.
	(Inserting text at the beginning of each line): Rename and make
	more general, mention `M-;' in Message mode.

2006-02-07  Luc Teirlinck  <teirllm@auburn.edu>

	* faq.texi (Meta key does not work in xterm)
	(Emacs does not display 8-bit characters)
	(Inputting eight-bit characters): Update xrefs.

2006-02-06  Romain Francoise  <romain@orebokech.com>

	* faq.texi (VM): VM now at version 7.19.
	Set myself as maintainer of this file.

2006-02-04  Michael Olson  <mwolson@gnu.org>

	* erc.texi (History): Note that ERC is now included with Emacs.

2006-01-31  Romain Francoise  <romain@orebokech.com>

	* message.texi (Message Headers): Explain what
	`message-alternative-emails' does in more detail.
	Update copyright year.

2006-01-30  Juanma Barranquero  <lekktu@gmail.com>

	* makefile.w32-in (clean): Add newsticker, sieve, pgg, erc and rcirc.

2006-01-29  Richard M. Stallman  <rms@gnu.org>

	* cc-mode.texi (Indentation Commands): Inserts newline, not "linefeed".

2006-01-29  Michael Olson  <mwolson@gnu.org>

	* makefile.w32-in ($(infodir)/erc, erc.dvi): New targets.

	* Makefile.in (INFO_TARGETS, DVI_TARGETS): Add ERC.

	* faq.texi (New in Emacs 22): Mention ERC.

2006-01-28  Luc Teirlinck  <teirllm@auburn.edu>

	* rcirc.texi: Capitalize dir entry for consistency with the entry
	in info/dir and other entries in the Emacs category.
	Fix typos.  Delete trailing whitespace.

2006-01-28  Björn Lindström  <bkhl@elektrubadur.se>

	* rcirc.texi: Some @cindex changes, some changes from @kbd to @key.

2006-01-27  Eli Zaretskii  <eliz@gnu.org>

	* makefile.w32-in ($(infodir)/rcirc, rcirc.dvi): New targets.
	(INFO_TARGETS, DVI_TARGETS): Add rcirc.

	* Makefile.in (../info/rcirc, rcirc.dvi): New targets.
	(INFO_TARGETS, DVI_TARGETS): Add rcirc.

2006-01-27  Alex Schroeder  <alex@gnu.org>

	* rcirc.texi: New file.

2006-01-23  Juri Linkov  <juri@jurta.org>

	* widget.texi (User Interface): Add S-TAB for widget-backward.

2006-01-22  Michael Albinus  <michael.albinus@gmx.de>

	Sync with Tramp 2.0.52.

	* tramp.texi (Frequently Asked Questions): Remove Ange-FTP item.
	Add Tramp disabling item.  New item for common connection problems.
	(various): Apply "ftp" as method for the download URL.
	(Bug Reports): Refer to FAQ for common problems.

2006-01-21  Eli Zaretskii  <eliz@gnu.org>

	* widget.texi (User Interface): Use @key for TAB.

	* ses.texi (Formulas, Printer functions): Use @key for TAB.

	* ebrowse.texi (Switching to Tree, Symbol Completion): Use @key
	for TAB.

	* cc-mode.texi (Indentation Calculation): Use @key for TAB.

2006-01-16  Katsumi Yamaoka  <yamaoka@jpl.org>

	* gnus.texi: Update copyright.

2006-01-13  Katsumi Yamaoka  <yamaoka@jpl.org>

	* gnus.texi (Article Washing): Additions.

2006-01-13  Carsten Dominik  <dominik@science.uva.nl>

	* org.texi (Agenda commands): Document tags command.

2006-01-10  Katsumi Yamaoka  <yamaoka@jpl.org>

	* gnus.texi (RSS): Document nnrss-wash-html-in-text-plain-parts.

2006-01-06  Katsumi Yamaoka  <yamaoka@jpl.org>

	* gnus.texi (RSS): Addition.

2005-12-22  Katsumi Yamaoka  <yamaoka@jpl.org>

	* gnus.texi (Summary Post Commands): Fix function bound to `S O p'.

2005-12-19  Katsumi Yamaoka  <yamaoka@jpl.org>

	* emacs-mime.texi (Display Customization): Add setting example to
	mm-discouraged-alternatives.

2006-01-09  Stefan Monnier  <monnier@iro.umontreal.ca>

	* flymake.texi (Obtaining Flymake): Remove chapter since Emacs's
	version is the canonical version.

2006-01-08  Alex Schroeder  <alex@gnu.org>

	* pgg.texi (Caching passphrase): Rewording.

2006-01-06  Eli Zaretskii  <eliz@gnu.org>

	* flymake.texi (Obtaining Flymake): Update Flymake's CVS
	repository URL.

2006-01-06  Carsten Dominik  <dominik@science.uva.nl>

	* org.texi: Removed the accidentally re-added empty line in the
	direntry.

2006-01-05  Carsten Dominik  <dominik@science.uva.nl>

	* org.texi (Agenda Views): Chapter reorganized.

2005-12-29  Romain Francoise  <romain@orebokech.com>

	* faq.texi (Using Customize): New node.

2005-12-28  Luc Teirlinck  <teirllm@auburn.edu>

	* org.texi: Remove blank line in @direntry.  It is non-standard
	and recursively produces blank lines all over the dir file (when
	using Texinfo 4.8).

2005-12-21  Luc Teirlinck  <teirllm@auburn.edu>

	* widget.texi (atoms): Delete obsolete remark about `file' widget.

2005-12-20  Carsten Dominik  <dominik@science.uva.nl>

	* org.texi (Tags): Boolean logic documented.
	(Agenda Views): Document custom commands.

2005-12-20  David Kastrup  <dak@gnu.org>

	* faq.texi (AUCTeX): Update version and mailing list info.

2005-12-17  Katsumi Yamaoka  <yamaoka@jpl.org>

	* gnus.texi (MIME Commands): Mention addition of
	multipart/alternative to gnus-buttonized-mime-types and add xref
	to mm-discouraged-alternatives.

	* emacs-mime.texi (Display Customization): Mention addition of
	"image/.*" and add xref to gnus-buttonized-mime-types in the
	mm-discouraged-alternatives section.

2005-12-16  Carsten Dominik  <dominik@science.uva.nl>

	* org.texi (Tags): New section.
	(Agenda Views): Chapter reorganized.

2005-12-16  Eli Zaretskii  <eliz@gnu.org>

	* org.texi (Internal Links): Add a missing comma after an @xref.

2005-12-14  Chong Yidong  <cyd@stupidchicken.com>

	* faq.texi (Filling paragraphs with a single space): No need to
	change sentence-end now.

2005-12-13  Romain Francoise  <romain@orebokech.com>

	* faq.texi (Scrolling only one line): Use `scroll-conservatively'.

2005-12-12  Jay Belanger  <belanger@truman.edu>

	* faq.texi (Calc): Update version number.

2005-12-12  Carsten Dominik  <dominik@science.uva.nl>

	* org.texi (Progress Logging): New section.

2005-12-10  Romain Francoise  <romain@orebokech.com>

	Update the Emacs FAQ for the 22.1 release.

	* faq.texi: Set VER to `22.1'.
	(Basic editing): Explain how to use localized versions of the
	Tutorial.  Mention that `C-h r' displays the manual.
	Delete obsolete WWW link to an Emacs 18 tutorial.
	(Getting a printed manual): Point to the new locations of the
	manuals on the GNU Web site.
	(Emacs Lisp documentation): Explain that the Emacs Lisp manual is
	available via Info (it was previously distributed separately).
	(Installing Texinfo documentation): The latest version of Texinfo
	is 4.8, not 4.0.
	(Informational files for Emacs): COPYING is the GNU General Public
	License, not the Emacs General Public License.
	(Informational files for Emacs): Delete obsolete link to the
	GNUinfo pages as they have been removed from the GNU Web site.
	(New in Emacs 22): New node.
	(Setting up a customization file): Say that most packages support
	Customize nowadays.
	(Colors on a TTY): Delete reference to instructions on how to
	enable syntax highlighting, it is now enabled by default.
	(Turning on abbrevs by default): Emacs now reads the abbrevs file
	at startup automatically.
	(Controlling case sensitivity): Mention `M-c' in isearch.
	(Using an already running Emacs process): Emacs now creates the
	socket in `/tmp/emacsUID'.  Fix typos.  Change default location of
	gnuserv.  As emacsclient can now run Lisp code as well, delete a
	sentence praising gnuserv for that.  Simplify description of how
	the client/server operation works.
	(Compiler error messages): Delete obsolete text (compile.el has
	been rewritten).
	(Indenting switch statements): Fix typo.
	(Matching parentheses): Simplify setup instructions, mention the
	menu bar item in the Options menu.
	(Repeating a command as many times as possible): Mention `C-x e'.
	(Going to a line by number): Mention new keymap and bindings
	`M-g M-g', `M-g M-p' and `M-g M-n'.
	(Turning on syntax highlighting): Now on by default.  Simplify.
	(Replacing highlighted text): Use `1', not `t'.
	(Problems with very large files): The maximum size is now 256MB on
	32-bit machines.
	(^M in the shell buffer): Mention `comint-process-echoes'.
	(Emacs for Apple computers): Emacs 22 has native support for Mac
	OS X.
	(Translating names to IP addresses): Delete node.
	(Binding keys to commands): Fix typo.
	(SPC no longer completes file names): New node.
	(MIME with Emacs mail packages): Delete section about the Emacs
	MIME FAQ (it's not reachable anymore).

2005-12-08  Alan Mackenzie  <bug-cc-mode@gnu.org>

	* cc-mode.texi: The manual has been extensively revised: the
	information about using CC Mode has been separated from the larger
	and more difficult chapters about configuration.  It has been
	updated for CC Mode 5.31.

2005-12-05  Katsumi Yamaoka  <yamaoka@jpl.org>

	* pgg.texi (User Commands): Fix description of pgg-verify-region.
	(Selecting an implementation): Fix descriptions.

2005-11-30  Katsumi Yamaoka  <yamaoka@jpl.org>

	* message.texi (Various Message Variables): Addition.

2005-11-29  Katsumi Yamaoka  <yamaoka@jpl.org>

	* message.texi: Fix default values.

2005-11-25  Katsumi Yamaoka  <yamaoka@jpl.org>

	* message.texi (Header Commands): Clarify descriptions of
	message-cross-post-followup-to, message-reduce-to-to-cc, and
	message-insert-wide-reply.
	(Various Commands): Fix kindex for message-kill-to-signature;
	clarify description of message-tab.

2005-11-22  Katsumi Yamaoka  <yamaoka@jpl.org>

	* message.texi (Mailing Lists): Fix description about MFT.

	* gnus.texi (Emacs Lisp): Use ~/.gnus.el instead of ~/.emacs.

2005-11-17  Katsumi Yamaoka  <yamaoka@jpl.org>

	* gnus.texi (Slow Terminal Connection): Replace old description
	with new one.

2005-11-16  Katsumi Yamaoka  <yamaoka@jpl.org>

	* gnus.texi (Oort Gnus): Use ~/.gnus.el instead of ~/.emacs;
	replace X-Draft-Headers with X-Draft-From.

2005-11-14  Katsumi Yamaoka  <yamaoka@jpl.org>

	* gnus.texi (Various Various): Fix the default value of
	nnheader-max-head-length.
	(Gnus Versions): Fix typo.

2005-12-08  Carsten Dominik  <dominik@science.uva.nl>

	* org.texi (Structure editing): Document new functionality of
	M-RET.

2005-12-06  Luc Teirlinck  <teirllm@auburn.edu>

	* org.texi (Internal Links): Fix Texinfo usage.

2005-12-06  Carsten Dominik  <dominik@science.uva.nl>

	* org.texi (TODO basics): Document the global todo list.
	(TODO items): Documents sparse tree for specific TODO
	keywords.

2005-11-30  Carsten Dominik  <dominik@science.uva.nl>

	* org.texi (Plain Lists): Typos fixed.

2005-11-28  Jay Belanger  <belanger@truman.edu>

	* calc.texi: Change references of `M-#' to `C-x *' prefix.

2005-11-24  Carsten Dominik  <dominik@science.uva.nl>

	* org.texi (Structure editing): New item moving commands added.
	(Plain Lists): New section.

2005-11-18  Carsten Dominik  <dominik@science.uva.nl>

	* org.texi (FAQ): Document `org-table-tab-jumps-over-hlines'.
	(Agenda): Document commands `org-cycle-agenda-files' and
	`org-agenda-file-to-front'.
	(Built-in table editor): Document `org-table-sort-lines'.
	(HTML formatting): Export of hand-formatted lists.

2005-11-10  Katsumi Yamaoka  <yamaoka@jpl.org>

	* gnus.texi (XVarious): Fix description of gnus-use-toolbar; add
	new variable gnus-toolbar-thickness.

2005-11-08  Katsumi Yamaoka  <yamaoka@jpl.org>

	* gnus.texi (XVarious): Revert description of gnus-use-toolbar.

2005-11-07  Katsumi Yamaoka  <yamaoka@jpl.org>

	* gnus.texi (X-Face): Fix description.
	(XVarious): Remove gnus-xmas-logo-color-alist and
	gnus-xmas-logo-color-style; fix description of gnus-use-toolbar.

2005-11-01  Katsumi Yamaoka  <yamaoka@jpl.org>

	* gnus.texi (Group Parameters): Mention new variable
	gnus-parameters-case-fold-search.
	(Home Score File): Addition.

2005-11-04  Ulf Jasper  <ulf.jasper@web.de>

	* newsticker.texi: VERSION changed to 1.9.  Updated UPDATED.
	(Overview): List supported feed types.
	(Installation): No installation necessary when using autoload.
	(Configuration): Rename "RSS" to "news".

2005-11-04  Ken Manheimer  <ken.manheimer@gmail.com>

	* pgg.texi (User Commands): Document additional passphrase
	argument for pgg-encrypt-*, pgg-decrypt-*, and pgg-sign-* functions.
	(Backend methods): Likewise for corresponding pgg-scheme-* functions.

2005-11-04  Carsten Dominik  <dominik@science.uva.nl>

	* org.texi: Version number changed to 3.19.

2005-10-29  Sascha Wilde  <wilde@sha-bang.de>

	* pgg.texi (How to use): Update the example to add autoload of
	pgg-encrypt-symmetric-region.
	(User Commands): Document pgg-encrypt-symmetric-region.
	(Backend methods): Document pgg-scheme-encrypt-symmetric-region.

2005-10-27  Jay Belanger  <belanger@truman.edu>

	* calc.texi (Predefined Units): Fix the symbol for a TeX points,
	mention other TeX-related units.

2005-10-23  Lars Hansen  <larsh@soem.dk>

	* dired-x.texi (Miscellaneous Commands):
	Replace dired-do-relative-symlink by dired-do-relsymlink and
	dired-do-relative-symlink-regexp by dired-do-relsymlink-regexp.

2005-10-23  Jay Belanger  <belanger@truman.edu>

	* calc.texi (Predefined Units): Use `alpha' for the fine structure
	constant.

2005-10-23  Michael Albinus  <michael.albinus@gmx.de>

	* faq.texi (Bugs and problems):
	Replace `dired-move-to-filename-regexp' by
	`directory-listing-before-filename-regexp'.

2005-10-22  Eli Zaretskii  <eliz@gnu.org>

	* newsticker.texi (UPDATED): Set value.

2005-10-17  Katsumi Yamaoka  <yamaoka@jpl.org>

	* gnus.texi (Document Groups): Remove duplicate item.

2005-10-21  Carsten Dominik  <dominik@science.uva.nl>

	* org.texi (Summary): Mention iCalendar support.
	(Exporting): Document iCalendar support.

2005-10-18  Romain Francoise  <romain@orebokech.com>

	* viper.texi (Viper Specials): Capitalize GNU.

2005-10-17  Juri Linkov  <juri@jurta.org>

	* info.texi (Getting Started, Search Index, Expert Info):
	Fix wording.
	(Search Text): Replace `echo area' with `mode line'.
	(Search Index): Both `i' and `,' find all index entries.
	Replace example `C-f' with `C-l' (which exists in index of Info
	manual) and delete spaces in its keyboard input sequence.
	Delete unnecessary explanations about literal characters.

2005-10-14  Katsumi Yamaoka  <yamaoka@jpl.org>

	* gnus.texi (Document Server Internals): Addition.

2005-10-13  Katsumi Yamaoka  <yamaoka@jpl.org>

	* gnus.texi (A note on namespaces): Fix RFC reference.

2005-10-12  Katsumi Yamaoka  <yamaoka@jpl.org>

	* gnus.texi (RSS): Fix key description.

2005-10-11  Katsumi Yamaoka  <yamaoka@jpl.org>

	* gnus.texi: Emacs/w3 -> Emacs/W3.
	(Browsing the Web): Fix description.
	(Web Searches): Ditto.
	(Customizing W3): Ditto.

2005-10-07  Katsumi Yamaoka  <yamaoka@jpl.org>

	* gnus.texi (Maildir): Clarify expire-age and expire-group.

2005-10-11  Jay Belanger  <belanger@truman.edu>

	* calc.texi (Integration): Mention using `a i' to compute definite
	integrals.

2005-10-11  Juri Linkov  <juri@jurta.org>

	* info.texi: Rearrange nodes.
	(Top): Update menu.  Change ref `Info for Experts' to
	`Advanced Info Commands'.
	(Getting Started): Fix description of manual's parts.
	(Help-Int): Change xref `Info Search' to `Search Index', and
	`Expert Info' to `Advanced'.
	(Advanced): Move node one level up.
	(Search Text, Search Index): New nodes split out from `Info Search'.
	(Go to node, Choose menu subtopic, Create Info buffer): New nodes
	split out from `Advanced'.
	(Advanced, Emacs Info Variables): De-document editing an Info file
	in Info.
	(Emacs Info Variables): Move node from `Expert Info' to `Advanced'.
	(Creating an Info File): Delete node and move its text to
	`Expert Info'.

2005-10-10  Carsten Dominik  <dominik@science.uva.nl>

	* org.texi (Workflow states): Documented that change in keywords
	becomes active only after restart of Emacs.

2005-10-08  Michael Albinus  <michael.albinus@gmx.de>

	Sync with Tramp 2.0.51.

2005-10-08  Nick Roberts  <nickrob@snap.net.nz>

	* speedbar.texi (Introduction): Describe new location of speedbar
	on menubar.
	(Basic Key Bindings): Remove descriptions of bindings that have
	been removed.

2005-10-05  Nick Roberts  <nickrob@snap.net.nz>

	* speedbar.texi (GDB): Describe use of watch expressions.

2005-09-28  Simon Josefsson  <jas@extundo.com>

	* message.texi (IDNA): Fix.

2005-09-28  Katsumi Yamaoka  <yamaoka@jpl.org>

	* gnus.texi (NNTP): Remove nntp-buggy-select, nntp-read-timeout,
	nntp-server-hook, and nntp-warn-about-losing-connection; fix
	description of nntp-open-connection-function.
	(Common Variables): Fix descriptions.

2005-09-26  Katsumi Yamaoka  <yamaoka@jpl.org>

	* gnus.texi (Server Buffer Format): Document the %a format spec.

2005-09-22  Katsumi Yamaoka  <yamaoka@jpl.org>

	* gnus.texi (Mail): Fix gnus-confirm-mail-reply-to-news entry.

2005-09-23  Carsten Dominik  <dominik@science.uva.nl>

	* org.texi Version 3.16.

2005-09-19  Miles Bader  <miles@gnu.org>

	* newsticker.texi: Get rid of CVS keywords.

2005-09-15  Katsumi Yamaoka  <yamaoka@jpl.org>

	* gnus.texi (Finding the Parent): Fix description of how Gnus
	finds article.

2005-09-14  Jari Aalto  <jari.aalto@cante.net>

	* gnus.texi (Advanced Scoring Examples): New examples to teach how
	to drop off non-answered articles.

2005-09-19  Juanma Barranquero  <lekktu@gmail.com>

	* makefile.w32-in (newsticker.dvi): Use parentheses instead of curly
	braces (which are unsupported by NMAKE) for macro `srcdir'.

2005-09-17  Eli Zaretskii  <eliz@gnu.org>

	* makefile.w32-in (INFO_TARGETS, DVI_TARGETS): Add newsticker targets.
	(../info/newsticker, newsticker.dvi): New targets.

2005-09-17  Ulf Jasper  <ulf.jasper@web.de>

	* newsticker.texi: Replace @command with @code.  Replace @example
	with @lisp.
	(Top): Add explanations to menu items.
	(GNU Free Documentation License): Remove.

2005-09-16  Romain Francoise  <romain@orebokech.com>

	Update all files to specify GFDL version 1.2.

	* doclicense.texi (GNU Free Documentation License): Update to
	version 1.2.

2005-09-15  Richard M. Stallman  <rms@gnu.org>

	* newsticker.texi: Fix @setfilename.

	* Makefile.in (INFO_TARGETS, DVI_TARGETS): Add newsticker targets.
	(../info/newsticker, newsticker.dvi): New targets.

2005-08-30  Carsten Dominik  <dominik@science.uva.nl>

	* org.texi: Version 3.15.

2005-08-29  Luc Teirlinck  <teirllm@auburn.edu>

	* ses.texi: Combine all three indices into one.
	Correct a few typos.

2005-08-19  Katsumi Yamaoka  <yamaoka@jpl.org>

	* emacs-mime.texi (time-date): Fix description of safe-date-to-time.

2005-08-18  Katsumi Yamaoka  <yamaoka@jpl.org>

	* emacs-mime.texi (Handles): Remove duplicate item.
	(Encoding Customization): Fix the default value for
	mm-coding-system-priorities.
	(Charset Translation): Emacs doesn't use mm-mime-mule-charset-alist.
	(Basic Functions): Fix reference.

2005-08-09  Katsumi Yamaoka  <yamaoka@jpl.org>

	* gnus.texi (Charsets): Fj hierarchy uses iso-2022-jp.

2005-08-18  Richard M. Stallman  <rms@gnu.org>

	* faq.texi (Obtaining the FAQ): Delete refs to Lerner's email
	and web site.

	* faq.texi (Swapping keys): Xref for normal-erase-is-backspace-mode,
	not keyboard-translate.

2005-08-11  Richard M. Stallman  <rms@gnu.org>

	* faq.texi (Using regular expressions): Fix xref.

2005-08-09  Juri Linkov  <juri@jurta.org>

	* info.texi (Help-P): Replace `Prev' with `Previous'.
	(Help-M, Help-Xref): Add S-TAB.
	(Help-FOO): Update `u' command.
	(Help-Xref): Move info about Mouse-2 from `Help-Int'.
	Update info about visibility of xref parts.
	(Help-Int): Fix `m' command.  Rename `Info-last' to
	`Info-history-back'.  Add `Info-history-forward'.
	(Advanced): Fix `g*' and `M-n' commands.
	(Info Search): Add `index-apropos' in stand-alone browser.
	Add isearch commands.
	(Emacs Info Variables): Remove `Info-fontify'.
	Add `Info-mode-hook'.  Update face names.
	Add `Info-fontify-maximum-menu-size',
	`Info-fontify-visited-nodes', `Info-isearch-search'.

2005-08-07  Michael Albinus  <michael.albinus@gmx.de>

	Sync with Tramp 2.0.50.

	* tramp.texi: Use @option{} consequently for method names.
	(Inline methods, External transfer methods): Remove references to
	Cygwin.
	(Issues with Cygwin ssh): Explain trouble with Cygwin's ssh
	implementation.

2005-07-27  Reiner Steib  <Reiner.Steib@gmx.de>

	* gnus.texi (Startup Files): Fix name of gnus-site-init-file.
	Mention that gnus-init-file is not read when Emacs is invoked with
	--no-init-file or -q.

2005-07-19  Carsten Dominik  <dominik@science.uva.nl>

	* org.texi: Version 3.14.

2005-07-04  Carsten Dominik  <dominik@science.uva.nl>

	* org.texi: Version 3.13.

2005-07-18  Juri Linkov  <juri@jurta.org>

	* calc.texi (Time Zones, Logical Operations):
	* cl.texi (Overview):
	* org.texi (TODO types):
	* sc.texi (Emacs 18 MUAs):
	* speedbar.texi (Top):
	* url.texi (History):
	Delete duplicate duplicate words.

2005-07-16  Johan Bockgård  <bojohan@users.sourceforge.net>  (tiny change)

	* cl.texi (Type Predicates): Document `atom' type.

2005-07-04  Lute Kamstra  <lute@gnu.org>

	Update FSF's address in GPL notices.

	* calc.texi (Copying):
	* doclicense.texi (GNU Free Documentation License):
	* faq.texi (Contacting the FSF):
	* mh-e.texi (Copying): Update FSF's address.

2005-07-03  Richard M. Stallman  <rms@gnu.org>

	* flymake.texi (Example -- Configuring a tool called directly):
	Update name of flymake-build-relative-filename.

2005-06-29  Katsumi Yamaoka  <yamaoka@jpl.org>

	* gnus.texi (NoCeM): gnus-nocem-verifyer defaults to pgg-verify.

2005-06-29  Carsten Dominik  <dominik@science.uva.nl>

	* org.texi: Version 3.12.

2005-06-24  Eli Zaretskii  <eliz@gnu.org>

	* makefile.w32-in (MAKEINFO): Use --force.
	(INFO_TARGETS, DVI_TARGETS): Make identical to the lists in
	Makefile.in.
	(gnus.dvi): Use "..." to quote Sed args, so that it works with
	more shells.

2005-06-23  Richard M. Stallman  <rms@gnu.org>

	* speedbar.texi (Creating a display): Texinfo usage fixes.

	* tramp.texi (Customizing Completion, Auto-save and Backup):
	Texinfo usage fixes.

2005-06-23  Juanma Barranquero  <lekktu@gmail.com>

	* dired-x.texi (Miscellaneous Commands):
	* ediff.texi (Miscellaneous):
	* gnus.texi (MIME Commands, Fancy Mail Splitting, Agent Visuals)
	(Agent Variables):
	* info.texi (Help-Xref):
	* message.texi (Message Headers):
	* org.texi (Remember):
	* reftex.texi (Options (Defining Label Environments)):
	(Options (Index Support)):
	(Options (Viewing Cross-References)):
	(Options (Misc)):
	(Changes):
	* speedbar.texi (Creating a display):
	* tramp.texi (Customizing Completion, Auto-save and Backup):
	Texinfo usage fix.

2005-06-13  Carsten Dominik  <dominik@science.uva.nl>

	* org.texi: Version 3.11.

2005-06-12  Jay Belanger  <belanger@truman.edu>

	* calc.texi (Getting Started): Remove extra menu item.

2005-05-31  Jay Belanger  <belanger@truman.edu>

	* calc.texi (Notations Used in This Manual): Use @kbd for key
	sequence.
	(Demonstration of Calc): Mention another way of starting Calc.
	(Starting Calc): Mention long name of M-#.
	(Embedded Mode Overview): Remove unnecessary instruction.
	(Other M-# commands): Rephrase `M-# 0' explanation.
	(Basic Embedded Mode): Rewrite discussion of prefix arguments to
	reflect current behavior.

2005-05-30  Jay Belanger  <belanger@truman.edu>

	* calc.texi (Hooks): Change description of calc-window-hook and
	calc-trail-window-hook to match usage.
	(Computational Functions): Add more constant-generating functions.
	(Customizable Variables): Use defvar.

2005-05-28  Jay Belanger  <belanger@truman.edu>

	* calc.texi (Assignments in Embedded Mode): Fix variable name.
	(Basic Embedded Mode): Explain behavior of arguments to
	calc-embedded-mode.

2005-05-27  Jay Belanger  <belanger@truman.edu>

	* calc.texi (Queries in Keyboard Macros): Rewrite to reflect
	current behavior.

2005-05-25  Jay Belanger  <belanger@truman.edu>

	* calc.texi: Change Calc version number throughout.
	(Keypad Mode): Change location in info output.
	(Keypad mode overview): Move picture of keypad.

2005-05-21  Jay Belanger  <belanger@truman.edu>

	* calc.texi (Storing variables): Mention that only most variables
	are void to begin with.

2005-05-21  Kevin Ryde  <user42@zip.com.au>

	* widget.texi (Basic Types): Update cross ref from "Enabling
	Mouse-1 to Follow Links" to "Links and Mouse-1" per recent
	lispref/text.texi change.

2005-05-20  Carsten Dominik  <dominik@science.uva.nl>

	* org.texi: Version 3.09.

2005-05-18  Carsten Dominik  <dominik@science.uva.nl>

	* reftex.texi: Version 4.28.

2005-05-16  Jay Belanger  <belanger@truman.edu>

	* calc.texi (Storing Variables): Mention `calc-copy-special-constant'.

2005-05-14  Jay Belanger  <belanger@truman.edu>

	* calc.texi (Default Simplifications): Insert missing ! (logical
	not operator).

2005-05-14  Michael Albinus  <michael.albinus@gmx.de>

	Sync with Tramp 2.0.49.

2005-05-10  Jay Belanger  <belanger@truman.edu>

	* calc.texi (Default Simplifications): Mention that 0^0 simplifies
	to 1.

2005-04-29  Carsten Dominik  <dominik@science.uva.nl>

	* org.texi: Version 3.08, structure reorganized.

2005-04-24  Richard M. Stallman  <rms@gnu.org>

	* faq.texi: Delete info about lazy-lock.el and fast-lock.el.

2005-04-15  Carsten Dominik  <dominik@science.uva.nl>

	* org.texi: Update to version 3.06.

2005-04-13  Lute Kamstra  <lute@gnu.org>

	* cc-mode.texi: Prevent creating an unnecessary empty cc-mode.ss file.

2005-04-10  Thien-Thi Nguyen  <ttn@gnu.org>

	* cl.texi (Porting Common Lisp): Fix typo.

2005-04-06  Katsumi Yamaoka  <yamaoka@jpl.org>

	* gnus.texi (RSS): Addition.

2005-04-04  Jay Belanger  <belanger@truman.edu>

	* calc.texi: Change Calc version number.
	(Customizable variables): Fix description of calc-language-alist.
	(Copying): Put in version 2 of GPL.

2005-04-01  Jay Belanger  <belanger@truman.edu>

	* calc.texi (Troubleshooting Commands): Remove comment about
	installation.
	(Installation): Remove section.
	(Customizable Variables): New section.
	(Basic Embedded Mode, Customizing Embedded Mode, Graphics)
	(Graphical Devices): Add references to Customizable Variables.

2005-03-25  Katsumi Yamaoka  <yamaoka@jpl.org>

	* emacs-mime.texi (Display Customization): Markup fixes.
	(rfc2047): Update.

2005-03-23  Reiner Steib  <Reiner.Steib@gmx.de>

	* gnus-faq.texi: Replaced with auto-generated version.

2005-03-26  Stephan Stahl  <stahl@eos.franken.de>  (tiny change)

	* dired-x.texi (Multiple Dired Directories): default-directory was
	renamed to dired-default-directory.

2005-03-26  Jay Belanger  <belanger@truman.edu>

	* calc.texi (Simplifying Formulas, Rewrite Rules):
	Change description of top and bottom of fraction.
	(Modulo Forms): Move description of how to create modulo forms to
	earlier in the section.
	(Fraction Mode): Suggest using : to get a fraction by dividing.
	(Basic Arithmetic): Adjust placement of command name.
	(Truncating the Stack): Emphasize that "hidden" entries are still
	visible.
	(Installation): Move discussion of printing manual to "About This
	Manual".
	(About This Manual): Mention how to print the manual.
	(Reporting Bugs): Remove first person.
	(Building Vectors): Add algebraic version of append.
	(Manipulating Vectors): Fix algebraic version of calc-reverse-vector.
	(Grouping Digits): Fix typo.

2005-03-25  Werner Lemberg  <wl@gnu.org>

	* calc.texi, cl.texi, gnus.texi, idlwave.texi, reftex.texi:
	Replace `legal' with `valid'.

2005-03-25  Werner Lemberg  <wl@gnu.org>

	* calc.texi, reftex.texi: Replace `illegal' with `invalid'.

2005-03-24  Jay Belanger  <belanger@truman.edu>

	* calc.texi (General Mode Commands)
	(Mode Settings in Embedded Mode): Add some explanation of
	recording mode settings.

2005-03-24  Richard M. Stallman  <rms@gnu.org>

	* calc.texi: Remove praise of non-free software.

	* idlwave.texi: Don't say where to get IDL or its non-free manual.
	(Installation): Node deleted.

2005-03-23  Richard M. Stallman  <rms@gnu.org>

	* url.texi (HTTP language/coding): Improve last change.

2005-03-22  Jay Belanger  <belanger@truman.edu>

	* calc.texi (Embedded Mode): Add new information on changing
	modes.

2005-03-20  Michael Albinus  <michael.albinus@gmx.de>

	Sync with Tramp 2.0.48.

	* trampver.texi.in: Replace "Emacs" by "GNU Emacs".

	* tramp.texi: Replace "Emacs" by "GNU Emacs".  Replace "Linux" by
	"GNU/Linux".  Change all addresses to .gnu.org.
	(Default Method): Offer shortened syntax for "su" and "sudo"
	methods.

2005-03-07  Richard M. Stallman  <rms@gnu.org>

	* url.texi: Fix usage of "e.g.".
	(HTTP language/coding): Explain the rules for these strings.

2005-03-06  Richard M. Stallman  <rms@gnu.org>

	* woman.texi (Introduction): Minor cleanups.

	* url.texi (HTTP language/coding): Get rid of "Emacs 21".

	* pcl-cvs.texi (About PCL-CVS): Get rid of "Emacs 21".
	(Installation): Node deleted.

	* mh-e.texi (Preface): Get rid of "Emacs 21".

	* eshell.texi (Installation): Delete node (for Emacs 20).

2005-03-05  Thien-Thi Nguyen  <ttn@gnu.org>

	* flymake.texi: Refill and tweak style in @lisp blocks.

2005-03-03  Reiner Steib  <Reiner.Steib@gmx.de>

	* gnus.texi (Slow/Expensive Connection): Don't abbreviate "very".

2005-03-01  Jay Belanger  <belanger@truman.edu>

	* calc.texi (Trigonometric and Hyperbolic Functions):
	Mention additional functions.
	(Algebraic Simplifications): Mention additional simplifications.

2005-02-18  Jonathan Yavner  <jyavner@member.fsf.org>

	* ses.texi: Add concept/function/variable indices (this work was
	donated by Brad Collins <brad@chenla.org>, copyright-assignment
	papers on file at FSF).

2005-02-10  Jay Belanger  <belanger@truman.edu>

	* calc.texi: Change @LaTeX to La@TeX throughout.
	Redefine @expr as @math for TeX output.
	Redefine @texline as a no-op for TeX output.
	Define @tfn, replace @t by @tfn throughout.

2005-02-09  Jay Belanger  <belanger@truman.edu>

	* calc.texi: Add macro for LaTeX for info output.

2005-02-08  Kim F. Storm  <storm@cua.dk>

	* texinfo.tex (LaTex): Add def.

2005-02-06  Jay Belanger  <belanger@truman.edu>

	* calc.texi (TeX Language Mode): Add mention of LaTeX mode, and
	change name to "TeX and LaTeX Language Modes."  Mention LaTeX mode
	throughout manual.

2005-01-28  Lars Magne Ingebrigtsen  <larsi@gnus.org>

	* gnus.texi: Some edits based on comments from David Abrahams.

2005-01-24  Katsumi Yamaoka  <yamaoka@jpl.org>

	* gnus.texi (RSS): Fix the keystroke.

2005-01-24  David Kastrup  <dak@gnu.org>

	* faq.texi: Update AUCTeX version info.

2005-01-16  Xavier Maillard  <zedek@gnu-rox.org>  (tiny change)

	* gnus-faq.texi ([4.1]): Typo.

2005-01-19  Jay Belanger  <belanger@truman.edu>

	* calc.texi (Keep Arguments): Mention that keeping arguments
	doesn't work with keyboard macros.

2005-01-16  Richard M. Stallman  <rms@gnu.org>

	* autotype.texi (Autoinserting): Fix small error.

2005-01-16  Michael Albinus  <michael.albinus@gmx.de>

	Sync with Tramp 2.0.47.

	* tramp.texi (Compilation): New section, describing compilation of
	remote files.

2005-01-11  Kim F. Storm  <storm@cua.dk>

	* widget.texi (Basic Types): Add :follow-link keyword.

2005-01-09  Jay Belanger  <belanger@truman.edu>

	* calc.texi (Basic Commands): Describe new behavior of calc-reset.

2005-01-08  Jay Belanger  <belanger@truman.edu>

	* calc.texi: Change throughout to reflect new default value of
	calc-settings-file.

2005-01-06  Katsumi Yamaoka  <yamaoka@jpl.org>

	* message.texi (Reply): `message-reply-to-function' should return
	a list.  Suggested by ARISAWA Akihiro <ari@mbf.ocn.co.jp>.

2005-01-06  Hiroshi Fujishima  <pooh@nature.tsukuba.ac.jp>  (tiny change)

	* faq.texi (Changing load-path): Fix typo.

2005-01-05  Jay Belanger  <belanger@truman.edu>

	* calc.texi (Programming Tutorial): Replace kbd command by
	appropriate characters for a keyboard macro.

2005-01-04  Jay Belanger  <belanger@truman.edu>

	* calc.texi (Basic Tutorial, Programming Tutorial): Remove caveats
	for Lucid Emacs.
	(Programming Tutorial): Mention that the user needs to be in the
	right mode to compute some functions.

2005-01-04  Jay Belanger  <belanger@truman.edu>

	* calc.texi (Rewrite rules): Remove an exercise (on 0^0) which is
	no longer applicable.

2005-01-01  Jay Belanger  <belanger@truman.edu>

	* calc.texi (Programming Tutorial): Change description of how to
	edit keyboard macros to match current behavior.

2004-12-31  Jay Belanger  <belanger@truman.edu>

	* calc.texi: Mention C-cC-c as the way to finish editing throughout.

2004-12-20  Jay Belanger  <belanger@truman.edu>

	* calc.texi (Types Tutorial): Emphasize that you can't divide by
	zero.

2004-12-17  Luc Teirlinck  <teirllm@auburn.edu>

	* cc-mode.texi (Text Filling and Line Breaking): Put period after
	@xref.
	(Font Locking): Avoid @strong{Note:}.

2004-12-17  Michael Albinus  <michael.albinus@gmx.de>

	Sync with Tramp 2.0.46.

	* tramp.texi (bottom): Add arch-tag.  It was lost, somehow.

2004-12-16  Luc Teirlinck  <teirllm@auburn.edu>

	* url.texi: Correct typos.
	(Retrieving URLs): @var{nil}->@code{nil}.
	(HTTP language/coding, mailto): Replace "GNU Emacs Manual" with
	the standard "The GNU Emacs Manual" in fifth argument of @xref's.
	(Dealing with HTTP documents): @inforef->@xref.

2004-12-15  Jay Belanger  <belanger@truman.edu>

	* calc.texi: Consistently capitalized all mode names.
	(Answers to Exercises): Mention that an answer can be a fraction
	when in Fraction mode.

2004-12-13  Jay Belanger  <belanger@truman.edu>

	* calc.texi: Fix some TeX definitions.

2004-12-09  Luc Teirlinck  <teirllm@auburn.edu>

	* reftex.texi (Imprint): Remove erroneous @value's.

2004-12-08  Luc Teirlinck  <teirllm@auburn.edu>

	* makefile.w32-in (INFO_TARGETS, DVI_TARGETS, $(infodir)/org)
	(org.dvi, $(infodir)/url, url.dvi, clean): Add org and url manuals.

2004-12-08  Jay Belanger  <belanger@truman.edu>

	* calc.texi (Starting Calc): Remove comment about installation.
	(Keypad Mode Overview): Remove comment about Emacs 19 support.

2004-12-08  Luc Teirlinck  <teirllm@auburn.edu>

	* url.texi: Update @setfilename.
	(Getting Started): No need to worry about Gnus versions.
	(Dealing with HTTP documents): Use @inforef.

	* org.texi: Fix @direntry file name.

2004-12-07  Stefan Monnier  <monnier@iro.umontreal.ca>

	* url.texi: New file.

	* Makefile.in (INFO_TARGETS, DVI_TARGETS, ../info/url, url.dvi): Add it.

2004-12-06  Jay Belanger  <belanger@truman.edu>

	* calc.texi (Using Calc): Remove paragraph about installation.

2004-12-06  Jay Belanger  <belanger@truman.edu>

	* calc.texi: Use more Texinfo macros and less TeX defs.
	Remove @refill's.

2004-12-06  Richard M. Stallman  <rms@gnu.org>

	* org.texi: New file.

2004-12-05  Richard M. Stallman  <rms@gnu.org>

	* Makefile.in (org.dvi, ../info/org): New targets.
	(INFO_TARGETS): Add ../info/org.
	(DVI_TARGETS): Add org.dvi.
	(maintainer-clean): Remove the info files in the info dir.

2004-11-26  Eli Zaretskii  <eliz@gnu.org>

	* idlwave.texi: Fix the setfilename directive to put the produced
	file in ../info.
	(Continued Statement Indentation): Resurrect Jan D.'s change from
	2004-11-03 that was lost when a newer version of idlwave.texi was
	imported.

2004-12-08  Reiner Steib  <Reiner.Steib@gmx.de>

	* gnus-faq.texi ([5.1]): Add missing bracket.

	* gnus.texi (Filtering Spam Using The Spam ELisp Package):
	Index `spam-initialize'.

2004-11-22  Reiner Steib  <Reiner.Steib@gmx.de>

	* message.texi (Various Message Variables): Mention that all mail
	file variables are derived from `message-directory'.

	* gnus.texi (Splitting Mail): Clarify bogus group.

2004-11-02  Katsumi Yamaoka  <yamaoka@jpl.org>

	* emacs-mime.texi (Encoding Customization):
	Fix mm-coding-system-priorities entry.

2004-11-03  Jan Djärv  <jan.h.d@swipnet.se>

	* idlwave.texi (Continued Statement Indentation):
	* reftex.texi (Options (Index Support)):
	(Displaying and Editing the Index, Table of Contents):
	* speedbar.texi (Creating a display, Major Display Modes):
	Replace non-nil with non-@code{nil}.

2004-10-21  Jay Belanger  <belanger@truman.edu>

	* calc.texi (Algebraic-Style Calculations): Remove a comment.

2004-10-18  Luc Teirlinck  <teirllm@auburn.edu>

	* calc.texi (Reporting Bugs): Double up `@'.

2004-10-18  Jay Belanger  <belanger@truman.edu>

	* calc.texi (Reporting Bugs): Change the address that bugs
	should be sent to.

2004-10-15  Reiner Steib  <Reiner.Steib@gmx.de>

	* gnus.texi (New Features): Add 5.11.

	* message.texi (Resending): Remove wrong default value.

	* gnus.texi (Mail Source Specifiers): Describe possible problems
	of `pop3-leave-mail-on-server'.  Add `pop3-movemail' and
	`pop3-leave-mail-on-server' to the index.

2004-10-15  Katsumi Yamaoka  <yamaoka@jpl.org>

	* message.texi (Canceling News): Add how to set a password.

2004-10-12  Jay Belanger  <belanger@truman.edu>

	* calc.texi (Help Commands): Change the descriptions of
	calc-describe-function and calc-describe-variable to match their
	current behavior.

2004-10-12  Reiner Steib  <Reiner.Steib@gmx.de>

	* gnus-faq.texi ([5.9]): Improve code for reply-in-news.

2004-10-12  Michael Albinus  <michael.albinus@gmx.de>

	Sync with Tramp 2.0.45.

	* tramp.texi (Frequently Asked Questions): Comment paragraph about
	plink link.  The URL is outdated.  Originator contacted for
	clarification.

2004-10-10  Juri Linkov  <juri@jurta.org>

	* gnus.texi (Top, Marking Articles): Join two menus in one node
	because a node can have only one menu.

2004-10-09  Juri Linkov  <juri@jurta.org>

	* gnus.texi (Fancy Mail Splitting): Remove backslash in the
	example of nnmail-split-fancy.

2004-10-06  Karl Berry  <karl@gnu.org>

	* info.texi (@kbd{1}--@kbd{9}): No space around --, for
	consistency with other uses of dashes.

2004-10-05  Karl Berry  <karl@gnu.org>

	* info.texi: Consistently use --- throughout, periods at end of
	menu descriptions, and a couple typos.

2004-09-26  Jesper Harder  <harder@ifa.au.dk>

	* sieve.texi (Manage Sieve API): nil -> @code{nil}.
	* pgg.texi (User Commands, Backend methods): Do.
	* gnus.texi: Markup fixes.
	(Setting Process Marks): Fix `M P a' entry.
	* emacs-mime.texi: Fixes.

2004-09-23  Reiner Steib  <Reiner.Steib@gmx.de>

	* gnus-faq.texi ([5.12]): Fix code example for FQDN in Message-Ids
	again.
	Use 5.10 instead of 5.10.0.

2004-09-20  Lars Magne Ingebrigtsen  <larsi@gnus.org>

	* gnus.texi (Summary Mail Commands): S D e.

2004-09-20  Raymond Scholz  <ray-2004@zonix.de>  (tiny change)

	* gnus.texi (Misc Article): Refer to `Summary Buffer Mode Line' in
	the gnus-article-mode-line-format section.

2004-09-20  Helmut Waitzmann  <Helmut.Waitzmann@web.de>  (tiny change)

	* gnus.texi (Various Summary Stuff): Fix the documentation for
	gnus-newsgroup-variables.

2004-09-20  Reiner Steib  <Reiner.Steib@gmx.de>

	* gnus.texi (MIME Commands):
	Add gnus-mime-display-multipart-as-mixed,
	gnus-mime-display-multipart-alternative-as-mixed,
	gnus-mime-display-multipart-related-as-mixed.
	(Mail Source Customization): Clarify `mail-source-directory'.
	(Splitting Mail): Mention gnus-group-find-new-groups.
	(SpamOracle): Fix typo.

	* gnus-faq.texi: Untabify.
	([6.3]): nnir.el is in contrib directory.

	* message.texi (News Headers): Clarify how a unique ID is created.

	* gnus.texi (Batching Agents): Fix typo in example.
	Reported by Hiroshi Fujishima <pooh@nature.tsukuba.ac.jp>.

2004-09-20  Andre Srinivasan  <andre@e2open.com>  (tiny change)

	* gnus.texi (Group Parameters): Add more on hooks.

2004-09-20  Florian Weimer  <fw@deneb.enyo.de>

	* gnus.texi (Charsets): Point to relevant section in emacs-mime.

2004-09-22  Jay Belanger  <belanger@truman.edu>

	* calc.texi (Vectors as Lists): Add a warning that the tutorial
	might be hidden during part of the session.

2004-09-20  Jay Belanger  <belanger@truman.edu>

	* calc.texi (Notations Used in This Manual): Put in an earlier
	mention that DEL could be called Backspace.

2004-09-10  Simon Josefsson  <jas@extundo.com>

	* gnus.texi (IMAP): Add example.  Suggested and partially written
	by Steinar Bang <sb@dod.no>.

2004-09-10  Teodor Zlatanov  <tzz@lifelogs.com>

	* gnus.texi (IMAP): Add comments about imaps synonym to imap in
	netrc syntax.

2004-09-10  Teodor Zlatanov  <tzz@lifelogs.com>

	* gnus.texi (Spam ELisp Package Sequence of Events):
	Some clarifications.
	(Spam ELisp Package Global Variables): More clarifications.

2004-09-10  Teodor Zlatanov  <tzz@lifelogs.com>

	* gnus.texi (Spam ELisp Package Filtering of Incoming Mail):
	Mention spam-split does not modify incoming mail.

2004-09-10  Teodor Zlatanov  <tzz@lifelogs.com>

	* gnus.texi (Spam ELisp Package Sequence of Events): Fix typo.

2004-09-10  Eli Zaretskii  <eliz@gnu.org>

	* Makefile.in (../info/gnus, gnus.dvi): Depend on gnus-faq.texi.

2004-09-09  Reiner Steib  <Reiner.Steib@gmx.de>

	* makefile.w32-in (sieve, pgg): Use $(infodir).

2004-09-08  Dhruva Krishnamurthy  <dhruva.krishnamurthy@gmail.com>  (tiny change)

	* makefile.w32-in: Fix PGG and Sieve entries.

2004-08-28  Eli Zaretskii  <eliz@gnu.org>

	* faq.texi (Emacs for MS-DOS): Update URLs for the MS-DOS port of
	Emacs and related programs.

2004-08-27  Richard M. Stallman  <rms@gnu.org>

	* faq.texi: Fix texinfo usage, esp. doublequotes.
	(Difference between Emacs and XEmacs): Some clarification.

	* faq.texi (Difference between Emacs and XEmacs):
	Explain not to contrast XEmacs with GNU Emacs.

2004-08-26  Richard M. Stallman  <rms@gnu.org>

	* faq.texi (Difference between Emacs and XEmacs): Rewrite.

2004-08-22  David Kastrup  <dak@gnu.org>

	* reftex.texi (AUCTeX): Update links, section name.

	* faq.texi (Calc): Update availability (included in 22.1).
	(AUCTeX): Update availability, information, versions, description.

2004-08-14  Eli Zaretskii  <eliz@gnu.org>

	* Makefile.in (../info/tramp, tramp.dvi): Depend on trampver.texi.

2004-08-11  Martin Stjernholm  <bug-cc-mode@gnu.org>

	* cc-mode.texi: Various updates for CC Mode 5.30.9.

2004-08-10  Michael Albinus  <michael.albinus@gmx.de>

	Sync with Tramp 2.0.44.

2004-08-05  Lars Hansen  <larsh@math.ku.dk>

	* widget.texi (User Interface): Update how to separate the
	editable field of an editable-field widget from other widgets.
	(Programming Example): Add text after field.

2004-08-31  Katsumi Yamaoka  <yamaoka@jpl.org>

	* emacs-mime.texi (Encoding Customization): Add a note to the
	mm-content-transfer-encoding-defaults entry.
	(rfc2047): Update.

	* gnus.texi (Article Highlighting):
	Add gnus-cite-ignore-quoted-from.
	(POP before SMTP): New node.
	(Posting Styles): Addition.
	(Splitting Mail): Add nnmail-split-lowercase-expanded.
	(Fancy Mail Splitting): Ditto.
	(X-Face): Add gnus-x-face.

2004-08-30  Reiner Steib  <Reiner.Steib@gmx.de>

	* emacs-mime.texi, gnus-faq.texi, gnus.texi, message.texi,
	* pgg.texi, sieve.texi: Use @copying and @insertcopying.

2004-08-22  Reiner Steib  <Reiner.Steib@gmx.de>

	* gnus.texi (Mail Source Specifiers):
	Describe `pop3-leave-mail-on-server'.

2004-08-02  Reiner Steib  <Reiner.Steib@gmx.de>

	* Makefile.in, makefile.w32-in: Added PGG and Sieve files.

	* pgg.texi, sieve.texi: Import from the v5_10 branch of the Gnus
	repository.  Change setfilename.

	* emacs-mime.texi, gnus-faq.texi, gnus.texi, message.texi: Ditto.

2004-07-02  Juri Linkov  <juri@jurta.org>

	* pcl-cvs.texi (Viewing differences): Add `d r'.

2004-06-29  Jesper Harder  <harder@ifa.au.dk>

	* ses.texi, viper.texi, flymake.texi, faq.texi:
	* eshell.texi, ediff.texi: Markup fixes.

2004-06-21  Karl Berry  <karl@gnu.org>

	* info.texi (Top): Mention that only Emacs has mouse support.
	(Getting Started): Mention this in a few other places.

2004-06-13  Luc Teirlinck  <teirllm@auburn.edu>

	* autotype.texi (Copyrights, Timestamps):
	Recommend `before-save-hook' instead of `write-file-functions'.

2004-06-13  Lars Hansen  <larsh@math.ku.dk>

	* dired-x.texi (dired-mark-omitted): Update keybinding.

2004-06-10  Kim F. Storm  <storm@cua.dk>

	* pcl-cvs.texi (Viewing differences): Add 'd y'.

2004-06-05  Lars Hansen  <larsh@math.ku.dk>

	* dired-x.texi (variable dired-omit-mode): Rename from
	dired-omit-files-p.
	(function dired-omit-mode): Rename from dired-omit-toggle.
	Call dired-omit-mode rather than set dired-omit-files-p.
	(dired-mark-omitted): Describe command.

2004-05-29  Michael Albinus  <michael.albinus@gmx.de>

	Version 2.0.41 of Tramp released.

2004-05-29  Juanma Barranquero  <lektu@terra.es>

	* makefile.w32-in (../info/flymake, flymake.dvi): New targets.
	(INFO_TARGETS, DVI_TARGETS): Add Flymake.

2004-05-29  Richard M. Stallman  <rms@gnu.org>

	* cl.texi (Top): Call this chapter `Introduction'.
	(Overview): In TeX, no section heading here.

	* cc-mode.texi: Put commas after i.e. and e.g.  Minor cleanups.

2004-05-29  Eli Zaretskii  <eliz@gnu.org>

	* Makefile.in (../info/flymake, flymake.dvi): New targets.
	(INFO_TARGETS, DVI_TARGETS): Add Flymake.

2004-05-29  Pavel Kobiakov  <pk_at_work@yahoo.com>

	* flymake.texi: New file.

2004-05-28  Simon Josefsson  <jas@extundo.com>

	* smtpmail.texi (Authentication): Improve STARTTLS discussion.

2004-05-07  Kai Großjohann  <kai@emptydomain.de>

	Version 2.0.40 of Tramp released.

2004-04-25  Michael Albinus  <Michael.Albinus@alcatel.de>

	Complete rework, based on review by Karl Berry <karl@gnu.org>.

	* tramp.texi (Auto-save and Backup): Explain exploitation of new
	variables `tramp-backup-directory-alist' and
	`tramp-bkup-backup-directory-info'.
	(Overview, Connection types)
	(External transfer methods, Default Method)
	(Windows setup hints): Remove restriction of password entering
	with external methods.
	(Auto-save and Backup): Make file name example
	(X)Emacs neutral.  In case of XEmacs, `bkup-backup-directory-info'
	and `auto-save-directory' must be used.
	(Frequently Asked Questions): Use "MS Windows NT/2000/XP" (not
	only "NT").  Remove doubled entry "What kinds of systems does
	@tramp{} work on".
	(tramp): Macro removed.
	(Obtaining Tramp): Flag removed from title.
	(all): "tramp-" and "-" removed from flag names.  Flags `tramp'
	and `trampver' used properly.  Flag `tramp-inst' replaced by
	`installchapter'.  Installation related text adapted.

2004-04-28  Masatake YAMATO  <jet@gyve.org>

	* widget.texi (Programming Example): Remove overlays.

2004-04-27  Jesper Harder  <harder@ifa.au.dk>

	* faq.texi, viper.texi, dired-x.texi, autotype.texi: lisp -> Lisp.

2004-04-23  Juanma Barranquero  <lektu@terra.es>

	* makefile.w32-in: Add "-*- makefile -*-" mode tag.

2004-04-05  Jesper Harder  <harder@ifa.au.dk>

	* info.texi (Info Search): Add info-apropos.

2004-03-22  Juri Linkov  <juri@jurta.org>

	* faq.texi: Fix help key bindings.

2004-03-17  Luc Teirlinck  <teirllm@auburn.edu>

	* info.texi (Advanced): Replace @unnumberedsubsec by @subheading
	(as suggested by Karl Berry).  Update information about colored
	stars in menus.  Add new subheading describing M-n.

2004-03-12  Richard M. Stallman  <rms@gnu.org>

	* cl.texi (Top): Rename top node's title.

2004-03-08  Karl Berry  <karl@gnu.org>

	* info.texi: \input texinfo.tex instead of just texinfo, to avoid
	problems making the texinfo distribution.

2004-02-29  Simon Josefsson  <jas@extundo.com>

	* smtpmail.texi (Authentication): Change the list of supported
	authentication mechanisms from CRAM-MD5, PLAIN and LOGIN-MD5 to
	CRAM-MD5 and LOGIN, tiny patch from Andreas Voegele
	<voegelas@gmx.net>.

2004-02-29  Juanma Barranquero  <lektu@terra.es>

	* makefile.w32-in (mostlyclean, clean, maintainer-clean):
	Use $(DEL) instead of rm, and ignore exit code.

2004-02-29  Kai Großjohann  <kgrossjo@eu.uu.net>

	Tramp version 2.0.39 released.

2004-02-29  Michael Albinus  <Michael.Albinus@alcatel.de>

	* tramp.texi (Customizing Completion): Explain new functions
	`tramp-parse-shostkeys' and `tramp-parse-sknownhosts'.
	(all): Savannah URLs unified to "http://savannah.nongnu.org".
	(Top): Refer to Savannah mailing list as the major one.
	Mention older mailing lists in HTML mode only.
	(Auto-save and Backup): Add auto-save.  Based on wording of Kai.
	(Frequently Asked Questions): Remote hosts must not be Unix-like
	for "smb" method.
	(Password caching): New node.
	(External transfer methods): Refer to password caching for "smb"
	method.

2004-02-17  Karl Berry  <karl@gnu.org>

	* info.texi (Help-Int): Mention the new line number feature.

2004-02-14  Jonathan Yavner  <jyavner@member.fsf.org>

	* ses.texi (Advanced Features): New functionality for
	ses-set-header-row (defaults to current row unless C-u used).
	(Acknowledgements): Add Stefan Monnier.

2003-12-29  Kevin Ryde  <user42@zip.com.au>

	* viper.texi (Vi Macros): Fix reference to the Emacs manual.

2003-11-30  Kai Großjohann  <kai.grossjohann@gmx.net>

	Tramp version 2.0.38 released.

	* tramp.texi (Remote shell setup): Warn of environment variables
	FRUMPLE if user frumple exists.  Suggested by Sven Gabriel
	<sven.gabriel@imk.fzk.de>.
	(Configuration): Tramp now chooses base64/uuencode
	automatically.  Update wording accordingly.
	(Top): More description for the `Default Method' menu entry.
	(Default Method): Use @code, not @var, for Lisp variables.
	(Default Method): New subsection `Which method is the right one
	for me?'  Suggested by Christian Kirsch.
	(Configuration): Pointer to new subsection added.
	(Default Method): Too many "use" in one sentence.
	Rephrase.  Reported by Christian Kirsch.
	(Filename Syntax): Old `su' example is probably a left-over from
	the sm/su method naming.  Replace with `ssh', instead.
	(External transfer methods, Auto-save and Backup):
	Typo fixes.

2003-11-02  Michael Albinus  <Michael.Albinus@alcatel.de>

	* tramp.texi (all): Harmonize all occurrences of @tramp{}.
	(Top): Mention japanese manual only if flag `jamanual' is set.
	Insert section `Japanese manual' in menu.

2003-11-26  Thien-Thi Nguyen  <ttn@gnu.org>

	* eshell.texi (Known Problems): Add doc item.

2003-11-22  Martin Stjernholm  <bug-cc-mode@gnu.org>

	* cc-mode.texi: Update for CC Mode 5.30.

	Note: Please refrain from doing purely cosmetic changes like
	removing trailing whitespace in this manual; it clobbers cvs
	merging for no good reason.

2003-11-02  Jesper Harder  <harder@ifa.au.dk>  (tiny change)

	* man/ediff.texi, man/tramp.texi, man/vip.texi, man/viper.texi:
	* man/widget.texi, man/woman.texi: Replace @sc{ascii} and ASCII with
	@acronym{ASCII}.

2003-10-26  Karl Berry  <karl@gnu.org>

	* info.texi (Info Search): Echo area, not echo are.  From Debian
	diff.

2003-10-26  Per Abrahamsen  <abraham@dina.kvl.dk>

	* widget.texi (Defining New Widgets): Document new behavior of
	:buttons and :children keywords.

2003-10-22  Miles Bader  <miles@gnu.org>

	* Makefile.in (info): Move before $(top_srcdir)/info.

2003-10-17  Thien-Thi Nguyen  <ttn@gnu.org>

	* tramp.texi (Inline methods): Small grammar fix.
	(External transfer methods): Likewise.

2003-10-08  Nick Roberts  <nick@nick.uklinux.net>

	* speedbar.texi: Remove paragraph for GUD that is no longer true.

2003-10-06  Luc Teirlinck  <teirllm@auburn.edu>

	* texinfo.tex: Replace `%' in arch tagline by @ignore.

2003-09-30  Richard M. Stallman  <rms@gnu.org>

	* dired-x.texi (Miscellaneous Commands): Delete M-g, w, T.

	* widget.texi (User Interface): Fix typos.

	* pcl-cvs.texi, cl.texi, woman.texi, ediff.texi: Fix @strong{Note:}.

2003-09-29  Thien-Thi Nguyen  <ttn@gnu.org>

	* pcl-cvs.texi (Selected Files): Fix typo.

2003-09-21  Karl Berry  <karl@gnu.org>

	* info.texi (] and [ commands): No period at end of section title.

2003-09-04  Miles Bader  <miles@gnu.org>

	* Makefile.in (top_srcdir): New variable.
	($(top_srcdir)/info): New rule.
	(info): Depend on it.

2003-09-03  Peter Runestig  <peter@runestig.com>

	* makefile.w32-in: New file.

2003-08-26  Per Abrahamsen  <abraham@dina.kvl.dk>

	* widget.texi (User Interface): Explain the need of static text
	around an editable field.

2003-08-19  Luc Teirlinck  <teirllm@mail.auburn.edu>

	* widget.texi (Basic Types): The argument to `:help-echo' can now
	be a form that evaluates to a string.

2003-08-18  Kim F. Storm  <storm@cua.dk>

	* calc.texi (Queries in Macros): Update xref to keyboard macro query.

2003-08-16  Richard M. Stallman  <rms@gnu.org>

	* dired-x.texi (Shell Command Guessing): Explain *.

2003-08-16  Chunyu Wang  <spr@db.cs.hit.edu.cn>  (tiny change)

	* pcl-cvs.texi (Log Edit Mode): Fix key binding for
	log-edit-insert-changelog.

2003-08-03  Karl Berry  <karl@gnu.org>

	* info.texi: Need @contents.

2003-07-20  Kai Großjohann  <kai.grossjohann@gmx.net>

	Tramp version 2.0.36 released.

	* tramp.texi (Remote shell setup): Explain about problems with
	non-Bourne commands in ~/.profile and ~/.shrc.

2003-07-07  Luc Teirlinck  <teirllm@mail.auburn.edu>

	* info.texi (Help-Inv, Help-M, Help-Xref): Update following
	renaming of `vis-mode' to `visible-mode'.

2003-07-04  Luc Teirlinck  <teirllm@mail.auburn.edu>

	* info.texi (Top, Help-Small-Screen): Remove accidentally added
	next, prev and up pointers.

2003-07-02  Luc Teirlinck  <teirllm@mail.auburn.edu>

	* info.texi (Help): Mention existence of Emacs and stand-alone
	Info at the very beginning of the tutorial.
	(Help-Inv): New node.
	(Help-]): New node.
	(Help-M): Systematically point out the differences between default
	Emacs and stand-alone versions.  Delete second menu.
	(Help-Xref): Systematically point out the differences between
	default Emacs and stand-alone versions.
	(Help-Int): Change `l' example.
	(Expert Info): Fix typos.
	(Emacs Info Variables): Mention `Info-hide-note-references' and
	new default for `Info-scroll-prefer-subnodes'.

2003-06-17  Kai Großjohann  <kai.grossjohann@gmx.net>

	Version 2.0.35 of Tramp released.

	* tramp.texi: From Michael Albinus <Michael.Albinus@alcatel.de>:
	(Inline methods): Add methods `remsh' and `plink1'.
	(External transfer methods): Add method `remcp'.
	(Multi-hop Methods): Add method `remsh'.
	Small patch from Adrian Aichner <adrian@xemacs.org>:
	Fix minor typos.
	(Concept Index): Add to make manual searchable via
	`Info-index'.
	(Version Control): Add cindex entry.

2003-05-24  Kai Großjohann  <kai.grossjohann@gmx.net>

	* trampver.texi: Version 2.0.34 released.

2003-05-03  Glenn Morris  <gmorris@ast.cam.ac.uk>

	* faq.texi: Improve previous changes.

2003-05-02  Glenn Morris  <gmorris@ast.cam.ac.uk>

	* faq.texi: Update copyright and maintenance details.
	Update some package URLs, versions, and maintainers.
	Remove many references to the Emacs Lisp Archive.

2003-04-23  Simon Josefsson  <jas@extundo.com>

	* smtpmail.texi: Fix license (the invariant sections mentioned has
	never been part of the smtp manual).  Align info dir entry with
	other emacs packages.

2003-04-08  Michael Albinus  <Michael.Albinus@alcatel.de>

	* tramp.texi: Version 2.0.33 released.
	Remove installation chapter.  Remove XEmacs specifics.

2003-03-29  Richard M. Stallman  <rms@gnu.org>

	* tramp.texi (Top): Undo the previous renaming.
	(emacs-other-name, emacs-other-dir, emacs-other-file-name): Delete.

2003-03-29  Kai Großjohann  <kai.grossjohann@gmx.net>

	* Makefile.in (../info/tramp): Compile Emacs, instead of XEmacs,
	version of manual.

	* tramp.texi (Auto-save and Backup): New node.

2003-03-29  Michael Albinus  <Michael.Albinus@alcatel.de>

	* tramp.texi (Top): Include trampver.texi.  Rename "Emacs" to "GNU
	Emacs" in order to have better differentiation to "XEmacs".
	`emacs-other-name', `emacs-other-dir' and `emacs-other-file-name'
	are new macros in order to point to the other Emacs flavor where
	appropriate.  In info case, point to node `Installation' in order
	to explain how to generate the other way.  In html case, make a
	link to the other html file.
	(Obtaining TRAMP): Add a paragraph saying to perform `autoconf'
	after CVS checkout/update.
	(Installation): Completely rewritten.
	(Installation parameters, Load paths): New sections under
	`Installation'.

2003-02-28  Kai Großjohann  <kai.grossjohann@uni-duisburg.de>

	* tramp.texi: Version 2.0.30 released.
	Replace word "path" with "localname" where used as a component of
	a Tramp file name.

2003-02-28  Michael Albinus  <Michael.Albinus@alcatel.de>

	* tramp.texi (Frequently Asked Questions): `tramp-chunksize'
	introduced.
	(Installation): Explain what to do if files from the tramp/contrib
	directory are needed.

2003-02-23  Alex Schroeder  <alex@emacswiki.org>

	* smtpmail.texi (How Mail Works): New.

2003-02-22  Alex Schroeder  <alex@emacswiki.org>

	* smtpmail.texi: New file.

	* Makefile.in: Build SMTP manual.

2003-02-05  Kai Großjohann  <kai.grossjohann@uni-duisburg.de>

	* tramp.texi: Version 2.0.29 released.
	(Installation): In Emacs, use M-x texinfo-format-buffer RET, not
	M-x makeinfo-buffer RET.  Reported by gebser@ameritech.net.

2003-02-01  Michael Albinus  <Michael.Albinus@alcatel.de>

	* tramp.texi (Frequently Asked Questions): Explain a workaround if
	another package loads accidentally Ange-FTP.

2003-01-24  Michael Albinus  <Michael.Albinus@alcatel.de>

	* tramp.texi (Customizing Completion): Add function
	`tramp-parse-sconfig'.  Change example of
	`tramp-set-completion-function', because parsing of ssh config
	files looks more natural.

2003-01-15  ShengHuo ZHU  <zsh@cs.rochester.edu>

	* gnus.texi: Do not use `path' in several locations.

2002-12-26  Kai Großjohann  <kai.grossjohann@uni-duisburg.de>

	* tramp.texi (External transfer methods): New method `smb'.
	From Michael Albinus.

2002-11-05  Karl Berry  <karl@gnu.org>

	* info.texi (Info-fontify): Reorder face list to avoid bad line
	breaks.

2002-10-06  Kai Großjohann  <Kai.Grossjohann@CS.Uni-Dortmund.DE>

	* tramp.texi: Move @copying to standard place.
	Use @insertcopying.

2002-10-02  Karl Berry  <karl@gnu.org>

	* (ada-mode.texi autotype.texi calc.texi cc-mode.texi cl.texi
	dired-x.texi ebrowse.texi ediff.texi emacs-mime.texi
	eshell.texi eudc.texi faq.texi forms.texi idlwave.texi info.texi
	message.texi mh-e.texi pcl-cvs.texi reftex.texi sc.texi ses.texi
	speedbar.texi vip.texi viper.texi widget.texi woman.texi):
	Per rms, update all manuals to use @copying instead of @ifinfo.
	Also use @ifnottex instead of @ifinfo around the top node, where
	needed for the sake of the HTML output.
	(The Gnus manual is not fixed since it's not clear to me how it
	works; and the Tramp manual already uses @copying, although in an
	unusual way.  All others were changed.)

2002-09-10  Jonathan Yavner  <jyavner@engineer.com>

	* Makefile.in (INFO_TARGETS, DVI_TARGETS): Add SES.
	(../info/ses, ses.dvi): New targets.
	* ses.texi: New file.

2002-09-06  Pavel Janík  <Pavel@Janik.cz>

	* texinfo.tex: Update to texinfo 4.2.

2002-08-27  Carsten Dominik  <dominik@sand.science.uva.nl>

	* reftex.texi: Update to RefTeX 4.19.

2002-06-17  Kai Großjohann  <Kai.Grossjohann@CS.Uni-Dortmund.DE>

	* Makefile.in (INFO_TARGETS, DVI_TARGETS): Add Tramp.
	(../info/tramp, tramp.dvi): New targets.

2002-01-04  Eli Zaretskii  <eliz@is.elta.co.il>

	* Makefile.in (DVI_TARGETS): Add calc.dvi.
	(calc.dvi): Uncomment.

2001-11-07  Eli Zaretskii  <eliz@is.elta.co.il>

	* Makefile.in (INFO_TARGETS): Add ../info/calc.
	(../info/calc): New target.

2001-10-20  Gerd Moellmann  <gerd@gnu.org>

	* (Version 21.1 released.)

2001-10-05  Gerd Moellmann  <gerd@gnu.org>

	* Branch for 21.1.

2001-04-14  Eli Zaretskii  <eliz@is.elta.co.il>

	* Makefile.in (../info/info): Use an explicit -o switch to
	makeinfo.

2001-03-05  Gerd Moellmann  <gerd@gnu.org>

	* Makefile.in (mostlyclean, maintainer-clean): Delete more files.

2000-12-20  Eli Zaretskii  <eliz@is.elta.co.il>

	* Makefile.in (../info/idlwave): Use --no-split.

2000-12-14  Dave Love  <fx@gnu.org>

	* Makefile.in (mostlyclean): Remove gnustmp.*.
	(gnus.dvi): Change rule to remove @latex stuff.

2000-10-19  Eric M. Ludlam  <zappo@ultranet.com>

	* Makefile.in (Speedbar): Add build targets for speedbar.texi.

2000-10-13  John Wiegley  <johnw@gnu.org>

	* Makefile.in: Add build targets for eshell.texi.

2000-09-25  Gerd Moellmann  <gerd@gnu.org>

	* Makefile.in: Remove/comment speedbar stuff.

2000-09-22  Dave Love  <fx@gnu.org>

	* Makefile.in: Add emacs-mime.

2000-08-08  Eli Zaretskii  <eliz@is.elta.co.il>

	* Makefile.in (INFO_TARGETS): Add ../info/woman.
	(DVI_TARGETS): Add woman.dvi.
	(../info/woman, woman.dvi): New targets.

2000-05-31  Stefan Monnier  <monnier@cs.yale.edu>

	* .cvsignore (*.tmp): New entry.  Seems to be used for @macro.

	* pcl-cvs.texi: New file.
	* Makefile.in (INFO_TARGETS, DVI_TARGETS: Add pcl-cvs.
	(../info/pcl-cvs, pcl-cvs.dvi): New targets.

2000-05-11  Gerd Moellmann  <gerd@gnu.org>

	* Makefile.in (INFO_TARGETS): Add info/ebrowse.
	(../info/ebrowse, ebrowse.dvi): New targets.

2000-01-13  Gerd Moellmann  <gerd@gnu.org>

	* Makefile.in (INFO_TARGETS): Add eudc.
	(DVI_TARGETS): Add eudc.dvi.
	(../info/eudc, eudc.dvi): New targets.

2000-01-05  Eli Zaretskii  <eliz@is.elta.co.il>

	* Makefile.in (INFO_TARGETS): Rename emacs-faq to efaq (for
	compatibility with 8+3 filesystems).
	(../info/efaq): Rename from emacs-faq.

2000-01-03  Eli Zaretskii  <eliz@is.elta.co.il>

	* Makefile.in (INFO_TARGETS, DVI_TARGETS): Add idlwave.
	(../info/idlwave, idlwave.dvi): New targets.

1999-10-23  Dave Love  <fx@gnu.org>

	* Makefile.in: Use autotype.texi.

1999-10-12  Stefan Monnier  <monnier@cs.yale.edu>

	* Makefile.in (faq): Use ../info/emacs-faq.info (as specified in the
	faq.texi file) rather than ../info/faq.

1999-10-07  Gerd Moellmann  <gerd@gnu.org>

	* Makefile.in (INFO_TARGETS, DVI_TARGETS): Add ada-mode.
	(../info/ada-mode, ada-mode.dvi): New targets.

1999-09-01  Dave Love  <fx@gnu.org>

	* Makefile.in: Add faq.

1999-07-12  Richard Stallman  <rms@gnu.org>

	* Version 20.4 released.

1998-08-19  Richard Stallman  <rms@psilocin.ai.mit.edu>

	* Version 20.3 released.

1998-04-06  Andreas Schwab  <schwab@gnu.org>

	* Makefile.in (ENVADD): Environment vars to pass to texi2dvi.
	Use it in dvi targets.
	(../etc/GNU): Change to $(srcdir) first.

1998-03-11  Carsten Dominik  <cd@delysid.gnu.org>

	* reftex.texi: Update for RefTeX version 3.22.

1998-02-08  Richard Stallman  <rms@psilocin.gnu.org>

	* Makefile.in (reftex.dvi, ../info/reftex): New targets.
	(INFO_TARGETS, DVI_TARGETS): Add the new targets.

1997-09-23  Paul Eggert  <eggert@twinsun.com>

	* Makefile.in: Merge changes mistakenly made to `Makefile'.
	(../info/viper, viper.dvi): Remove dependency on viper-cmd.texi.

1997-09-19  Richard Stallman  <rms@psilocin.gnu.ai.mit.edu>

	* Version 20.2 released.

1997-09-15  Richard Stallman  <rms@psilocin.gnu.ai.mit.edu>

	* Version 20.1 released.

1997-07-10  Richard Stallman  <rms@psilocin.gnu.ai.mit.edu>

	* Makefile (../info/viper, viper.dvi): Delete viper-cmd.texi dep.

1996-08-11  Richard Stallman  <rms@psilocin.gnu.ai.mit.edu>

	* Version 19.33 released.

1996-07-31  Richard Stallman  <rms@psilocin.gnu.ai.mit.edu>

	* Version 19.32 released.

1996-06-27  Lars Magne Ingebrigtsen  <larsi@ifi.uio.no>

	* Makefile.in: Add rules for the Message manual.

1996-06-26  Lars Magne Ingebrigtsen  <larsi@ifi.uio.no>

	* gnus.texi: New version.

	* message.texi: New manual.

1996-06-20  Richard Stallman  <rms@psilocin.gnu.ai.mit.edu>

	* Makefile.in (All info targets): cd $(srcdir) to do the work.

1996-06-19  Richard Stallman  <rms@psilocin.gnu.ai.mit.edu>

	* Makefile.in (All info targets): Specify $(srcdir) in input files.
	Specify -I option.
	(All dvi targets): Set the TEXINPUTS variable.

1996-05-25  Karl Heuer  <kwzh@gnu.ai.mit.edu>

	* Version 19.31 released.

1996-01-07  Richard Stallman  <rms@whiz-bang.gnu.ai.mit.edu>

	* Makefile.in (../info/ccmode): Rename from ../info/cc-mode.
	(INFO_TARGETS): Use new name.  This avoids name conflict on MSDOS.

1995-11-29  Richard Stallman  <rms@mole.gnu.ai.mit.edu>

	* Makefile.in (../info/cc-mode, cc-mode.dvi): New targets.
	(INFO_TARGETS): Add ../info/cc-mode.
	(DVI_TARGETS): Add cc-mode.dvi.

1995-11-24  Richard Stallman  <rms@mole.gnu.ai.mit.edu>

	* Version 19.30 released.

1995-11-04  Lars Magne Ingebrigtsen  <larsi@ifi.uio.no>

	* gnus.texi: New file.

1995-11-04  Erik Naggum  <erik@naggum.no>

	* gnus.texi: File deleted.

1995-11-02  Stephen Gildea  <gildea@stop.mail-abuse.org>

	* mh-e.texi: "Function Index" -> "Command Index" to work with
	Emacs 19.30 C-h C-k support of separately-documented commands.

1995-06-26  Richard Stallman  <rms@mole.gnu.ai.mit.edu>

	* Makefile.in (../info/ediff, ediff.dvi): New targets.
	(INFO_TARGETS, DVI_TARGETS): Add those new targets.

1995-04-24  Richard Stallman  <rms@mole.gnu.ai.mit.edu>

	* Makefile.in (INFO_TARGETS, DVI_TARGETS): Add viper targets.
	(../info/viper, viper.dvi): New targets.

1995-04-20  Kevin Rodgers  <kevinr@ihs.com>

	* dired-x.texi (Installation): Change the example to set
	buffer-local variables like dired-omit-files-p in
	dired-mode-hook.

1995-04-17  Richard Stallman  <rms@mole.gnu.ai.mit.edu>

	* Makefile.in (INFO_TARGETS, DVI_TARGETS): Add mh-e targets.
	(../info/mh-e, mh-e.dvi): New targets.

1995-02-07  Richard Stallman  <rms@pogo.gnu.ai.mit.edu>

	* Makefile.in (maintainer-clean): Rename from realclean.

1994-11-23  Richard Stallman  <rms@mole.gnu.ai.mit.edu>

	* Makefile.in: New file.
	* Makefile: File deleted.

1994-11-19  Richard Stallman  <rms@mole.gnu.ai.mit.edu>

	* Makefile (TEXINDEX_OBJS): Variable deleted.
	(texindex, texindex.o, getopt.o): Rules deleted.
	All deps on texindex deleted.
	(distclean): Don't delete texindex.
	(mostlyclean): Don't delete *.o.
	* texindex.c, getopt.c: Files deleted.

1994-09-07  Richard Stallman  <rms@mole.gnu.ai.mit.edu>

	* Version 19.26 released.

1994-05-30  Richard Stallman  (rms@mole.gnu.ai.mit.edu)

	* Version 19.25 released.

1994-05-23  Richard Stallman  (rms@mole.gnu.ai.mit.edu)

	* Version 19.24 released.

1994-05-16  Richard Stallman  (rms@mole.gnu.ai.mit.edu)

	* Version 19.23 released.

1994-04-17  Richard Stallman  (rms@mole.gnu.ai.mit.edu)

	* Makefile: Delete spurious tab.

1994-02-16  Richard Stallman  (rms@mole.gnu.ai.mit.edu)

	* Makefile (.SUFFIXES): New rule.

1994-01-15  Richard Stallman  (rms@mole.gnu.ai.mit.edu)

	* Makefile (dired-x.dvi, ../info/dired-x): New targets.
	(INFO_TARGETS, DVI_TARGETS): Add the new targets.

1994-01-08  Richard Stallman  (rms@mole.gnu.ai.mit.edu)

	* Makefile (../info/sc): Rename from sc.info.
	(../info/cl): Likewise.
	(INFO_TARGETS): Use new names.

1993-12-04  Richard Stallman  (rms@srarc2)

	* getopt.c: New file.
	* Makefile (TEXINDEX_OBJS): Use getopt.o in this dir, not ../lib-src.
	(getopt.o): New rule.
	(dvi): Don't depend on texindex.
	(cl.dvi, forms.dvi, vip.dvi, gnus.dvi, sc.dvi):
	Depend on texindex.

1993-12-03  Richard Stallman  (rms@srarc2)

	* Makefile (../info/sc.info): Rename from ../info/sc.
	(TEXI2DVI): New variable.
	(cl.dvi forms.dvi, sc.dvi, vip.dvi, gnus.dvi, info.dvi):
	Add explicit commands.
	(TEXINDEX_OBJS): Delete duplicate getopt.o.

1993-11-27  Richard Stallman  (rms@mole.gnu.ai.mit.edu)

	* Version 19.22 released.

1993-11-18  Richard Stallman  (rms@mole.gnu.ai.mit.edu)

	* Makefile (TEXINDEX_OBJS): Delete spurious period.

1993-11-16  Richard Stallman  (rms@mole.gnu.ai.mit.edu)

	* Version 19.21 released.

1993-11-15  Paul Eggert  (eggert@twinsun.com)

	* man/Makefile (../info/cl.info): Rename from ../info/cl.

1993-11-15  Richard Stallman  (rms@mole.gnu.ai.mit.edu)

	* Makefile (../etc/GNU): New target.
	(EMACSSOURCES): Add gnu1.texi.

1993-11-14  Richard Stallman  (rms@mole.gnu.ai.mit.edu)

	* Makefile (realclean): Don't delete the Info files.

1993-10-25  Brian J. Fox  (bfox@albert.gnu.ai.mit.edu)

	* forms.texi: Fix forms.texi so that it will format correctly.
	Add missing `@end iftex', fix bad reference.

	* info.texi, info-stn.texi: New files implement texinfo version of
	`info' file.

1993-10-20  Brian J. Fox  (bfox@ai.mit.edu)

	* Makefile: Fix targets for texindex, new info.texi files.
	* info-stnd.texi: New file implements info for standalone info
	reader.
	* info.texi: Update to include recent changes to "../info/info".
	New source file for ../info/info; includes info-stnd.texi.

	* texindex.c: Include "../src/config.h" if building in emacs.

	* Makefile: Change all files to FILENAME.texi, force all targets
	to be FILENAME, not FILENAME.info.  This changes sc.texinfo,
	vip.texinfo, forms.texinfo, cl.texinfo.
	Add target to build texindex.c, defining `emacs'.

	* forms.texi: Install new file to match version 2.3 of forms.el.

1993-08-14  Richard Stallman  (rms@mole.gnu.ai.mit.edu)

	* Version 19.19 released.

1993-08-10  Simon Leinen  (simon@lia.di.epfl.ch)

	* sc.texinfo: Fix info file name.

	* Makefile (info): Add gnus and sc.
	(dvi): Add gnus.dvi and sc.dvi.
	(../info/sc, sc.dvi): New targets.

1993-08-08  Richard Stallman  (rms@mole.gnu.ai.mit.edu)

	* Version 19.18 released.

1993-07-20  Richard Stallman  (rms@mole.gnu.ai.mit.edu)

	* Makefile: Fix source file names of the separate manuals.
	(gnus.dvi, ../info/gnus): New targets.

1993-07-18  Richard Stallman  (rms@mole.gnu.ai.mit.edu)

	* Version 19.17 released.

1993-07-10  Richard Stallman  (rms@mole.gnu.ai.mit.edu)

	* split-man: Fix typos in last change.

1993-07-06  Jim Blandy  (jimb@geech.gnu.ai.mit.edu)

	* Version 19.16 released.

1993-06-19  Jim Blandy  (jimb@wookumz.gnu.ai.mit.edu)

	* version 19.15 released.

1993-06-18  Jim Blandy  (jimb@geech.gnu.ai.mit.edu)

	* Makefile (distclean): It's rm, not rf.

1993-06-17  Jim Blandy  (jimb@wookumz.gnu.ai.mit.edu)

	* Version 19.14 released.

1993-06-16  Jim Blandy  (jimb@wookumz.gnu.ai.mit.edu)

	* Makefile: New file.

1993-06-08  Jim Blandy  (jimb@wookumz.gnu.ai.mit.edu)

	* Version 19.13 released.

1993-05-27  Jim Blandy  (jimb@geech.gnu.ai.mit.edu)

	* Version 19.9 released.

1993-05-25  Jim Blandy  (jimb@wookumz.gnu.ai.mit.edu)

	* Version 19.8 released.

1993-05-22  Jim Blandy  (jimb@geech.gnu.ai.mit.edu)

	* Version 19.7 released.

1990-08-30  David Lawrence  (tale@pogo.ai.mit.edu)

	* gnus.texinfo: New file.  Removed installation instructions.

1990-05-25  Richard Stallman  (rms@sugar-bombs.ai.mit.edu)

	* texindex.tex: If USG, include sys/types.h and sys/fcntl.h.

1989-01-17  Robert J. Chassell  (bob@rice-chex.ai.mit.edu)

	* texinfo.tex: Change spelling of `\sc' font to `\smallcaps' and
	then define `\sc' as the command for smallcaps in Texinfo.
	This means that the @sc command will produce small caps.  bfox has
	made the corresponding change to makeinfo and texinfm.el.

1988-08-16  Robert J. Chassell  (bob@frosted-flakes.ai.mit.edu)

	* vip.texinfo: Remove menu entry Adding Lisp Code in node
	Customization since the menu entry did not point to anything.
	Also add an @finalout command to remove overfull hboxes from the
	printed output.

	* cl.texinfo: Add @bye, \input line and @settitle to file.
	This file is clearly intended to be a chapter of some other work,
	but the other work does not yet exist.

1988-07-25  Robert J. Chassell  (bob@frosted-flakes.ai.mit.edu)

	* texinfo.texinfo: Three typos corrected.

;; Local Variables:
;; coding: utf-8
;; End:

  Copyright (C) 1993-1999, 2001-2012 Free Software Foundation, Inc.

  This file is part of GNU Emacs.

  GNU Emacs is free software: you can redistribute it and/or modify
  it under the terms of the GNU General Public License as published by
  the Free Software Foundation, either version 3 of the License, or
  (at your option) any later version.

  GNU Emacs is distributed in the hope that it will be useful,
  but WITHOUT ANY WARRANTY; without even the implied warranty of
  MERCHANTABILITY or FITNESS FOR A PARTICULAR PURPOSE.  See the
  GNU General Public License for more details.

  You should have received a copy of the GNU General Public License
  along with GNU Emacs.  If not, see <http://www.gnu.org/licenses/>.<|MERGE_RESOLUTION|>--- conflicted
+++ resolved
@@ -1,4 +1,9 @@
-<<<<<<< HEAD
+2012-11-13  Glenn Morris  <rgm@gnu.org>
+
+	* flymake.texi (Customizable variables)
+	(Highlighting erroneous lines): Mention flymake-error-bitmap,
+	flymake-warning-bitmap, and flymake-fringe-indicator-position.
+
 2012-11-12  Vincent Belaïche  <vincentb1@users.sourceforge.net>
 
 	* ses.texi: Doc for ses-rename-cell, ses-repair-cell-reference-all & ses-range.
@@ -14,15 +19,6 @@
 	* texinfo.tex: Merge from gnulib.
 
 2012-11-10  Chong Yidong  <cyd@gnu.org>
-=======
-2012-11-12  Glenn Morris  <rgm@gnu.org>
-
-	* flymake.texi (Customizable variables)
-	(Highlighting erroneous lines): Mention flymake-error-bitmap,
-	flymake-warning-bitmap, and flymake-fringe-indicator-position.
-
-2012-11-09  Chong Yidong  <cyd@gnu.org>
->>>>>>> f8705f6e
 
 	* url.texi (Introduction): Move url-configuration-directory to
 	Customization node.
