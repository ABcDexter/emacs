--- conflicted
+++ resolved
@@ -1,12 +1,10 @@
-<<<<<<< HEAD
+2010-05-07  Chong Yidong  <cyd@stupidchicken.com>
+
+	* Version 23.2 released.
+
 2010-03-10  Chong Yidong  <cyd@stupidchicken.com>
 
 	* Branch for 23.2.
-=======
-2010-05-07  Chong Yidong  <cyd@stupidchicken.com>
-
-	* Version 23.2 released.
->>>>>>> 19ae0deb
 
 2010-02-16  Glenn Morris  <rgm@gnu.org>
 
@@ -19,8 +17,7 @@
 
 2009-12-09  David Robinow  <drobinow@gmail.com>  (tiny change)
 
-	* makefile.w32-in: Use parenthesis for macros for nmake
-	compatibility.
+	* makefile.w32-in: Use parenthesis for macros for nmake compatibility.
 
 2009-12-03  Glenn Morris  <rgm@gnu.org>
 
@@ -78,7 +75,7 @@
 
 2009-02-22  Karl Berry  <karl@gnu.org>
 
-	* emacs-lisp-intro.texi (Default Configuration): fix dup word "by by".
+	* emacs-lisp-intro.texi (Default Configuration): Fix dup word "by by".
 
 2009-02-20  Juanma Barranquero  <lekktu@gmail.com>
 
