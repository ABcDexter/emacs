--- conflicted
+++ resolved
@@ -2388,7 +2388,6 @@
  term_header=gtkutil.h
 fi
 
-<<<<<<< HEAD
 
 HAVE_XWIDGETS=no
 HAVE_WEBKIT=no
@@ -2425,10 +2424,8 @@
   
 fi
 
-=======
 CFLAGS=$OLD_CFLAGS
 LIBS=$OLD_LIBS
->>>>>>> b5d6fe3b
 
 dnl D-Bus has been tested under GNU/Linux only.  Must be adapted for
 dnl other platforms.
